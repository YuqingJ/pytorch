--- conflicted
+++ resolved
@@ -107,32 +107,6 @@
     VISION=yes
     BREAKPAD=yes
     ;;
-<<<<<<< HEAD
-  pytorch-linux-xenial-cuda10-cudnn7-py3-gcc7)
-    CUDA_VERSION=10.0
-    CUDNN_VERSION=7
-    ANACONDA_PYTHON_VERSION=3.6
-    CMAKE_VERSION=3.10.3
-    GCC_VERSION=7
-    PROTOBUF=yes
-    DB=yes
-    VISION=yes
-    BREAKPAD=yes
-    ;;
-  pytorch-linux-xenial-cuda10.1-cudnn7-py3-gcc7)
-    CUDA_VERSION=10.1
-    CUDNN_VERSION=7
-    ANACONDA_PYTHON_VERSION=3.6
-    CMAKE_VERSION=3.10.3
-    GCC_VERSION=7
-    PROTOBUF=yes
-    DB=yes
-    VISION=yes
-    KATEX=yes
-    BREAKPAD=yes
-    ;;
-=======
->>>>>>> a4af91b2
   pytorch-linux-xenial-cuda10.2-cudnn7-py3-gcc7)
     CUDA_VERSION=10.2
     CUDNN_VERSION=7
