import atexit
import collections
import contextlib
import copy
import cProfile
import dataclasses
import datetime
import dis
import enum
import functools
import gc
import inspect
import itertools
import linecache
import logging
import math
import operator
import os
import pstats
import sys
import textwrap
import threading
import time
import types
import typing
import weakref
from contextlib import contextmanager
from functools import lru_cache, wraps
from typing import Any, Dict, Optional, Tuple, Union

try:
    import numpy as np
except ModuleNotFoundError:
    np = None

import torch._logging
import torch._numpy as tnp
from torch._guards import detect_fake_mode  # noqa: F401
from torch._logging import LazyString
from . import config


# NOTE: Make sure `NP_SUPPORTED_MODULES` and `NP_TO_TNP_MODULE` are in sync.
if np:
    NP_SUPPORTED_MODULES = (np, np.fft, np.linalg, np.random)

    NP_TO_TNP_MODULE = {
        np: tnp,
        np.fft: tnp.fft,
        np.linalg: tnp.linalg,
        np.random: tnp.random,
    }
else:
    NP_SUPPORTED_MODULES = {}

    NP_TO_TNP_MODULE = {}

import importlib

import torch
import torch._functorch.config
import torch.fx.experimental.symbolic_shapes
from torch import fx
from torch._dispatch.python import enable_python_dispatcher
from torch._subclasses.fake_tensor import FakeTensor, is_fake
from torch.nn.modules.lazy import LazyModuleMixin
from torch.utils._pytree import tree_map


counters = collections.defaultdict(collections.Counter)
troubleshooting_url = "https://pytorch.org/docs/master/compile/troubleshooting.html"
nnmodule_doc_url = "https://pytorch.org/docs/master/compile/nn-module.html"
nnmodule_doc_url_msg = f"See {nnmodule_doc_url} for more information and limitations."
log = logging.getLogger(__name__)

# profiling compilation time by function
compilation_time_metrics = collections.OrderedDict()

# profiling compilation time by frame phase
frame_phase_timing = collections.OrderedDict()

timer_counter = itertools.count()


def tabulate(rows, headers):
    try:
        import tabulate

        return tabulate.tabulate(rows, headers=headers)
    except ImportError:
        return "\n".join(
            ", ".join(map(str, row)) for row in itertools.chain([headers], rows)
        )


def dynamo_profiled(func):
    @wraps(func)
    def profile_wrapper(*args, **kwargs):
        global timer_counter
        datafn = (
            func.__name__ + f"{next(timer_counter)}.profile"
        )  # Name the data file sensibly
        prof = cProfile.Profile()
        prof.enable()
        retval = prof.runcall(func, *args, **kwargs)
        prof.disable()
        print(f"### Cprofile for {func.__name__} iter {next(timer_counter)} ###")
        ps = pstats.Stats(prof)
        ps.sort_stats(pstats.SortKey.TIME).print_stats(20)
        ps.sort_stats(pstats.SortKey.CUMULATIVE).print_stats(20)
        prof.dump_stats(datafn)
        return retval

    return profile_wrapper


curr_frame = 0


# Note: Called for you by dynamo - you almost never ever want to invoke this yourself.
def increment_frame():
    global curr_frame
    curr_frame = curr_frame + 1


# Note: Called for you by dynamo - you almost never ever want to invoke this yourself.
def reset_frame_count():
    global curr_frame
    frame_phase_timing.clear()
    compilation_time_metrics.clear()
    curr_frame = 0


op_count = 0


def increment_op_count(cnt):
    global op_count
    op_count += cnt


# Print a report of time spent so far
# Ex:
# TIMING:
# entire_frame_compile:8.574629999999999
# backend_compile:5.26806
def print_time_report():
    total = 0
    total_by_key = {}
    for timings in frame_phase_timing.values():
        for key, timing in timings.items():
            total += timing
            if key not in total_by_key:
                total_by_key[key] = timing
            else:
                total_by_key[key] += timing

    out = "TIMING:"
    for key, value in total_by_key.items():
        out = f"{out} {key}:{round(value, 5)}"

    print(out)


# dynamo_timed API works as a function decorator
# By wrapping a function in dynamo_timed, we can store a record in compilation_time_metrics
# where the key is the functions name.
# For example:
#
#  @dynamo_timed
#  def _foo(...):
#
# Would show up as an entry in our timing dict:
# OrderedDict([('bar.<locals>._foo', [0.083690, 0.23949, 3.1425e-05])])
# This is extremely useful for granular debugging.
#
# For a higher-level mode, pass a phase_name into dynamo_timed
# phase_names record an extra record into a separate compilation timing structure,
# one keyed on frame+name rather than function.
# The frame is incremented outside of this function, in def increment_frame() above.
def dynamo_timed(original_function=None, phase_name=None):
    def dynamo_timed_inner(func):
        @wraps(func)
        def time_wrapper(*args, **kwargs):
            key = func.__qualname__
            if key not in compilation_time_metrics:
                compilation_time_metrics[key] = []
            with torch.profiler.record_function(f"{key} (dynamo_timed)"):
                t0 = time.time()
                r = func(*args, **kwargs)
                time_spent = time.time() - t0
            compilation_time_metrics[key].append(time_spent)
            if phase_name:
                frame_key = str(curr_frame)
                if frame_key not in frame_phase_timing:
                    frame_phase_timing[frame_key] = {}
                assert (
                    phase_name not in frame_phase_timing[frame_key]
                ), f"Duplicate phase name {phase_name} for frame {frame_key}"
                frame_phase_timing[frame_key][phase_name] = time_spent
            return r

        return time_wrapper

    if original_function:
        return dynamo_timed_inner(original_function)
    return dynamo_timed_inner


def compile_times(repr="str", aggregate=False):
    """
    Get metrics about torchdynamo frontend/backend compilation times.

    Accumulates information from functions tagged with `@dynamo_timed`.

    repr='str' returns a printable string for user interaction, and 'csv'
    returns headers, rows which can be logged for output

    aggregate causes values from multiple compilations (e.g. split graphs)
    to be accumulated into one value.  If false, expect more than one value
    per metric.
    """

    def fmt_fn(values, item_fn=lambda x: x):
        if aggregate:
            return item_fn(sum(values))
        return ", ".join(map(item_fn, values))

    if repr == "str":
        rows = [
            (k, fmt_fn(compilation_time_metrics[k], item_fn=lambda x: f"{x:.4f}"))
            for k in compilation_time_metrics
        ]
        out = "TorchDynamo compilation metrics:\n"
        out += tabulate(rows, headers=("Function", "Runtimes (s)"))
        return out
    elif repr == "csv":
        values = [
            fmt_fn(v, item_fn=lambda x: f"{x:.6f}")
            for v in compilation_time_metrics.values()
        ]
        headers = list(compilation_time_metrics.keys())
        return headers, values


@atexit.register
def dump_compile_times():
    log.info(compile_times(repr="str", aggregate=True))


tensortype_to_dtype = {
    torch.FloatTensor: (torch.float32, torch.float),
    torch.DoubleTensor: (torch.float64, torch.double),
    torch.HalfTensor: (torch.float16, torch.half),
    torch.BFloat16Tensor: (torch.bfloat16,),
    torch.ByteTensor: (torch.uint8,),
    torch.CharTensor: (torch.int8,),
    torch.LongTensor: (torch.int64, torch.long),
    torch.IntTensor: (torch.int32, torch.int),
    torch.ShortTensor: (torch.int16, torch.short),
    torch.BoolTensor: (torch.bool,),
}


class DuplicateWarningChecker:
    def __init__(self, maxsize=4096):
        self.maxsize = maxsize
        self.reset()

    def reset(self):
        self.set = collections.OrderedDict()

    def add(self, key):
        if key in self.set:
            self.set.move_to_end(key, last=True)
            if not config.verbose:
                return False
        else:
            self.set[key] = None
            while len(self.set) > self.maxsize:
                self.set.popitem(last=False)
        return True


graph_break_dup_warning_checker = DuplicateWarningChecker()


def setup_compile_debug():
    compile_debug = os.environ.get("TORCH_COMPILE_DEBUG", "0") == "1"

    if compile_debug:
        torch._logging.set_logs(
            dynamo=logging.DEBUG,
            aot=logging.DEBUG,
            inductor=logging.DEBUG,
            output_code=True,  # this is off by default
        )
        return add_file_handler()

    return contextlib.ExitStack()


def reset_graph_break_dup_checker():
    graph_break_dup_warning_checker.reset()


def add_file_handler():
    log_path = os.path.join(get_debug_dir(), "torchdynamo")
    if not os.path.exists(log_path):
        os.makedirs(log_path)

    log_file_handler = logging.FileHandler(os.path.join(log_path, "debug.log"))
    logger = logging.getLogger("torch._dynamo")
    logger.addHandler(log_file_handler)

    exitstack = contextlib.ExitStack()
    exitstack.callback(lambda: logger.removeHandler(log_file_handler))
    return exitstack


def setup_log_file():
    exitstack = contextlib.ExitStack()
    if config.log_file_name is not None:
        log_file_handler = logging.FileHandler(config.log_file_name)
        for logger in logging.get_loggers():
            logger.addHandler(log_file_handler)
            exitstack.callback(lambda: logger.removeHandler(log_file_handler))
        return exitstack

    return exitstack


def gen_record_file_name(exc, code):
    return f"{get_debug_dir()}/error_recordings/\
{code.co_name}_{type(exc).__name__}_{code.co_firstlineno}.rec"


def write_record_to_file(filename, exec_record):
    try:
        if os.path.exists(filename):
            log.warning(
                "Unable to write execution record %s; file already exists.", filename
            )
        else:
            os.makedirs(os.path.dirname(filename), exist_ok=True)
            with open(filename, "wb") as f:
                exec_record.dump(f)
    except Exception:
        log.error("Unable to write execution record %s", filename, exc_info=1)


def count_calls(g: fx.Graph):
    c = 0
    for n in g.nodes:
        if "call" in n.op:
            c += 1
    return c


def identity(x):
    return x


def nothing(*args, **kwargs):
    pass


class ExactWeakKeyDictionary:
    """Similar to weakref.WeakKeyDictionary, but use `is`/`id` rather than `==` to compare equality"""

    def __init__(self):
        self.values = dict()
        self.refs = dict()

    def __getitem__(self, key):
        return self.values[id(key)]

    def get(self, key, default=None):
        return self.values.get(id(key), default)

    def __contains__(self, key):
        return id(key) in self.values

    def __setitem__(self, key, value):
        idx = id(key)
        if idx not in self.refs:
            self.refs[idx] = weakref.ref(key, lambda ref: self._remove_id(idx))
        self.values[idx] = value

    def _remove_id(self, idx):
        if idx in self.values:
            del self.values[idx]
        if idx in self.refs:
            del self.refs[idx]

    def clear(self):
        self.refs.clear()
        self.values.clear()


def istype(obj, allowed_types):
    """isinstance() without subclasses"""
    if isinstance(allowed_types, (tuple, list, set)):
        return type(obj) in allowed_types
    return type(obj) is allowed_types


def is_typing(value):
<<<<<<< HEAD
    # _Final catches most of typing classes:
    #   - Any
    #   - Callable
    #   - Union
    #   ...
    #
    # NB: we intentionally ignore classes that inherit from Generic, since they
    # can be used as both TypingVariable as well as UserDefinedClassVariable.
    return isinstance(value, typing._Final) or value is typing.Generic
=======
    if sys.version_info < (3, 9):
        return isinstance(value, typing._GenericAlias)
    else:
        return isinstance(
            # `_SpecialForm`` is the parent class of `Optional`
            value,
            (
                typing._SpecialGenericAlias,
                typing._UnionGenericAlias,
                typing._SpecialForm,
            ),
        )
>>>>>>> 9e86a093


def is_numpy_int_type(value):
    if not np:
        return False

    return istype(
        value,
        (
            np.int8,
            np.int16,
            np.int32,
            np.int64,
            np.uint8,
            np.uint16,
            np.uint32,
            np.uint64,
        ),
    )


def is_numpy_float_type(value):
    if not np:
        return False

    return istype(
        value,
        (
            np.float16,
            np.float32,
            np.float64,
        ),
    )


def is_numpy_ndarray(value):
    if not np:
        return False

    return istype(value, np.ndarray)


def istensor(obj):
    """Check of obj is a tensor"""
    tensor_list = (
        torch.Tensor,
        torch.nn.Parameter,
        *config.traceable_tensor_subclasses,
    )
    tensor_list = tensor_list + (torch._subclasses.FakeTensor,)
    return istype(obj, tensor_list)


def is_lazy_module(mod):
    return isinstance(mod, LazyModuleMixin)


@functools.lru_cache(4096)
def print_once(*args):
    print(*args)


def make_cell(val=None):
    """Some black magic to create a cell object that usually only exists in a closure"""
    x = val

    def f():
        return x

    assert len(f.__closure__) == 1
    return f.__closure__[0]


def proxy_args_kwargs(args, kwargs):
    try:
        proxy_args = tuple(arg.as_proxy() for arg in args)
        proxy_kwargs = {key: arg.as_proxy() for key, arg in kwargs.items()}
        return proxy_args, proxy_kwargs
    except NotImplementedError as e:
        from .exc import unimplemented
        from .variables.base import typestr

        raise unimplemented(
            f"call_function args: {typestr(*args)} {typestr(*list(kwargs.values()))}"
        ) from e


@dataclasses.dataclass
class CompilationMetrics:
    frame_key: str
    co_name: str
    co_filename: str
    co_firstlineno: int
    cache_size: int
    accumulated_cache_size: int
    guard_count: Optional[int]
    graph_op_count: Optional[int]
    graph_node_count: Optional[int]
    graph_input_count: Optional[int]
    entire_frame_compile_time_s: Optional[float]
    backend_compile_time_s: Optional[float]
    fail_reason: Optional[str]


@dataclasses.dataclass
class CleanupHook:
    """Remove a global variable when hook is called"""

    scope: Dict[str, Any]
    name: str

    def __call__(self, *args):
        CleanupManager.count -= 1
        del self.scope[self.name]

    @staticmethod
    def create(scope, name, val):
        assert name not in scope
        CleanupManager.count += 1
        scope[name] = val
        return CleanupHook(scope, name)


class CleanupManager(ExactWeakKeyDictionary):
    count = 0

    def _remove_id(self, idx):
        for hook in self.values[idx]:
            hook()
        super()._remove_id(idx)


CleanupManager.instance = CleanupManager()


def clone_tensor(x):
    """Clone the tensor and its gradient"""
    y = x.clone().requires_grad_(x.requires_grad)
    if x.is_leaf and x.grad is not None:
        y.grad = x.grad.clone()
    return y


def clone_input(x, *, dtype=None):
    """copy while preserving strides"""
    # TODO: this is questionable
    if is_fake(x):
        # this func fails on fake tensors in __torch_dispatch__
        return x

    def torch_clone(x):
        y = torch.clone(x)
        if x.is_leaf:
            y.requires_grad_(x.requires_grad)
        if x.is_leaf and x.grad is not None:
            y.grad = clone_input(x.grad, dtype=dtype)
        if hasattr(x, "_dynamo_dynamic_indices"):
            y._dynamo_dynamic_indices = x._dynamo_dynamic_indices.copy()
        return y

    with torch.no_grad():
        if x.device.type == "xla":
            # Access data_ptr() for a xla tensor will cause crash
            return torch_clone(x)

        needed_size = sum(
            (shape - 1) * stride for shape, stride in zip(x.size(), x.stride())
        )
        if x.is_quantized:
            result = torch.empty_quantized((needed_size + 32,), x)
        else:
            result = torch.empty(
                needed_size + 32, dtype=dtype or x.dtype, device=x.device
            )
        cache_line_offset = (
            (x.data_ptr() - result.data_ptr()) % 32
        ) // x.element_size()
        result.as_strided_(x.size(), x.stride(), cache_line_offset)
        try:
            result.copy_(x.clone())
            if x.is_leaf:
                result.requires_grad_(x.requires_grad)
            if x.is_leaf and x.grad is not None:
                result.grad = clone_input(x.grad, dtype=dtype)
        except RuntimeError:
            # RuntimeError: unsupported operation: more than one element of the written-to
            # tensor refers to a single memory location. Please clone() the tensor before
            # performing the operation.
            return torch_clone(x)
        if hasattr(x, "_dynamo_dynamic_indices"):
            result._dynamo_dynamic_indices = x._dynamo_dynamic_indices.copy()
        return result


def clone_inputs(example_inputs):
    if type(example_inputs) is dict:
        res = dict(example_inputs)
        for key, value in res.items():
            if isinstance(value, tuple):
                res[key] = clone_inputs(value)
            else:
                assert isinstance(value, torch.Tensor), type(value)
                res[key] = clone_input(value)
        return res

    res = list(example_inputs)
    for i in range(len(res)):
        if isinstance(res[i], torch.Tensor):
            res[i] = clone_input(res[i])
    return res


@contextmanager
def preserve_rng_state():
    with torch.utils._python_dispatch._disable_current_modes():
        rng_state = torch.clone(torch.random.get_rng_state())
        if torch.cuda.is_available():
            cuda_rng_state = torch.clone(torch.cuda.get_rng_state())
    try:
        yield
    finally:
        with torch.utils._python_dispatch._disable_current_modes():
            torch.random.set_rng_state(rng_state)
            if torch.cuda.is_available():
                torch.cuda.set_rng_state(cuda_rng_state)


def is_jit_model(model0):
    return isinstance(
        model0,
        (
            torch.jit._trace.TopLevelTracedModule,
            torch.jit._script.RecursiveScriptModule,
            torch.jit.ScriptFunction,
            torch.jit.ScriptModule,
        ),
    )


def torchscript(model, example_inputs, verbose=False):
    if is_jit_model(model):
        # already done?
        return model

    try:
        return torch.jit.trace(model, example_inputs)
    except Exception:
        try:
            return torch.jit.script(model)
        except Exception:
            if verbose:
                log.exception("jit error")
            else:
                log.error("Both torch.jit.trace and torch.jit.script failed")
    return None


def getfile(obj):
    try:
        return inspect.getfile(obj)
    except TypeError:
        return None


def is_namedtuple(obj):
    """Test if an object is a namedtuple or a torch.return_types.* quasi-namedtuple"""
    return is_namedtuple_cls(type(obj))


def is_namedtuple_cls(cls):
    """Test if an object is a namedtuple or a torch.return_types.* quasi-namedtuple"""
    try:
        if issubclass(cls, tuple):
            bases = getattr(cls, "__bases__", []) or [None]
            module = getattr(cls, "__module__", None)
            return module == "torch.return_types" or (
                bases[0] is tuple and hasattr(cls, "_make") and hasattr(cls, "_fields")
            )
    except TypeError:
        pass
    return False


@functools.lru_cache(1)
def namedtuple_fields(cls):
    """Get the fields of a namedtuple or a torch.return_types.* quasi-namedtuple"""
    if cls is slice:
        return ["start", "stop", "step"]

    assert issubclass(cls, tuple)
    if hasattr(cls, "_fields"):
        # normal namedtuples
        return cls._fields

    @dataclasses.dataclass
    class Marker:
        index: int

    # frustrating ones e.g. torch.return_types.max
    assert cls.__module__ == "torch.return_types"
    obj = cls(map(Marker, range(cls.n_fields)))
    fields = [None] * cls.n_fields
    for name in dir(obj):
        if name[0] != "_" and isinstance(getattr(obj, name), Marker):
            fields[getattr(obj, name).index] = name
    return fields


def checkpoint_params(gm):
    with torch.no_grad():
        rng_state = torch.clone(torch.random.get_rng_state())
        if torch.cuda.is_available():
            cuda_rng_state = torch.clone(torch.cuda.get_rng_state())
        saved_state = []
        for param in itertools.chain(gm.parameters(), gm.buffers()):
            saved_state.append((param, param._version, torch.clone(param)))

    def restore():
        with torch.no_grad():
            torch.random.set_rng_state(rng_state)
            if torch.cuda.is_available():
                torch.cuda.set_rng_state(cuda_rng_state)
            for param, version, original_value in saved_state:
                if param._version != version:
                    param.copy_(original_value)

    return restore


def timed(model, example_inputs, times=1):
    if torch.cuda.is_available():
        synchronize = torch.cuda.synchronize
    else:
        synchronize = nothing

    synchronize()
    gc.collect()
    torch.manual_seed(1337)
    t0 = time.perf_counter()
    for _ in range(times):
        result = model(*example_inputs)
        synchronize()
    t1 = time.perf_counter()
    return result, t1 - t0


def check_is_cuda(gm, example_inputs):
    return all(x.is_cuda for x in itertools.chain(example_inputs, gm.parameters(True)))


@lru_cache(32)
def rot_n_helper(n):
    assert n > 1
    vars = [f"v{i}" for i in range(n)]
    rotated = reversed(vars[-1:] + vars[:-1])
    fn = eval(f"lambda {','.join(vars)}: ({','.join(rotated)})")
    fn.__name__ = f"rot_{n}_helper"
    return fn


def is_safe_constant(v):
    if istype(v, (tuple, frozenset)):
        return all(map(is_safe_constant, v))
    return isinstance(v, (enum.Enum, type)) or istype(
        v,
        (
            types.CodeType,
            int,
            float,
            bool,
            str,
            bytes,
            type(None),
            slice,
            type(type),
            torch.device,
            torch.dtype,
        ),
    )


def guard_if_dyn(arg):
    from .variables import ConstantVariable, SymNodeVariable

    if isinstance(arg, SymNodeVariable):
        # This is because SymNodeVariable intentionally doesn't define
        # as_python_constant to avoid shunting down some codepaths
        # that expect consts.   In this case, we know we definitely
        # want to specialize though.
        return arg.evaluate_expr()
    elif isinstance(arg, ConstantVariable):
        return arg.as_python_constant()

    return arg


def check_constant_args(args, kwargs):
    return all(x.is_python_constant() for x in itertools.chain(args, kwargs.values()))


def check_unspec_python_args(args, kwargs):
    from .variables.constant import ConstantVariable
    from .variables.tensor import UnspecializedPythonVariable

    unspec_count = 0
    for x in itertools.chain(args, kwargs.values()):
        if isinstance(x, UnspecializedPythonVariable):
            unspec_count += 1
        elif not isinstance(x, (UnspecializedPythonVariable, ConstantVariable)):
            return False
        else:
            pass

    return unspec_count > 0


def check_numpy_ndarray_args(args, kwargs):
    from .variables.tensor import NumpyNdarrayVariable

    return any(
        isinstance(x, NumpyNdarrayVariable)
        for x in itertools.chain(args, kwargs.values())
    )


def specialize_args_kwargs(tx, args, kwargs):
    specialized_args = []
    specialized_kwargs = {}
    for x in args:
        specialized_args.append(x.as_specialized(tx))
    for k, v in kwargs.items():
        specialized_kwargs.update({k: v.as_specialized(tx)})
    return specialized_args, specialized_kwargs


dict_values = type(dict().values())
odict_values = type(collections.OrderedDict().values())
tuple_iterator = type(iter(tuple()))
tuple_iterator_len = tuple_iterator.__length_hint__
object_new = object.__new__


def nn_module_new(cls):
    obj = object_new(cls)
    torch.nn.Module.__init__(obj)
    return obj


def product(it):
    return functools.reduce(operator.mul, it, 1)


def tuple_iterator_getitem(it, index):
    _, (obj,), start = it.__reduce__()
    return obj[start + index]


def enum_repr(value, local):
    # enum class can override __str__ method. Use __class__ and name attribute
    # to extract the class name and key name.
    name = value.__class__.__name__
    val = value.name
    scope = "L" if local else "G"
    local_name = f'{scope}["{name}"].{val}'
    return local_name


def dict_param_key_ids(value):
    return {
        id(k) for k in value.keys() if isinstance(k, (torch.nn.Parameter, torch.Tensor))
    }


def dict_const_keys(value):
    return {
        k for k in value.keys() if not isinstance(k, (torch.nn.Parameter, torch.Tensor))
    }


def dict_const_keys_repr(const_keys, *, local):
    if any(isinstance(k, enum.Enum) for k in const_keys):
        # To workaround repr(Enum) returning invalid global reference before python 3.11
        # by calling enum_repr and removing quotes to render enum in guard code.
        const_keys_str = f"{ {enum_repr(k, local=local) if isinstance(k, enum.Enum) else repr(k) for k in const_keys} }".replace(
            "'", ""
        )
    else:
        const_keys_str = f"{const_keys!r}"
    return const_keys_str


def global_key_name(key):
    return f"__dict_key_{id(key)}"


from torch._subclasses import (  # noqa: F401
    FakeTensorMode,
    UnsupportedFakeTensorException,
)


def wrap_fake_exception(fn):
    try:
        return fn()
    except UnsupportedFakeTensorException as e:
        from .exc import unimplemented

        msg = f"Unsupported: {e.reason} with fake tensor propagation."
        log.warning(msg)
        raise unimplemented(msg) from e


def deepcopy_to_fake_tensor(obj, fake_mode):
    with torch._subclasses.fake_tensor.FakeCopyMode(fake_mode):
        return wrap_fake_exception(lambda: copy.deepcopy(obj))


def rmse(ref, res):
    """
    Calculate root mean squared error
    """
    return torch.sqrt(torch.mean(torch.square(ref - res)))


def same(
    ref,
    res,
    fp64_ref=None,
    cos_similarity=False,
    tol=1e-4,
    equal_nan=False,
    exact_dtype=True,
    relax_numpy_equality=False,
    ignore_non_fp=False,
    log_error=log.error,
):
    """Check correctness to see if ref and res match"""
    if fp64_ref is None:
        fp64_ref = ref
    if isinstance(ref, (list, tuple, torch.nn.ParameterList, torch.Size)):
        assert isinstance(res, (list, tuple)), f"type mismatch {type(ref)} {type(res)}"
        if len(ref) != len(res):
            log_error("Length mismatch")
            return False
        return len(ref) == len(res) and all(
            same(
                ai,
                bi,
                fp64_refi,
                cos_similarity,
                tol,
                equal_nan,
                exact_dtype,
                relax_numpy_equality,
                ignore_non_fp,
                log_error=log_error,
            )
            for ai, bi, fp64_refi in zip(ref, res, fp64_ref)
        )
    elif isinstance(ref, dict):
        assert isinstance(res, dict)
        assert set(ref.keys()) == set(
            res.keys()
        ), f"keys mismatch {set(ref.keys())} == {set(res.keys())}"
        for k in sorted(ref.keys()):
            if not (
                same(
                    ref[k],
                    res[k],
                    fp64_ref[k],
                    cos_similarity=cos_similarity,
                    tol=tol,
                    equal_nan=equal_nan,
                    exact_dtype=exact_dtype,
                    relax_numpy_equality=relax_numpy_equality,
                    ignore_non_fp=ignore_non_fp,
                    log_error=log_error,
                )
            ):
                log_error("Accuracy failed for key name %s", k)
                return False
        return True
    elif isinstance(ref, (torch.Tensor, float)):
        assert not isinstance(ref, torch._subclasses.FakeTensor)
        assert not isinstance(res, torch._subclasses.FakeTensor)

        def to_tensor(t):
            return t if isinstance(t, torch.Tensor) else torch.tensor(t)

        ref, res, fp64_ref = (to_tensor(val) for val in (ref, res, fp64_ref))

        if ref.is_sparse:
            assert res.is_sparse
            ref = ref.to_dense()
            res = res.to_dense()
        assert isinstance(res, torch.Tensor), f"type mismatch {type(ref)} {type(res)}"
        if exact_dtype:
            if ref.dtype != res.dtype:
                log_error("dtype mismatch %s, %s", ref.dtype, res.dtype)
                return False
            if ref.dtype == torch.bool:
                if ignore_non_fp:
                    return True
                # triton stores bool as int8, so add this for more accurate checking
                r = torch.allclose(
                    ref.to(dtype=torch.uint8),
                    res.to(dtype=torch.uint8),
                    atol=tol,
                    rtol=tol,
                    equal_nan=equal_nan,
                )
                if not r:
                    log_error("Accuracy failed: uint8 tensor did not match")
                return r

        if cos_similarity:
            ref = ref.flatten().to(torch.float32)
            res = res.flatten().to(torch.float32)
            if torch.allclose(ref, res, atol=tol, rtol=tol, equal_nan=True):
                # early exit that handles zero/nan better
                # cosine_similarity(zeros(10), zeros(10), dim=0) is 0
                return True
            score = torch.nn.functional.cosine_similarity(ref, res, dim=0, eps=1e-6)
            if score < 0.99:
                log.warning("Similarity score=%s", score.cpu().detach().item())
            return score >= 0.99
        else:
            if not exact_dtype:
                ref = ref.to(res.dtype)

            # First try usual allclose
            if torch.allclose(ref, res, atol=tol, rtol=tol, equal_nan=equal_nan):
                return True

            # Check error from fp64 version
            if fp64_ref.dtype == torch.float64:
                ref_error = rmse(fp64_ref, ref).item()
                # ref unable to produce this with stable numerics in this precision, ignore
                if math.isnan(ref_error):
                    log.warning(
                        "Found nan in reference. Consider running in higher precision."
                    )

                res_error = rmse(fp64_ref, res).item()

                # In the case of using AMP (Automatic Mixed Precision), certain models have
                # failed the benchmark's correctness check. However, the end-to-end model's
                # accuracy when comparing AMP with FP32 is within a difference of less than 0.1%.
                # Thus, it's possible that the correctness check failures for these models are
                # false alarms. We use multiplier of 3 instead of 2 to avoid these false alarms.
                multiplier = 3.0 if res.dtype == torch.bfloat16 else 2.0

                if (
                    fp64_ref.numel() < 1000
                    or (ref.ndim == 4 and ref.shape[-1] == ref.shape[-2] == 1)
                    # large tol means a benchmark has been specified as REQUIRE_HIGHER_TOLERANCE
                    or tol >= 2 * 1e-2
                ):
                    # In the presence of noise, noise might dominate our error
                    # metric for smaller tensors.
                    # Similary, for 1x1 kernels, there seems to be high noise with amp.
                    multiplier = 3.0

                passes_test = res_error <= (multiplier * ref_error + tol / 10.0)
                if not passes_test:
                    log_error(
                        "RMSE (res-fp64): %.5f, (ref-fp64): %.5f and shape=%s",
                        res_error,
                        ref_error,
                        res.size(),
                    )
                    # import pdb; pdb.set_trace()
                return passes_test

            if ignore_non_fp:
                return True

            log_error("Accuracy failed: allclose not within tol=%s", tol)
            return False
    elif isinstance(ref, (str, int, type(None), bool, torch.device)):
        if ignore_non_fp:
            return True
        r = ref == res
        if not r:
            log_error("Accuracy failed (%s): %s != %s", type(ref), ref, res)
        return r
    elif is_numpy_int_type(ref) or is_numpy_float_type(ref):
        if relax_numpy_equality and not (
            is_numpy_int_type(res) or is_numpy_float_type(res)
        ):
            ref = ref.item()
        r = (type(ref) is type(res)) and (ref == res)
        if not r:
            log_error("Accuracy failed (numpy): %s != %s", ref, res)
        return r
    elif is_numpy_ndarray(ref):
        return (type(ref) is type(res)) and same(
            torch.as_tensor(ref),
            torch.as_tensor(res),
            fp64_ref,
            cos_similarity=cos_similarity,
            tol=tol,
            equal_nan=equal_nan,
            exact_dtype=exact_dtype,
            relax_numpy_equality=relax_numpy_equality,
            ignore_non_fp=ignore_non_fp,
            log_error=log_error,
        )
    elif type(ref).__name__ in (
        "MaskedLMOutput",
        "Seq2SeqLMOutput",
        "CausalLMOutputWithCrossAttentions",
        "LongformerMaskedLMOutput",
        "Instances",
        "SquashedNormal",
        "Boxes",
        "Normal",
        "TanhTransform",
        "Foo",
        "Variable",
    ):
        assert type(ref) is type(res)
        return all(
            same(
                getattr(ref, key),
                getattr(res, key),
                getattr(fp64_ref, key),
                cos_similarity=cos_similarity,
                tol=tol,
                equal_nan=equal_nan,
                exact_dtype=exact_dtype,
                relax_numpy_equality=relax_numpy_equality,
                ignore_non_fp=ignore_non_fp,
                log_error=log_error,
            )
            for key in ref.__dict__.keys()
        )
    else:
        raise RuntimeError(f"unsupported type: {type(ref).__name__}")


def format_func_info(code):
    short_filename = code.co_filename.split("/")[-1]
    return f"'{code.co_name}' ({short_filename}:{code.co_firstlineno})"


@contextlib.contextmanager
def disable_cache_limit():
    prior = config.cache_size_limit
    config.cache_size_limit = sys.maxsize

    try:
        yield
    finally:
        config.cache_size_limit = prior


# map from transformed code back to original user code
orig_code_map = ExactWeakKeyDictionary()

# keep a record of code_obj -> list of guard failure reasons for logging
guard_failures = collections.defaultdict(list)

# Keep a record of graph break reasons for logging
graph_break_reasons = list()

# keep record of compiled code, if we are in "error if recompile"
# to track code that dynamo has compiled previously
seen_code_map = ExactWeakKeyDictionary()


class CompileProfiler:
    """Utility for profiling how and what dynamo would compile.

    Can be used for
     * diagnosing recompilation issues
     * determining an appropriate compile cache limit
     * (TODO)confirming which functions got compiled/skipped
    """

    def __init__(self):
        self.frame_count = 0
        self.op_count = 0
        self.backend_ctx_ctor = lambda: disable_cache_limit()

    def __call__(self, gm: torch.fx.GraphModule, example_inputs):
        self.frame_count += 1
        for node in gm.graph.nodes:
            if "call" in node.op:
                self.op_count += 1
        return gm.forward

    def __enter__(self):
        self.old_report_guard_failure = config.report_guard_failures
        config.report_guard_failures = True
        return self

    def __exit__(self, typ, val, traceback):
        config.report_guard_failures = self.old_report_guard_failure

    def get_metrics(self):
        return {"guard_failures": guard_failures}

    def report(self):
        metrics = self.get_metrics()
        gf = metrics["guard_failures"]

        def num_recompiles(code):
            return len(gf[code])

        def recompile_reasons(code):
            return "\n".join([str(x) for x in gf[code]])

        summarized_gf = [
            [format_func_info(code), num_recompiles(code), recompile_reasons(code)]
            for code in gf
        ]

        def graph_break_report():
            if "graph_break" in counters:
                graph_breaks = counters["graph_break"]
                return tabulate(
                    [[msg, graph_breaks[msg]] for msg in graph_breaks],
                    headers=["Graph Break Reason", "Count"],
                )

        def recompilation_report():
            if len(gf):
                max_recompiles = max([num_recompiles(code) for code in gf])
                recomp_table = tabulate(
                    summarized_gf,
                    headers=["Function", "Recompiles", "Recompile Reasons"],
                )
                return recomp_table + textwrap.dedent(
                    f"""

                    Set torch._dynamo.config.cache_size_limit to {max_recompiles} to avoid being cache limited.
                """
                )

        report = textwrap.dedent(
            """
            Torchdynamo Profiler Report
            ===========================

            Graph Breaks
            ------------
            Graph breaks happen when torchdynamo encounters code it can't safely trace.
            If you want to find out why breaks are happening, check below for each break reason
            You may gain additional insight by passing `fullgraph=True` to torch.compile,
            to stop at the first break.

        """
        )
        report += graph_break_report() or "No graph breaks detected."
        report += textwrap.dedent(
            """

            Recompilation
            -------------
            These subgraphs were recompiled more than once due to guard failures
            Guard failures indicate some condition assumed to be static by the tracer changed,
            making it unsafe to reuse the compiled program.

        """
        )
        report += recompilation_report() or "No recompilation detected.\n"
        return report


# return same dir unless user changes config between calls
@functools.lru_cache(None)
def _get_debug_dir(root_dir):
    dir_name = (
        "run_"
        + datetime.datetime.now().strftime("%Y_%m_%d_%H_%M_%S_%f")
        # use pid to avoid conflicts among ranks
        + "-pid_"
        + str(os.getpid())
    )
    return os.path.join(root_dir, dir_name)


def get_debug_dir():
    debug_root = config.debug_dir_root
    return _get_debug_dir(debug_root)


def get_fake_value(node, tx):
    """
    Run the computation represented by `node` using fake tensors and return the result.
    """
    from .exc import (
        TorchRuntimeError,
        unimplemented,
        Unsupported,
        UserError,
        UserErrorType,
    )

    op = node.op

    def fake_wrapper(e):
        if isinstance(e, torch.Tensor):
            assert is_fake(e)
        return e

    def visit(n: torch.fx.Node):
        return n.meta["example_value"]

    args, kwargs = torch.fx.node.map_arg((node.args, node.kwargs), visit)
    args = tree_map(fake_wrapper, args)
    kwargs = tree_map(fake_wrapper, kwargs)

    nnmodule = None
    if op == "call_method" and len(args) > 0 and isinstance(args[0], torch.nn.Module):
        # If the first argument is nn.Module, should copy to fake mode.
        args = (deepcopy_to_fake_tensor(args[0], tx.fake_mode),) + tuple(args[1:])

    if op == "call_module":
        nnmodule = tx.output.nn_modules[node.target]

        if is_lazy_module(nnmodule) and hasattr(nnmodule, "_initialize_hook"):
            # In the case of a lazy module, we want to run
            # the pre-hooks which initialize it.
            # Afterwards, lazy module deletes its pre-hooks
            # to avoid treating it as lazy on subsequent recompile.
            nnmodule._infer_parameters(nnmodule, args)

        # no matter it's lazy module or not, we should copy to fake mode.
        nnmodule = deepcopy_to_fake_tensor(nnmodule, tx.fake_mode)

    try:
        with tx.fake_mode, enable_python_dispatcher():
            return wrap_fake_exception(
                lambda: run_node(tx.output, node, args, kwargs, nnmodule)
            )
    except Unsupported:
        raise
    except RuntimeError as e:
        cause = e
        if e.__cause__ is not None:
            cause = e.__cause__

        if isinstance(
            cause, torch._subclasses.fake_tensor.DataDependentOutputException
        ):
            unimplemented(f"data dependent operator: {cause.func}")
        elif isinstance(
            cause, torch._subclasses.fake_tensor.DynamicOutputShapeException
        ):
            unimplemented(f"dynamic shape operator: {cause.func}")
        elif isinstance(
            cause, torch._subclasses.fake_tensor.UnsupportedOperatorException
        ):
            unimplemented(
                f"unsupported operator: {cause.func} (see "
                "https://docs.google.com/document/d/1GgvOe7C8_NVOMLOCwDaYV1mXXyHMXY7ExoewHqooxrs/edit#heading=h.64r4npvq0w0"
                " for how to fix)"
            )
        elif isinstance(
            cause, torch.fx.experimental.symbolic_shapes.GuardOnDataDependentSymNode
        ):
            raise UserError(
                UserErrorType.CONSTRAIN_VIOLATION,
                "Tried to use data-dependent value in the subsequent computation. "
                "This can happen when we encounter unbounded dynamic value that is unknown during tracing time."
                "You will need to explicitly give hint to the compiler. Please take a look at "
                "constrain_as_value OR constrain_as_size APIs",
                case_name="constrain_as_size_example",
            )
        elif isinstance(cause, torch.utils._sympy.value_ranges.ValueRangeError):
            raise UserError(UserErrorType.CONSTRAIN_VIOLATION, e.args[0]) from e
        raise TorchRuntimeError(str(e)).with_traceback(e.__traceback__) from None


_current_node = threading.local()


def get_current_node():
    return getattr(_current_node, "value", None)


@contextmanager
def set_current_node(node):
    old = get_current_node()
    _current_node.value = node
    try:
        yield
    finally:
        _current_node.value = old


def run_node(tracer, node, args, kwargs, nnmodule):
    """
    Runs a given node, with the given args and kwargs.

    Behavior is dicatated by a node's op.

    run_node is useful for extracting real values out of nodes.
    See get_real_value for more info on common usage.

    Note: The tracer arg is only used for 'get_attr' ops
    Note: The nnmodule arg is only used for 'call_module' ops

    Nodes that are not call_function, call_method, call_module, or get_attr will
    raise an AssertionError.
    """
    op = node.op

    with set_current_node(node):
        try:
            if op == "call_function":
                return node.target(*args, **kwargs)
            elif op == "call_method":
                return getattr(args[0], node.target)(*args[1:], **kwargs)
            elif op == "call_module":
                assert nnmodule is not None
                return nnmodule(*args, **kwargs)
            elif op == "get_attr":
                return tracer.get_submodule(node.target)
            elif op == "placeholder":
                assert "example_value" in node.meta
                return node.meta["example_value"]
        except NotImplementedError as e:
            # NB: mimic how wrap_fake_exception does it
            from .exc import unimplemented

            raise unimplemented(
                f"running {op} {node.target}(*{args}, **{kwargs})"
            ) from e

        except Exception as e:
            fn_str = f"Failed running {op} {node.target}(*{args}, **{kwargs}):\n"
            raise RuntimeError(fn_str + str(e)).with_traceback(e.__traceback__) from e

    raise AssertionError(op)


def get_real_value(node, tracer):
    """
    Run the actual computation represented by `node` and return the result.
    This will execute any dependent nodes in the graph as well.
    """
    from .exc import TorchRuntimeError

    cache = tracer.real_value_cache
    if node in cache:
        return cache[node]

    op = node.op
    args, kwargs = torch.fx.node.map_arg(
        (node.args, node.kwargs),
        lambda n: get_real_value(n, tracer),
    )

    if op == "call_module":
        nn_module = tracer.output_graph.nn_modules[node.target]
        if not is_lazy_module(nn_module):
            nn_module = copy.deepcopy(nn_module)
        else:
            # In the case of a lazy module, we want to run
            # the pre-hooks which initialize it
            nn_module(*args, **kwargs)
    else:
        nn_module = None

    try:
        real_value = run_node(tracer, node, args, kwargs, nn_module)
        cache[node] = real_value
    except RuntimeError as e:
        raise TorchRuntimeError(str(e)).with_traceback(e.__traceback__) from None
    return real_value


def assert_no_fake_params_or_buffers(gm):
    from torch._subclasses.fake_tensor import FakeTensorConfig

    def stack_or_hint(t):
        if FakeTensorConfig.debug:
            import traceback

            return f"FAKE TENSOR CREATION TRACEBACK: \n {traceback.format_list(t._debug_trace)}"
        else:
            return "Enable TORCH_FAKE_TENSOR_DEBUG=1 to get creation stack traces on fake tensors."

    for name, buffer in gm.named_buffers():
        assert not isinstance(
            buffer, torch._subclasses.FakeTensor
        ), f"Unexpected fake buffer {name} {stack_or_hint(buffer)}"
    for name, param in gm.named_parameters():
        assert not isinstance(
            param, torch._subclasses.FakeTensor
        ), f"Unexpected fake param {name} {stack_or_hint(param)}"


def fqn(obj: Any):
    """
    Returns the fully qualified name of the object.
    """
    return f"{obj.__module__}.{obj.__qualname__}"


def ifdynstaticdefault(count1, count2):
    if torch._dynamo.config.assume_static_by_default:
        return count1
    else:
        return count2


def import_submodule(mod: types.ModuleType):
    """
    Ensure all the files in a given submodule are imported
    """
    for filename in sorted(os.listdir(os.path.dirname(mod.__file__))):
        if filename.endswith(".py") and filename[0] != "_":
            importlib.import_module(f"{mod.__name__}.{filename[:-3]}")


def object_has_getattribute(value: Any):
    try:
        if isinstance(
            inspect.getattr_static(type(value), "__getattribute__"),
            types.FunctionType,
        ):
            return True
    except AttributeError:
        pass
    return False


def get_custom_getattr(value: Any):
    try:
        getattr_fn = inspect.getattr_static(type(value), "__getattr__")
    except AttributeError:
        getattr_fn = None
    if getattr_fn is torch.nn.Module.__getattr__:
        # ignore this case of getattr
        getattr_fn = None
    return getattr_fn


class TensorStaticReason(enum.Enum):
    PARAMETER = 2
    NOT_TENSOR = 4
    NN_MODULE_PROPERTY = 5


def tensor_static_reason_to_message(reason: TensorStaticReason):
    if reason == TensorStaticReason.PARAMETER:
        return "mark_dynamic on parameter, parameters are always static today."
    if reason == TensorStaticReason.NOT_TENSOR:
        return "mark_dynamic on a non tensor, how did this happen?"
    if reason == TensorStaticReason.NN_MODULE_PROPERTY:
        return "tensor is static because it is nn module associated."
    raise AssertionError(f"Illegal reason {reason}")


def tensor_always_has_static_shape(
    tensor: Union[torch.Tensor, Any], is_tensor: bool, guard_source: "GuardSource"
) -> Tuple[bool, TensorStaticReason]:
    """
    Given a tensor, source, and is_tensor flag, determine if a shape should be static.

    Args:
    tensor - the real tensor to evaluate, parameters force a static shape.
    is_tensor - internal dynamo check, esentially "is_tensor": target_cls is TensorVariable,
    tensors not in a TensorVariable for whatever reason are forced static.

    Returns a tuple, where the first element is the bool of whether or not this tensor should have a static shape.
    The second element is a TensorStaticReason, useful for passing to tensor_static_reason_to_message if needed.
    """
    if guard_source.is_nn_module() and config.force_nn_module_property_static_shapes:
        return True, TensorStaticReason.NN_MODULE_PROPERTY
    if type(tensor) is torch.nn.Parameter and config.force_parameter_static_shapes:
        return True, TensorStaticReason.PARAMETER
    if not is_tensor:
        return True, TensorStaticReason.NOT_TENSOR
    return False, None


def lazy_format_graph_code(name, gm, maybe_id=None):
    def format_name():
        if maybe_id is not None:
            return f"{name} {maybe_id}"
        else:
            return name

    return LazyString(
        lambda: _format_graph_code(
            f"===== {format_name()} =====\n",
            gm.forward.__code__.co_filename,
            gm.print_readable(print_output=False),
        )
    )


def _format_graph_code(name, filename, graph_str):
    return f"TRACED GRAPH\n {name} {filename} {graph_str}\n"


def lazy_format_graph_tabular(fn_name, gm):
    def inner():
        try:
            from tabulate import tabulate  # TODO: Check that this is installed
        except ImportError:
            return (
                "Tabulate module missing, please install tabulate to log the graph in tabular format, logging code instead:\n"
                + str(lazy_format_graph_code(fn_name, gm))
            )

        node_specs = [
            [n.op, n.name, n.target, n.args, n.kwargs] for n in gm.graph.nodes
        ]
        graph_str = tabulate(
            node_specs, headers=["opcode", "name", "target", "args", "kwargs"]
        )
        return _format_graph_code(fn_name, gm.forward.__code__.co_filename, graph_str)

    return LazyString(inner)


def format_bytecode(prefix, name, filename, line_no, code):
    return f"{prefix} {name} {filename} line {line_no} \n{dis.Bytecode(code).dis()}\n"


forward_hook_names = ["_forward_pre_hooks", "_forward_hooks"]
backward_hook_names = ["_backward_pre_hooks", "_backward_hooks"]
state_dict_hook_names = [
    "_state_dict_pre_hooks",
    "_state_dict_hooks",
    "_load_state_dict_pre_hooks",
    "_load_state_dict_post_hooks",
]
all_hook_names = forward_hook_names + backward_hook_names + state_dict_hook_names


def nn_module_get_all_hooks(
    mod,
    check_forward_hooks=False,
    check_backward_hooks=False,
    check_state_dict_hooks=False,
):
    reset_code = torch._C._dynamo.eval_frame.reset_code
    """
    Sometimes its useful to differentiate between types of hooks such as forward/backward/pre
    hooks executed during module.__call__, and state_dict hooks which are executed separately.
    """
    hook_dicts_to_check = []
    check_all_hooks = (
        not check_forward_hooks
        and not check_backward_hooks
        and not check_state_dict_hooks
    )
    if check_forward_hooks or check_all_hooks:
        hook_dicts_to_check.extend(forward_hook_names)
    if check_backward_hooks or check_all_hooks:
        hook_dicts_to_check.extend(backward_hook_names)
    if check_state_dict_hooks:
        hook_dicts_to_check.extend(state_dict_hook_names)

    all_hooks = []
    for hook_dict_name in hook_dicts_to_check:
        hooks = getattr(mod, hook_dict_name, [])
        for hook_name in hooks:
            hook = hooks[hook_name]

            all_hooks.append(hook)
    return all_hooks


def nnmodule_has_hooks(
    mod,
    check_forward_hooks=False,
    check_backward_hooks=False,
    check_state_dict_hooks=False,
):
    """
    Helper function to check if a module has any hooks attached to it.
    """
    hooks = nn_module_get_all_hooks(
        mod,
        check_forward_hooks=check_forward_hooks,
        check_backward_hooks=check_backward_hooks,
        check_state_dict_hooks=check_state_dict_hooks,
    )
    return bool(hooks)


def to_numpy_helper(value):
    """Convert tensor and tnp.ndarray to numpy.ndarray."""
    if isinstance(value, tnp.ndarray):
        return to_numpy_helper(value.tensor)
    elif isinstance(value, torch.Tensor):
        return value.cpu().numpy()
    elif isinstance(value, (tuple, list)):
        return type(value)(to_numpy_helper(obj) for obj in value)
    else:
        return value


def numpy_to_tensor(value):
    """Convert tnp.ndarray to tensor, leave other types intact. If a list/tuple, loop through it to convert."""
    if isinstance(value, np.ndarray):
        return torch.as_tensor(value)
    if isinstance(value, tnp.ndarray):
        return value.tensor
    elif isinstance(value, (tuple, list)):
        return type(value)(numpy_to_tensor(obj) for obj in value)
    else:
        return value


class numpy_to_tensor_wrapper:
    def __init__(self, f):
        self.f = f
        self.__name__ = "wrapped_" + self.f.__name__

    def __repr__(self):
        return f"<Wrapped function <original {self.f.__name__}>>"

    def __call__(self, *args, **kwargs):
        out = self.f(*args, **kwargs)
        return numpy_to_tensor(out)


def numpy_attr_wrapper(obj, name):
    if isinstance(obj, tnp.ndarray):
        out = getattr(obj, name)
        return numpy_to_tensor(out)
    elif isinstance(obj, torch.Tensor):
        out = getattr(tnp.ndarray(obj), name)
        return numpy_to_tensor(out)


class numpy_method_wrapper:
    """Convert obj from torch.Tensor to tnp.ndarray and call method. Then convert result back to torch.Tensor."""

    def __init__(self, method: str):
        self.method = method
        self.__name__ = "wrapped_" + self.method

    def __repr__(self):
        return f"<Wrapped method <original {self.method}>>"

    def __call__(self, *args, **kwargs):
        obj = args[0]
        if isinstance(obj, torch.Tensor):
            obj = tnp.ndarray(obj)
        method_callable = getattr(obj, self.method)
        out = method_callable(*args[1:], **kwargs)
        return numpy_to_tensor(out)


class numpy_operator_wrapper:
    """Implements dunder methods for tnp.ndarray via functions from the operator library"""

    def __init__(self, op: str):
        self.op = op
        self.__name__ = f"wrapped_{op.__name__}"

    def __repr__(self):
        return f"<Wrapped operator <original {self.__name__}>>"

    def __call__(self, *args, **kwargs):
        assert not kwargs

        args = (
            tnp.ndarray(arg) if isinstance(arg, torch.Tensor) else arg for arg in args
        )
        out = self.op(*args)
        return numpy_to_tensor(out)


def defake(x):
    if not isinstance(x, FakeTensor):
        return x
    if x._has_symbolic_sizes_strides:
        size = [
            s.node.shape_env.size_hint(s.node.expr)
            if isinstance(s, torch.SymInt)
            else s
            for s in x.size()
        ]
        stride = [
            s.node.shape_env.size_hint(s.node.expr)
            if isinstance(s, torch.SymInt)
            else s
            for s in x.stride()
        ]
    else:
        size = x.size()
        stride = x.stride()
    y = torch.empty_strided(
        size,
        stride,
        dtype=x.dtype,
        device=x.device,
        requires_grad=x.requires_grad,
    )
    y.zero_()
    return y


def is_utils_checkpoint(obj):
    # Lazy import to avoid circular dependenices
    import torch.utils.checkpoint

    return obj is torch.utils.checkpoint.checkpoint


def build_checkpoint_variable(**options):
    import torch._higher_order_ops.wrap as higher_order_ops
    from .variables.higher_order_ops import TorchHigherOrderOperatorVariable

    # TODO - This is a temporary sitaution where we have two versions of
    # checkpointing implemetation. We will converge on one and remove the other.
    activation_checkpoint_op = higher_order_ops.tag_activation_checkpoint
    if torch._functorch.config.functionalize_rng_ops:
        activation_checkpoint_op = higher_order_ops.wrap_activation_checkpoint

    return TorchHigherOrderOperatorVariable.make(
        activation_checkpoint_op,
        **options,
    )


def is_compile_supported(device_type):
    from .eval_frame import is_dynamo_supported

    compile_supported = is_dynamo_supported()
    if device_type == "cpu":
        pass
    elif device_type == "cuda" and compile_supported:
        from torch._inductor.utils import has_triton

        compile_supported = has_triton()
    else:
        compile_supported = False
    return compile_supported


# The following 3.11 source code functions are adapted from
# https://github.com/python/cpython/blob/v3.11.4/Lib/traceback.py
# in order to output source code corresponding to bytecode in 3.11+.
# We need our own versions since we want to support multiline expressions.
def _fix_offset(str: str, offset: int) -> int:
    """
    Convert byte offset `offset` of `str` into character offset.
    Byte offset is used for 3.11+ instruction column data.
    Takes things like unicode characters into consideration.

    Unchanged from CPython implementation.
    """
    as_utf8 = str.encode("utf-8")
    return len(as_utf8[:offset].decode("utf-8", errors="replace"))


@dataclasses.dataclass
class _Anchors:
    # inclusive
    left_end_lineno: int
    left_end_offset: int
    right_start_lineno: int
    # exclusive
    right_start_offset: int


def _extract_anchors_from_expr(segment: str) -> Optional[_Anchors]:
    """
    Given source code `segment` corresponding to a bytecode
    instruction, determine:
        - for binary ops, the location of the binary op
        - for indexing, the location of the brackets.
    `segment` is expected to be a valid Python expression
    """
    assert sys.version_info >= (3, 11)

    import ast

    try:
        # Without brackets, `segment` is parsed as a statement.
        # We expect an expression, so wrap `segment` in
        # brackets to handle multi-line expressions.
        tree = ast.parse("(\n" + segment + "\n)")
    except SyntaxError:
        return None

    if len(tree.body) != 1:
        return None

    lines = segment.split("\n")

    # get character index given byte offset
    def normalize(lineno, offset):
        return _fix_offset(lines[lineno], offset)

    # Gets the next valid character index in `lines`, if
    # the current location is not valid. Handles empty lines.
    def next_valid_char(lineno, col):
        while lineno < len(lines) and col >= len(lines[lineno]):
            col = 0
            lineno += 1
        assert lineno < len(lines) and col < len(lines[lineno])
        return lineno, col

    # Get the next valid character index in `lines`.
    def increment(lineno, col):
        col += 1
        lineno, col = next_valid_char(lineno, col)
        assert lineno < len(lines) and col < len(lines[lineno])
        return lineno, col

    # Get the next valid character at least on the next line
    def nextline(lineno, col):
        col = 0
        lineno += 1
        lineno, col = next_valid_char(lineno, col)
        assert lineno < len(lines) and col < len(lines[lineno])
        return lineno, col

    statement = tree.body[0]
    if isinstance(statement, ast.Expr):
        expr = statement.value
        if isinstance(expr, ast.BinOp):
            # ast gives locations for BinOp subexpressions, e.g.
            # ( left_expr ) + ( right_expr )
            #   left^^^^^       right^^^^^
            # -2 since end_lineno is 1-indexed and because we added an extra
            # bracket to `segment` when calling ast.parse
            cur_lineno = expr.left.end_lineno - 2
            cur_col = normalize(cur_lineno, expr.left.end_col_offset)
            cur_lineno, cur_col = next_valid_char(cur_lineno, cur_col)

            # Heuristic to find the operator character.
            # The original CPython implementation did not look for ), \, or #,
            # leading to incorrect anchor location, e.g.
            # (x) + (y)
            # ~~^~~~~~~
            while (ch := lines[cur_lineno][cur_col]).isspace() or ch in ")\\#":
                if ch in "\\#":
                    cur_lineno, cur_col = nextline(cur_lineno, cur_col)
                else:
                    cur_lineno, cur_col = increment(cur_lineno, cur_col)

            # binary op is 1 or 2 characters long, on the same line
            right_col = cur_col + 1
            if (
                right_col < len(lines[cur_lineno])
                and not (ch := lines[cur_lineno][right_col]).isspace()
                and ch not in "\\#"
            ):
                right_col += 1
            # right_col can be invalid since it is exclusive

            return _Anchors(cur_lineno, cur_col, cur_lineno, right_col)
        elif isinstance(expr, ast.Subscript):
            # ast gives locations for value and slice subexpressions, e.g.
            # ( value_expr ) [ slice_expr ]
            #   value^^^^^     slice^^^^^
            # subscript^^^^^^^^^^^^^^^^^^^^
            # find left bracket (first '[' after value)
            left_lineno = expr.value.end_lineno - 2
            left_col = normalize(left_lineno, expr.value.end_col_offset)
            left_lineno, left_col = next_valid_char(left_lineno, left_col)
            while lines[left_lineno][left_col] != "[":
                left_lineno, left_col = increment(left_lineno, left_col)
            # find right bracket (final character of expression)
            right_lineno = expr.end_lineno - 2
            right_col = normalize(right_lineno, expr.end_col_offset)
            return _Anchors(left_lineno, left_col, right_lineno, right_col)
        elif isinstance(expr, ast.Call):
            # ( func_expr ) (args, kwargs)
            #   func^^^^^
            # call^^^^^^^^^^^^^^^^^^^^^^^^
            # find left bracket (first '(' after func)
            left_lineno = expr.func.end_lineno - 2
            left_col = normalize(left_lineno, expr.func.end_col_offset)
            left_lineno, left_col = next_valid_char(left_lineno, left_col)
            while lines[left_lineno][left_col] != "(":
                left_lineno, left_col = increment(left_lineno, left_col)
            # find right bracket (final character of expression)
            right_lineno = expr.end_lineno - 2
            right_col = normalize(right_lineno, expr.end_col_offset)
            return _Anchors(left_lineno, left_col, right_lineno, right_col)

    return None


def get_instruction_source_311(code: types.CodeType, inst: dis.Instruction) -> str:
    """
    Python 3.11+ only. Returns lines of source code (from code object `code`)
    corresponding to `inst`'s location data, and underlines relevant code to `inst`.

    Example: CALL on `g`:
    f(g(
      ^^
        h(x)))
        ^^^^^

    We need our own implementation since `format_frame_summary` in
    Python's `traceback` module doesn't handle multi-line expressions
    (and their anchor extraction code is not completely correct).
    """
    if inst.positions.lineno is None:
        return ""
    # The rstrip + "\n" pattern is used throughout this function to handle
    # linecache.getline errors. Error lines are treated as empty strings "", but we want
    # to treat them as blank lines "\n".
    first_line = linecache.getline(code.co_filename, inst.positions.lineno).rstrip()
    if inst.positions.end_lineno is None:
        return first_line
    if inst.positions.col_offset is None or inst.positions.end_col_offset is None:
        return first_line

    # character index of the start of the instruction
    start_offset = _fix_offset(first_line, inst.positions.col_offset)
    # character index of the end of the instruction
    # compute later since end may be a different line
    end_offset = None
    # expression corresponding to the instruction so we can get anchors
    segment = ""
    # underline markers to be printed - start with `~` marker and replace with `^` later
    markers = []

    # Compute segment and initial markers
    if inst.positions.end_lineno == inst.positions.lineno:
        end_offset = _fix_offset(first_line, inst.positions.end_col_offset)
        segment = first_line[start_offset:end_offset]
        markers.append(" " * start_offset + "~" * (end_offset - start_offset))
    else:
        segment = first_line[start_offset:] + "\n"
        markers.append(" " * start_offset + "~" * (len(first_line) - start_offset))
        last_line = linecache.getline(
            code.co_filename, inst.positions.end_lineno
        ).rstrip()
        end_offset = _fix_offset(last_line, inst.positions.end_col_offset)
        for lineno in range(inst.positions.lineno + 1, inst.positions.end_lineno):
            line = linecache.getline(code.co_filename, lineno).rstrip()
            segment += line + "\n"
            # don't underline leading spaces
            num_spaces = len(line) - len(line.lstrip())
            markers.append(" " * num_spaces + "~" * (len(line) - num_spaces))
        segment += last_line[:end_offset]
        num_spaces = len(last_line) - len(last_line.lstrip())
        markers.append(" " * num_spaces + "~" * (end_offset - num_spaces))

    anchors: Optional[_Anchors] = None
    try:
        anchors = _extract_anchors_from_expr(segment)
    except AssertionError:
        pass

    # replace `~` markers with `^` where necessary
    if anchors is None:
        markers = [marker.replace("~", "^") for marker in markers]
    else:
        # make markers mutable
        markers = [list(marker) for marker in markers]

        # anchor positions do not take start_offset into account
        if anchors.left_end_lineno == 0:
            anchors.left_end_offset += start_offset
        if anchors.right_start_lineno == 0:
            anchors.right_start_offset += start_offset

        # Turn `~`` markers between anchors to `^`
        for line in range(len(markers)):
            for col in range(len(markers[line])):
                if line < anchors.left_end_lineno:
                    continue
                if line == anchors.left_end_lineno and col < anchors.left_end_offset:
                    continue
                if (
                    line == anchors.right_start_lineno
                    and col >= anchors.right_start_offset
                ):
                    continue
                if line > anchors.right_start_lineno:
                    continue
                if markers[line][col] == "~":
                    markers[line][col] = "^"

        # make markers into strings again
        markers = ["".join(marker) for marker in markers]

    result = ""
    for i in range(len(markers)):
        result += (
            linecache.getline(code.co_filename, inst.positions.lineno + i).rstrip()
            + "\n"
        )
        result += markers[i] + "\n"
    return result


def is_guard_failure_reporting_enabled():
    return (
        config.report_guard_failures
        or torch._logging._internal.log_state.is_artifact_enabled("recompiles")
    )


def get_static_address_type(t):
    if isinstance(t, torch.Tensor):
        return getattr(t, "_dynamo_static_input_type", None)

    return None<|MERGE_RESOLUTION|>--- conflicted
+++ resolved
@@ -406,7 +406,6 @@
 
 
 def is_typing(value):
-<<<<<<< HEAD
     # _Final catches most of typing classes:
     #   - Any
     #   - Callable
@@ -416,20 +415,6 @@
     # NB: we intentionally ignore classes that inherit from Generic, since they
     # can be used as both TypingVariable as well as UserDefinedClassVariable.
     return isinstance(value, typing._Final) or value is typing.Generic
-=======
-    if sys.version_info < (3, 9):
-        return isinstance(value, typing._GenericAlias)
-    else:
-        return isinstance(
-            # `_SpecialForm`` is the parent class of `Optional`
-            value,
-            (
-                typing._SpecialGenericAlias,
-                typing._UnionGenericAlias,
-                typing._SpecialForm,
-            ),
-        )
->>>>>>> 9e86a093
 
 
 def is_numpy_int_type(value):
