import collections
import copy
import functools
import itertools
import logging
import operator
import re
import traceback
from dataclasses import dataclass
from typing import Any, Callable, Dict, List, Optional, OrderedDict, Set, Tuple, Union

import sympy
from typing_extensions import Protocol

import torch.nn
from torch import fx
from torch.fx.experimental.symbolic_shapes import ShapeEnv

from . import config, logging as torchdynamo_logging, variables
from .bytecode_transformation import create_instruction, Instruction, unique_id
from .codegen import PyCodegen
from .exc import BackendCompilerFailed, unimplemented
from .guards import Guard, GuardBuilder, TensorReference
from .mutation_guard import is_dynamic_nn_module
from .side_effects import SideEffects
from .source import ConstantSource, LocalSource, Source
from .utils import (
    assert_no_fake_params_or_buffers,
    checkpoint_params,
    CleanupHook,
    clone_inputs,
    count_calls,
    counters,
    format_graph_tabular,
    same,
)
from .variables.base import VariableTracker
from .variables.builder import GraphArg, VariableBuilder, wrap_fx_proxy
from .variables.nn_module import NNModuleVariable
from .variables.tensor import (
    DynamicShapeVariable,
    TensorVariable,
    UnspecializedNumpyVariable,
    UnspecializedPythonVariable,
)

log = logging.getLogger(__name__)


# TODO: I think this accepts int arguments too
class CompiledFn(Protocol):
    def __call__(self, *args: torch.Tensor) -> Tuple[torch.Tensor, ...]:
        ...


CompilerFn = Callable[[fx.GraphModule, List[torch.Tensor]], CompiledFn]


@functools.lru_cache(None)
def _step_logger():
    return torchdynamo_logging.get_step_logger(log)


@dataclass
class GraphCompileReason:
    """Stores why a given output graph was compiled; i.e. what caused the graph break."""

    reason: str
    user_stack: List[traceback.FrameSummary]


def _get_gen_rand_values_fn(random_calls):
    def _gen_rand_values():
        return [fn(*args, **kwargs) for fn, args, kwargs in random_calls]

    return _gen_rand_values


class FakeRootModule(torch.nn.Module):
    """Trick the constructor of fx.GraphModule"""

    def __init__(self, nn_modules: dict):
        super(FakeRootModule, self).__init__()
        for k, v in nn_modules.items():
            setattr(self, k, v)

    def __repr__(self):
        return "FakeRootModule(...)"


<<<<<<< HEAD
class WrapperBackend:
    def __init__(self, backend, original_example_inputs):
        self.backend = backend
        self.original_example_inputs = original_example_inputs
=======
def wrap_compiler_fn(compiler_fn: CompilerFn) -> CompilerFn:
    """WrapperBackend if config.verify_correctness is True"""
    if config.verify_correctness:
        # wrap backend if verify_correctness is True
        wrapper_backend_compiler_fn = WrapperBackend(compiler_fn)

        wrapper_backend_compiler_fn._torchdynamo_orig_callable = compiler_fn  # type: ignore[attr-defined]
        return wrapper_backend_compiler_fn

    return compiler_fn


class WrapperBackend:
    def __init__(self, backend: CompilerFn):
        self.backend: CompilerFn = backend
>>>>>>> 2a2c07ae

    @property
    def example_inputs(self):
        return clone_inputs(self.original_example_inputs)

    def __call__(self, gm: torch.fx.GraphModule, example_inputs: List[torch.Tensor]):

        self.restore = checkpoint_params(gm)
        self.gm = gm
        copy_gm = copy.deepcopy(self.gm)
        self.candidate = self.backend(copy_gm, self.original_example_inputs)

        if self.candidate is None or self.candidate is self.gm.forward:
            return self.gm.forward

        if not config.verify_correctness:
            return self.candidate

        # if verify_correctness=True
        try:
            correct = self.gm.forward(*self.example_inputs)
            result = self.candidate(*self.example_inputs)

            # TODO: replace `same` function with the one in testing
            if same(correct, result):
                return self.candidate

            raise RuntimeError(f"incorrect results of backend {self}")
            return self.gm.forward

        except Exception:
            log.exception("error in verify_correctness")
            raise
        finally:
            self.restore()


class OutputGraph(fx.Tracer):
    """
    Wrapper class to hold outputs of InstructionTranslator.  Mainly the
    generated fx.Graph.
    """

    def __init__(
        self,
        f_globals: Dict[str, Any],
        code_options: Dict[str, Any],
        compiler_fn: CompilerFn,
        root_tx,
    ):
        super(OutputGraph, self).__init__()

        # Mutable state checkpointed by copy_graphstate()
        self.graph = torch.fx.Graph()
        self.graphargs: List[GraphArg] = []
        self.guards: Set[Guard] = set()
        self.nn_modules: Optional[Dict[str, torch.nn.Module]] = dict()
        self.side_effects = SideEffects()
        self.code_options = dict(code_options)
        self.output_instructions: List[Instruction] = []
        # Node => computed real value (see utils.get_real_value)
        self.real_value_cache: Dict[fx.Node, torch.Tensor] = {}

        # Not checkpointed
        self.compiler_fn: CompilerFn = compiler_fn
        self.root_globals = f_globals
        self.root_tx = root_tx
        self.cleanups: List[CleanupHook] = []
        self.should_exit = False
        self.random_values_var = None
        self.initial_random_state = ()
        self.unspec_variable_map: Dict[
            str, Union[UnspecializedNumpyVariable, UnspecializedPythonVariable]
        ] = {}
        self.shape_env = ShapeEnv() if config.dynamic_shapes else None
<<<<<<< HEAD
        self.tensor_id_to_sym_shape_ref = {}
        self.intermediary_symbols = {}
        self.base_symbols = {}
=======
        self.tensor_id_to_sym_shape_ref: Dict[int, Set[TensorReference]] = {}
        self.intermediary_symbols: Dict[sympy.Expr, None] = {}
>>>>>>> 2a2c07ae

        # Enables creating unique node names by tracking
        # all current placeholder node names
        self.name_to_input: OrderedDict[
            str, Optional[fx.Proxy]
        ] = collections.OrderedDict()

    @property
    def output(self):
        return self

    @property
    def fake_mode(self):
        return self.root_tx.fake_mode

    def copy_graphstate(self):
        """Create a checkpoint of the current state by copying everything"""
        assert self.nn_modules is not None
        graph_nodes = set(self.graph.nodes)
        return (
            graph_nodes,
            list(self.graphargs),
            set(self.guards),
            dict(self.nn_modules),
            self.side_effects.clone(),
        )

    def restore_graphstate(self, state):
        """Restore a checkpoint created by self.copy_graphstate()"""
        (
            graph_nodes,
            self.graphargs,
            self.guards,
            self.nn_modules,
            self.side_effects,
        ) = state
        # FX deepcopy doesn't work for a partially created graph, so just remove new nodes
        for node in reversed(list(self.graph.nodes)):
            if node not in graph_nodes:
                # Erasing node alone does not remove the meta information
                # So, remove the help tensor explicitly
                if "example_value" in node.meta:
                    del node.meta["example_value"]
                self.graph.erase_node(node)
                self.real_value_cache.pop(node, None)
                self.name_to_input.pop(node.name, None)

    def count_calls(self):
        return count_calls(self.graph)

    def get_submodule(self, keys):
        assert keys
        obj = self.nn_modules
        for k in keys.split("."):
            if isinstance(obj, dict):
                obj = obj[k]
            else:
                obj = getattr(obj, k)
        return obj

    def create_graph_input(self, name, type_expr=None):
        # unique
        if name in self.name_to_input:
            for i in itertools.count():
                if f"{name}_{i}" not in self.name_to_input:
                    name = f"{name}_{i}"
                    break

        if self.name_to_input:
            prev_name = next(reversed(self.name_to_input))
            ctx = self.graph.inserting_after(self.name_to_input[prev_name])
        else:
            ctx = self.graph.inserting_before(None)
        with ctx:
            proxy = self.create_proxy("placeholder", name, (), {}, type_expr=type_expr)
            self.name_to_input[name] = proxy.node
            return proxy

    def new_var(self, name="tmp"):
        existing = set(self.code_options["co_varnames"])
        for i in itertools.count():
            var = f"___{name}_{i}"
            if var not in existing:
                self.code_options["co_varnames"] = self.code_options["co_varnames"] + (
                    var,
                )
                return var

    def update_co_names(self, name):
        """Ensure self.code_options.co_names contains name"""
        if name not in self.code_options["co_names"]:
            self.code_options["co_names"] = tuple(self.code_options["co_names"]) + (
                name,
            )

    def register_attr_or_module(
        self, target: Union[torch.nn.Module, torch.Tensor, Any], *names, **options
    ):
        if is_dynamic_nn_module(target):
            return variables.UnspecializedNNModuleVariable(target, **options)

        options = dict(options)
        options["guards"] = set(options.get("guards", []))
        source: Source = options.get("source", None)
        if isinstance(target, torch.Tensor):
            if source:
                options["guards"].add(source.make_guard(GuardBuilder.TENSOR_MATCH))

            def wrap_name(module_key):
                return wrap_fx_proxy(
                    self,
                    self.create_proxy("get_attr", module_key, tuple(), {}),
                    example_value=target,
                    **options,
                )

        elif isinstance(target, torch.nn.Module):
            assert isinstance(target, torch.nn.Module)
            options["guards"].add(source.make_guard(GuardBuilder.NN_MODULE))

            def wrap_name(module_key):
                return NNModuleVariable(type(target), module_key, **options)

        elif isinstance(target, (torch.SymInt, torch.SymFloat)):
            # HACKY CODE REGION BEGIN
            # WE ARE PIGGYBACKING ON EXISTING INFRA TO REGISTER ATTRS
            # This ultimately gets written to self.nn_modules, which is unfortunate
            # Attrs that are tenors and symints and such need to be migrated to have their
            # own storage
            # alas, this is like this for now
            self.intermediary_symbols.update({target.get_pyobj().expr: None})

            def wrap_name(module_key):
                return DynamicShapeVariable.create(
                    self,
                    self.create_proxy("get_attr", module_key, tuple(), {}),
                    dyn_shape=target,
                    **options,
                )

            # HACKY CODE REGION END
        else:

            def wrap_name(module_key):
                self.output.update_co_names(module_key)
                self.root_globals[module_key] = target
                return VariableBuilder(self, ConstantSource(source_name=module_key))(
                    target
                )

        assert self.nn_modules is not None
        for k, v in self.nn_modules.items():
            if v is target:
                # it already exists
                return wrap_name(k)

        # create a new unique name
        name = "_".join(map(str, names))
        # e.g. repalce abc.xyz[123].qkv with abc.xyz_123.qkv
        name = re.sub(r"\[(\d+)\]", r"_\g<1>", name)
        # e.g. replace abc.xyz_123.qkv with abc_xyz_123_qkv
        name = re.sub(r"[^a-zA-Z0-9]", "_", name)

        if not name or not name[0].isalpha():
            name = "sub" + name
        base = name
        for i in itertools.count():
            if name not in self.nn_modules:
                self.nn_modules[name] = target
                return wrap_name(name)
            name = f"{base}_{i}"

        raise AssertionError("unreachable")

    def compile_subgraph(
        self, tx, partial_convert=False, reason: Optional[GraphCompileReason] = None
    ):
        """
        Generate a subgraph to continue execution on user code.
        Automatically restore live variables.
        """
        from .eval_frame import disable

        self.partial_convert = partial_convert
        self.compile_subgraph_reason = reason

        if not all(block.can_restore() for block in tx.block_stack):
            unimplemented("compile_subgraph with block_depth != 0")

        for block in reversed(tx.block_stack):
            block.exit(tx)

        tx.prune_dead_locals()
        stack_values = list(tx.stack)
        assert self.nn_modules is not None
        root = FakeRootModule(self.nn_modules)

        # Add all the local vars to the "stack" so restore at the end
        restore_vars = []
        val_to_names: OrderedDict[
            VariableTracker, List[str]
        ] = collections.OrderedDict()
        if stack_values:
            val_to_names[stack_values[-1]] = list()
        for k, v in tx.symbolic_locals.items():
            if isinstance(v.source, LocalSource) and v.source.name() == k:
                continue  # no need to restore initial state
            if v not in val_to_names:
                val_to_names[v] = list()
            val_to_names[v].append(k)
        for v in val_to_names.keys():
            restore_vars.extend(val_to_names[v])
            stack_values.extend([v] * len(val_to_names[v]))

        # to handle random calls
        if len(tx.random_calls) > 0:
            random_calls_instructions = []
            self.random_values_var = self.new_var("random_values")
            rand_fn_name = unique_id("__gen_rand_values")
            rand_fn = disable(_get_gen_rand_values_fn(tx.random_calls))
            self.install_global(rand_fn_name, rand_fn)
            codegen = PyCodegen(tx, root)
            random_calls_instructions.extend(
                [
                    codegen.create_load_global("random", add=True),
                    codegen.create_load_attr("setstate"),
                    codegen.create_load_const(tx.output.initial_random_state),
                    create_instruction("CALL_FUNCTION", 1),
                ]
            )
            random_calls_instructions.extend(codegen.load_function_name(rand_fn_name))
            random_calls_instructions.extend(
                [
                    create_instruction("CALL_FUNCTION", 0),
                    codegen.create_store(tx.output.random_values_var),
                ]
            )
            self.add_output_instructions(random_calls_instructions)

        if (
            stack_values
            and all(
                not isinstance(
                    v, (UnspecializedNumpyVariable, UnspecializedPythonVariable)
                )
                for v in stack_values
            )
            and all(isinstance(x, TensorVariable) for x in stack_values)
            and len(set(stack_values)) == len(stack_values)
            and self.side_effects.is_empty()
        ):

            # optimization to generate better code in a common case
            self.add_output_instructions(
                self.compile_and_call_fx_graph(tx, list(reversed(stack_values)), root)
                + [create_instruction("UNPACK_SEQUENCE", len(stack_values))]
            )
        else:
            graph_output_var = self.new_var("graph_out")
            pass1 = PyCodegen(tx, root, graph_output_var)
            self.side_effects.codegen_save_tempvars(pass1)
            pass1.foreach(stack_values)
            self.side_effects.codegen_update_mutated(pass1)

            # one more time now that we have established tempvars
            pass2 = PyCodegen(
                tx,
                root,
                graph_output_var,
                tempvars={val: None for val, count in pass1.uses.items() if count > 1},
            )
            self.side_effects.codegen_save_tempvars(pass2)
            pass2.foreach(stack_values)
            self.side_effects.codegen_update_mutated(pass2)

            output = []
            if count_calls(self.graph) != 0 or len(pass2.graph_outputs) != 0:
                output.extend(
                    self.compile_and_call_fx_graph(tx, pass2.graph_output_vars(), root)
                )

                if len(pass2.graph_outputs) != 0:
                    output.append(pass2.create_store(graph_output_var))
                else:
                    output.append(create_instruction("POP_TOP"))
            self.add_output_instructions(output + pass2.get_instructions())

        # restore all the live local vars
        self.add_output_instructions(
            [PyCodegen(tx).create_store(var) for var in reversed(restore_vars)]
        )

    def compile_and_call_fx_graph(self, tx, rv, root):
        """
        Generate code from self.graph and return the Instruction()s to
        call that generated code.
        """
        from .eval_frame import disable

        assert isinstance(rv, list)
        assert isinstance(root, FakeRootModule)
        for output in rv:
            self.guards.update(output.guards)

        self.create_node(
            "output", "output", (self.create_arg(tuple(x.as_proxy() for x in rv)),), {}
        )
        self.remove_unused_graphargs()
        ncalls = count_calls(self.graph)
        counters["stats"]["calls_captured"] += ncalls
        counters["stats"]["fusions_possible"] += ncalls - 1

        if config.dynamic_propagation:
            # free a bit of memory
            for node in self.graph.nodes:
                if "example_value" in node.meta:
                    del node.meta["example_value"]
            self.real_value_cache.clear()

        gm = fx.GraphModule(root, self.graph)
        gm.recompile()
        gm.compile_subgraph_reason = self.compile_subgraph_reason
        name = unique_id("__compiled_fn")

        assert_no_fake_params_or_buffers(gm)
        compiled_fn = self.call_user_compiler(gm)
        compiled_fn = disable(compiled_fn)

        counters["stats"]["unique_graphs"] += 1
        self.install_global(name, compiled_fn)

        try:
            # the call to tabulate can cause a lot of memory to be allocated
            if config.log_level <= logging.INFO:
                log.log(
                    logging.CODE,  # type: ignore[attr-defined]
                    f"TRACED GRAPH\n {name} {gm.forward.__code__.co_filename} {format_graph_tabular(gm.graph)}\n",
                )
        except ImportError:
            log.warning(
                "Unable to print graph: `format_graph_tabular` relies on the library `tabulate`, "
                "which could not be found on this machine. Run `pip "
                "install tabulate` to install the library."
            )

        cg = PyCodegen(tx)
        cg.make_call_generated_code(name)
        return cg.get_instructions()

    def call_user_compiler(self, gm: fx.GraphModule) -> CompiledFn:
        try:
            name = (
                self.compiler_fn.__name__
                if hasattr(self.compiler_fn, "__name__")
                else ""
            )
            _step_logger()(logging.INFO, f"calling compiler function {name}")
            compiler_fn = self.compiler_fn
            if config.verify_correctness:
                compiler_fn = WrapperBackend(compiler_fn, self.example_inputs())
            compiled_fn = compiler_fn(gm, self.fake_example_inputs())
            _step_logger()(logging.INFO, f"done compiler function {name}")
            assert callable(compiled_fn), "compiler_fn did not return callable"
        except Exception as e:
            compiled_fn = gm.forward
            raise BackendCompilerFailed(self.compiler_fn, e) from e
        return compiled_fn

<<<<<<< HEAD
    def fake_example_inputs(self):
        result = []
        for arg in self.graphargs:
            example = arg.get_fake_examples()
            if example is not None:
                result.extend(example)
            else:
                # Fallback, in case fake_tensor was not set
                # Particularly for graph args that are not tensors
                result.extend(arg.get_examples())
        return result

    def example_inputs(self):
=======
    def example_inputs(self) -> List[torch.Tensor]:
>>>>>>> 2a2c07ae
        result = []
        for arg in self.graphargs:
            result.extend(arg.get_examples())
        return result

    def remove_unused_graphargs(self) -> None:
        for node in reversed(list(self.graph.nodes)):
            if len(list(node.users)) == 0:
                if node.op == "get_attr":
                    self.graph.erase_node(node)
                elif node.op == "call_function" and node.target is operator.getitem:
                    self.graph.erase_node(node)

        expanded_graphargs = []
        for arg in self.graphargs:
            expanded_graphargs.extend([arg] * len(arg))
            arg.uses = 0

        for node, arg in zip(self.graph.nodes, expanded_graphargs):
            assert node.op == "placeholder"
            arg.uses += len(node.users)

        for node, arg in list(zip(self.graph.nodes, expanded_graphargs)):
            if arg.uses == 0:
                if "example_value" in node.meta:
                    del node.meta["example_value"]
                self.graph.erase_node(node)
                self.real_value_cache.pop(node, None)
                self.name_to_input.pop(node.name, None)

        self.graphargs = [arg for arg in self.graphargs if arg.uses > 0]

    def add_output_instructions(self, prefix: List[Instruction]) -> None:
        """
        We call this on the creation of a new compiled subgraph that is inserted
        before user code.
        """
        self.output_instructions.extend(prefix)
        self.should_exit = True

    def install_global(self, name, value) -> None:
        self.cleanups.append(CleanupHook.create(self.root_globals, name, value))

    def cleanup(self) -> None:
        # There is a reference cycle between tracer and OutputGraph, causing
        # some of the tensor objects to be held alive for longer than necessary.

        # Clear cache for conversion of real -> fake tensors
        self.root_tx.fake_mode.fake_tensor_converter = None
        self.root_tx = None

        # Note: generated fx graph will hold a reference to the nn_module,
        # So depending on the backend they may not be released
        self.nn_modules = None

        # Cleanup graphargs
        for graph_arg in self.graphargs:
            graph_arg.erase()

        for node in self.graph.nodes:
            if "example_value" in node.meta:
                del node.meta["example_value"]
        self.real_value_cache.clear()
        self.name_to_input.clear()

    def create_proxy(
        self,
        kind,
        target,
        args,
        kwargs,
        name=None,
        type_expr=None,
        proxy_factory_fn=None,
        current_tx=None,
    ):
        rv = super().create_proxy(
            kind, target, args, kwargs, name, type_expr, proxy_factory_fn
        )

        # append stack trace to fx node
        tx = current_tx if current_tx else self.root_tx

        nn_module_stack = tx.nn_module_stack
        if nn_module_stack:
            rv.node.meta["nn_module_stack"] = nn_module_stack.copy()

        frame_summaries: List[traceback.FrameSummary] = []
        while tx:
            frame_summaries.append(tx.frame_summary())
            tx = getattr(tx, "parent", None)

        # official from_list stub doesn't have new-style type
        msgs = traceback.StackSummary.from_list(frame_summaries).format()  # type: ignore[arg-type]

        # Carry module_stack along with node.stack_trace for reusing stacktrace propagation infra
        nn_module_stack_str = f"Module stack: {nn_module_stack}\n"
        rv.node.stack_trace = nn_module_stack_str + " | ".join(msgs)

        return rv<|MERGE_RESOLUTION|>--- conflicted
+++ resolved
@@ -88,28 +88,10 @@
         return "FakeRootModule(...)"
 
 
-<<<<<<< HEAD
 class WrapperBackend:
-    def __init__(self, backend, original_example_inputs):
-        self.backend = backend
+    def __init__(self, backend: CompilerFn, original_example_inputs):
+        self.backend: CompilerFn = backend
         self.original_example_inputs = original_example_inputs
-=======
-def wrap_compiler_fn(compiler_fn: CompilerFn) -> CompilerFn:
-    """WrapperBackend if config.verify_correctness is True"""
-    if config.verify_correctness:
-        # wrap backend if verify_correctness is True
-        wrapper_backend_compiler_fn = WrapperBackend(compiler_fn)
-
-        wrapper_backend_compiler_fn._torchdynamo_orig_callable = compiler_fn  # type: ignore[attr-defined]
-        return wrapper_backend_compiler_fn
-
-    return compiler_fn
-
-
-class WrapperBackend:
-    def __init__(self, backend: CompilerFn):
-        self.backend: CompilerFn = backend
->>>>>>> 2a2c07ae
 
     @property
     def example_inputs(self):
@@ -185,14 +167,9 @@
             str, Union[UnspecializedNumpyVariable, UnspecializedPythonVariable]
         ] = {}
         self.shape_env = ShapeEnv() if config.dynamic_shapes else None
-<<<<<<< HEAD
-        self.tensor_id_to_sym_shape_ref = {}
-        self.intermediary_symbols = {}
-        self.base_symbols = {}
-=======
         self.tensor_id_to_sym_shape_ref: Dict[int, Set[TensorReference]] = {}
         self.intermediary_symbols: Dict[sympy.Expr, None] = {}
->>>>>>> 2a2c07ae
+        self.base_symbols = {}
 
         # Enables creating unique node names by tracking
         # all current placeholder node names
@@ -561,7 +538,6 @@
             raise BackendCompilerFailed(self.compiler_fn, e) from e
         return compiled_fn
 
-<<<<<<< HEAD
     def fake_example_inputs(self):
         result = []
         for arg in self.graphargs:
@@ -574,10 +550,7 @@
                 result.extend(arg.get_examples())
         return result
 
-    def example_inputs(self):
-=======
     def example_inputs(self) -> List[torch.Tensor]:
->>>>>>> 2a2c07ae
         result = []
         for arg in self.graphargs:
             result.extend(arg.get_examples())
