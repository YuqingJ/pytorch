--- conflicted
+++ resolved
@@ -354,11 +354,7 @@
         warnings.warn(WRONG_COMPILER_WARNING.format(
             user_compiler=compiler,
             pytorch_compiler=_accepted_compilers_for_platform()[0],
-<<<<<<< HEAD
-            platform=sys.platform), stacklevel=2)
-=======
             platform=sys.platform), stacklevel=TO_BE_DETERMINED)
->>>>>>> fff02e67
         return (False, TorchVersion('0.0.0'))
 
     if IS_MACOS:
@@ -376,22 +372,14 @@
             version = ['0', '0', '0'] if match is None else list(match.groups())
     except Exception:
         _, error, _ = sys.exc_info()
-<<<<<<< HEAD
-        warnings.warn(f'Error checking compiler version for {compiler}: {error}', stacklevel=2)
-=======
         warnings.warn(f'Error checking compiler version for {compiler}: {error}', stacklevel=TO_BE_DETERMINED)
->>>>>>> fff02e67
         return (False, TorchVersion('0.0.0'))
 
     if tuple(map(int, version)) >= minimum_required_version:
         return (True, TorchVersion('.'.join(version)))
 
     compiler = f'{compiler} {".".join(version)}'
-<<<<<<< HEAD
-    warnings.warn(ABI_INCOMPATIBILITY_WARNING.format(compiler), stacklevel=2)
-=======
     warnings.warn(ABI_INCOMPATIBILITY_WARNING.format(compiler), stacklevel=TO_BE_DETERMINED)
->>>>>>> fff02e67
 
     return (False, TorchVersion('.'.join(version)))
 
@@ -415,11 +403,7 @@
             raise ValueError("setuptools>=49.4.0 is required")
         if cuda_ver.major != torch_cuda_version.major:
             raise RuntimeError(CUDA_MISMATCH_MESSAGE.format(cuda_str_version, torch.version.cuda))
-<<<<<<< HEAD
-        warnings.warn(CUDA_MISMATCH_WARN.format(cuda_str_version, torch.version.cuda), stacklevel=2)
-=======
         warnings.warn(CUDA_MISMATCH_WARN.format(cuda_str_version, torch.version.cuda), stacklevel=TO_BE_DETERMINED)
->>>>>>> fff02e67
 
     if not (sys.platform.startswith('linux') and
             os.environ.get('TORCH_DONT_CHECK_COMPILER_ABI') not in ['ON', '1', 'YES', 'TRUE', 'Y'] and
@@ -429,11 +413,7 @@
     cuda_compiler_bounds: VersionMap = CUDA_CLANG_VERSIONS if compiler_name.startswith('clang') else CUDA_GCC_VERSIONS
 
     if cuda_str_version not in cuda_compiler_bounds:
-<<<<<<< HEAD
-        warnings.warn(f'There are no {compiler_name} version bounds defined for CUDA version {cuda_str_version}', stacklevel=2)
-=======
         warnings.warn(f'There are no {compiler_name} version bounds defined for CUDA version {cuda_str_version}', stacklevel=TO_BE_DETERMINED)
->>>>>>> fff02e67
     else:
         min_compiler_version, max_excl_compiler_version = cuda_compiler_bounds[cuda_str_version]
         # Special case for 11.4.0, which has lower compiler bounds than 11.4.1
@@ -511,11 +491,7 @@
             msg = ('Attempted to use ninja as the BuildExtension backend but '
                    '{}. Falling back to using the slow distutils backend.')
             if not is_ninja_available():
-<<<<<<< HEAD
-                warnings.warn(msg.format('we could not find ninja.'), stacklevel=2)
-=======
                 warnings.warn(msg.format('we could not find ninja.'), stacklevel=TO_BE_DETERMINED)
->>>>>>> fff02e67
                 self.use_ninja = False
 
     def finalize_options(self) -> None:
