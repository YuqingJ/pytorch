import collections
import warnings
from typing import (
    Any,
    Callable,
    Dict,
    Generator,
    Iterable,
    Iterator,
    List,
    no_type_check,
    Optional,
    Set,
    Tuple,
    Type,
    Union,
)

import torch
import torch.distributed as dist
import torch.distributed.fsdp._exec_order_utils as exec_order_utils
import torch.distributed.fsdp._traversal_utils as traversal_utils
import torch.distributed.fsdp.fully_sharded_data_parallel as fsdp_file
import torch.nn as nn
from torch.distributed.algorithms._comm_hooks import default_hooks
from torch.distributed.distributed_c10d import _get_default_group
from torch.distributed.fsdp._common_utils import (
    _FSDPState,
    _get_module_fsdp_state,
<<<<<<< HEAD
    _get_param_to_fqns,
=======
>>>>>>> d1cc64b2
    _is_fsdp_flattened,
    clean_tensor_name,
    TrainingState,
)
from torch.distributed.fsdp._limiter_utils import _FreeEventQueue
from torch.distributed.fsdp._wrap_utils import _get_fully_sharded_module_to_states
from torch.distributed.fsdp.api import (
    BackwardPrefetch,
    CPUOffload,
    FullStateDictConfig,
    MixedPrecision,
    ShardingStrategy,
    StateDictConfig,
    StateDictType,
)
from torch.distributed.fsdp.flat_param import (
    _HandlesKey,
    FlatParameter,
    FlatParamHandle,
    HandleShardingStrategy,
)
from torch.distributed.fsdp.wrap import _FSDPPolicy
from torch.distributed.utils import _sync_params_and_buffers
from torch.utils.hooks import RemovableHandle

_TORCHDISTX_AVAIL = True
try:
    from torchdistx import deferred_init, fake  # type: ignore[import]
except ImportError:
    _TORCHDISTX_AVAIL = False

PARAM_BROADCAST_BUCKET_SIZE = int(250 * 1024 * 1024)
FSDP_SYNCED = "_fsdp_synced"
# Specification of process groups for hybrid sharding strategies.
HybridShardProcessGroupType = Tuple[dist.ProcessGroup, dist.ProcessGroup]
# Overall specification of process group.
ProcessGroupType = Optional[Union[dist.ProcessGroup, HybridShardProcessGroupType]]


# TODO (awgu): Refactor this later
SHARDING_STRATEGY_MAP = {
    ShardingStrategy.NO_SHARD: HandleShardingStrategy.NO_SHARD,
    ShardingStrategy.FULL_SHARD: HandleShardingStrategy.FULL_SHARD,
    ShardingStrategy.SHARD_GRAD_OP: HandleShardingStrategy.SHARD_GRAD_OP,
    ShardingStrategy.HYBRID_SHARD: HandleShardingStrategy.HYBRID_SHARD,
    ShardingStrategy._HYBRID_SHARD_ZERO2: HandleShardingStrategy._HYBRID_SHARD_ZERO2,
}

HYBRID_SHARDING_STRATEGIES = {
    ShardingStrategy.HYBRID_SHARD,
    ShardingStrategy._HYBRID_SHARD_ZERO2,
}


# NOTE: Since non-self attributes cannot be type annotated, several attributes
# on `state` are defined first as local variables before being assigned.


@no_type_check
def _init_process_group_state(
    state: _FSDPState,
    process_group: ProcessGroupType,
    sharding_strategy: ShardingStrategy,
    policy: Optional[_FSDPPolicy],
) -> _FSDPState:
    if sharding_strategy in HYBRID_SHARDING_STRATEGIES:
        if process_group is None and policy is None:
            # Raise an error here, since this is manual wrapping with no process group
            # passed in, there is no way to ensure all wrapped FSDP instances use the same
            # process groups.
            raise ValueError(
                f"Manual wrapping with {sharding_strategy} requires explicit specification of process group."
            )
        else:
            state = _init_process_group_state_for_hybrid_shard(state, process_group)
            assert (
                state.process_group is not None
            ), "Expected to populate state.process_group for hybrid shard"
            assert (
                state._inter_node_pg is not None
            ), "Expected to populate state._inter_node_pg for hybrid shard"
            assert (
                state._inter_node_state is not None
            ), "Expected to populate state._inter_node_state for hybrid shad."
    else:
        state.process_group = (
            process_group if process_group is not None else _get_default_group()
        )

    state.rank = state.process_group.rank()
    state.world_size = state.process_group.size()

    return state


@no_type_check
def _init_process_group_state_for_hybrid_shard(
    state: _FSDPState, process_group
) -> _FSDPState:
    if process_group is None:
        default_group = _get_default_group()
        intra_node_group, inter_node_group = _init_intra_and_inter_node_groups(
            default_group
        )
        # we shard across intra-node
        state.process_group = intra_node_group
        # save _inter_node_pg to allreduce across.
        state._inter_node_pg = inter_node_group
    else:
        # Check type and assign state.process_group and state._inter_node_pg.
        if _is_valid_hybrid_shard_pg_type(process_group):
            # Assuming that user passed in as intra node group and inter node group
            # as documented.
            state.process_group, state._inter_node_pg = process_group
        else:
            raise ValueError(
                "Expected process_group to be passed in as either None or "
                f"Tuple[dist.ProcessGroup, dist.ProcessGroup] but got {type(process_group)}"
            )
    # Create state for allreduce
    state._inter_node_state = _get_default_comm_hook_state(
        process_group=state._inter_node_pg,
    )
    return state


@no_type_check
def _is_valid_hybrid_shard_pg_type(process_group: Any) -> bool:
    return (
        isinstance(process_group, tuple)
        and len(process_group) == 2
        and all(isinstance(pg, dist.ProcessGroup) for pg in process_group)
    )


@no_type_check
def _init_intra_node_process_group() -> dist.ProcessGroup:
    """
    Returns a process group across the current node.
    For example, given each row is a distinct node:
    0 1 2 3 4 5 6 7 8
    9 10 11 12 13 14 15
    This API would return an intra-node subgroup across
    [0, 7] or [8, 15] depending on the process's rank.
    For example, rank 3 would get [0, 7].
    """
    intra_node_subgroup, _ = dist.new_subgroups()
    return intra_node_subgroup


@no_type_check
def _init_inter_node_process_group(
    global_process_group: dist.ProcessGroup,
) -> dist.ProcessGroup:
    """
    Returns an inter-node process group where each contained rank has
    the same local rank. For example, given each column is a distinct node:
    0 1 2 3 4 5 6 7 8
    9 10 11 12 13 14 15
    This API would return inter-node process group {0, 8}, {1, 9}, {2, 10}, and so forth
    depending on the process's rank. For example, rank 1 would get {1, 9}, rank 5
    would get {5, 13}.
    """
    # the inter-node pg that is returned
    inter_node_pg = None
    sharding_backend = dist.get_backend(global_process_group)
    world_size = dist.get_world_size(global_process_group)
    # Assuming fully homogeneous setup
    num_devices = torch.cuda.device_count()
    num_nodes = world_size // num_devices
    my_local_rank = dist.get_rank(global_process_group) % num_devices
    for local_rank in range(num_devices):
        ranks_for_inter_group = [
            local_rank + (i * num_devices) for i in range(num_nodes)
        ]
        # every rank always needs to call dist.new_group
        grp = dist.new_group(ranks=ranks_for_inter_group, backend=sharding_backend)
        if local_rank == my_local_rank:
            print(f"{local_rank} created process group for {ranks_for_inter_group}")
            inter_node_pg = grp

    assert (
        inter_node_pg is not None
    ), f"{my_local_rank} expected to assign inter-node pg, but did not"
    return inter_node_pg


def _init_intra_and_inter_node_groups(
    global_process_group: dist.ProcessGroup,
) -> Tuple[dist.ProcessGroup, dist.ProcessGroup]:
    """
    Initializes intra and inter-node process groups and returns the ones corresponding
    to this process's rank.
    This function can be used to initialize process groups for ``HYBRID_SHARD`` or
    ``_HYBRID_SHARD_ZERO2`` in FSDP.
    This function assumes each node has an equal number of CUDA-enabled devices.
    Returns:
        Tuple[dist.ProcessGroup, dist.ProcessGroup]: Intra and inter-node process group.
    """
    return (
        _init_intra_node_process_group(),
        _init_inter_node_process_group(global_process_group),
    )


@no_type_check
def _init_ignored_module_states(
    state: _FSDPState,
    module: nn.Module,
    ignored_modules: Optional[Iterable[torch.nn.Module]],
    ignored_parameters: Optional[Iterable[torch.nn.Parameter]] = None,
) -> _FSDPState:
    assert ignored_modules is None or ignored_parameters is None, (
        "Can not pass `ignored_modules` and `ignored_parameters` at the same time. \
        Please either pass `ignored_modules` or `ignored_parameters`."
    )
    state._ignored_modules = _get_ignored_modules(module, ignored_modules)
    state._ignored_params = _get_ignored_params(
        module,
        state._ignored_modules,
        ignored_parameters,
    )
    # TODO: FSDP's contract for buffers is not well-defined. They are
    # implicitly ignored for most functionality since they are not sharded;
    # however, FSDP still imposes some semantics on buffers (e.g. buffer mixed
    # precision). We should formalize this contract and decide if we need to
    # compute and store `_ignored_buffers`.
    return state


@no_type_check
def _init_buffer_state(
    state: _FSDPState,
    module: nn.Module,
) -> _FSDPState:
    state._buffer_names = _get_buffer_names(module)
    # Save a mapping from clean fully-qualified buffer name (starting from
    # `module`) to its original dtype for restoring that dtype during model
    # checkpointing when buffer mixed precision is enabled. The names should
    # be clean since the casting happens in a `summon_full_params()` context.
    _buffer_name_to_orig_dtype: Dict[str, torch.dtype] = {}
    for buffer_name, buffer in module.named_buffers():
        buffer_name = clean_tensor_name(buffer_name)
        _buffer_name_to_orig_dtype[buffer_name] = buffer.dtype
    state._buffer_name_to_orig_dtype = _buffer_name_to_orig_dtype
    return state


@no_type_check
def _init_core_state(
    state: _FSDPState,
    sharding_strategy: Optional[ShardingStrategy],
    mixed_precision: Optional[MixedPrecision],
    cpu_offload: Optional[CPUOffload],
    limit_all_gathers: bool,
    use_orig_params: bool,
    backward_prefetch_limit: int,
    forward_prefetch_limit: int,
) -> _FSDPState:
    # We clamp the strategy to `NO_SHARD` for world size of 1 since they are
    # currently functionally equivalent. This may change if/when we integrate
    # FSDP with MoE.
    if state.world_size == 1:
        if sharding_strategy != ShardingStrategy.NO_SHARD:
            warnings.warn(
                "FSDP is switching to use `NO_SHARD` instead of "
                f"{sharding_strategy or ShardingStrategy.FULL_SHARD} since "
                "the world size is 1."
            )
        sharding_strategy = ShardingStrategy.NO_SHARD
    state.sharding_strategy = sharding_strategy or ShardingStrategy.FULL_SHARD
    state.mixed_precision = mixed_precision or MixedPrecision()
    state.cpu_offload = cpu_offload or CPUOffload()
    state.limit_all_gathers = limit_all_gathers
    state._use_orig_params = use_orig_params
    state.training_state = TrainingState.IDLE
    state._is_root = None
    _streams: Dict[str, torch.cuda.Stream] = {}
    state._streams = _streams
    _stream_to_name: Dict[torch.cuda.Stream, str] = {}
    state._stream_to_name = _stream_to_name
    state._free_event_queue = _FreeEventQueue()
    state._debug_level = dist.get_debug_level()
    state._exec_order_data = exec_order_utils._ExecOrderData(
        state._debug_level,
        backward_prefetch_limit,
        forward_prefetch_limit,
    )
    # Mapping from fully sharded module to the handles it is responsible to
    # unshard and reshard (see [Note: Fully Sharded Module])
    _fully_sharded_module_to_handles: Dict[
        nn.Module, List[FlatParamHandle]
    ] = collections.defaultdict(list)
    state._fully_sharded_module_to_handles = _fully_sharded_module_to_handles
    # Invariant: `state.params` contains exactly the `FlatParameter`s of the
    # handles in `state._handles`
    _handles: List[FlatParamHandle] = []
    state._handles = _handles
    params: List[FlatParameter] = []
    state.params = params
    return state


@no_type_check
def _init_runtime_state(
    state: _FSDPState,
) -> _FSDPState:
    _root_pre_forward_handles: List[RemovableHandle] = []
    state._root_pre_forward_handles = _root_pre_forward_handles
    _pre_forward_handles: List[RemovableHandle] = []
    state._pre_forward_handles = _pre_forward_handles
    _post_forward_handles: List[RemovableHandle] = []
    state._post_forward_handles = _post_forward_handles
    state._sync_gradients = True
    state._communication_hook = _get_default_comm_hook(state.sharding_strategy)
    state._communication_hook_state = _get_default_comm_hook_state(state.process_group)
    state._hook_registered = False
    # Used to prevent running the pre-backward hook multiple times
    _ran_pre_backward_hook: Dict[_HandlesKey, bool] = {}
    state._ran_pre_backward_hook = _ran_pre_backward_hook
    return state


@no_type_check
def _init_prefetching_state(
    state: _FSDPState,
    backward_prefetch: BackwardPrefetch,
    forward_prefetch: bool,
) -> _FSDPState:
    state.backward_prefetch = backward_prefetch
    state.forward_prefetch = forward_prefetch
    _handles_prefetched: Dict[_HandlesKey, bool] = {}
    state._handles_prefetched = _handles_prefetched
    # Used for guarding against mistargeted backward prefetches
    _needs_pre_backward_unshard: Dict[_HandlesKey, bool] = {}
    state._needs_pre_backward_unshard = _needs_pre_backward_unshard
    # Used for guarding against mistargeted forward prefetches
    _needs_pre_forward_unshard: Dict[_HandlesKey, bool] = {}
    state._needs_pre_forward_unshard = _needs_pre_forward_unshard
    # The data structures use tuples of handles to generalize over the case
    # where a module's forward involves multiple handles.
    return state


def _init_state_dict_state(state: _FSDPState) -> _FSDPState:
    state._state_dict_type = StateDictType.FULL_STATE_DICT
    state_dict_config: StateDictConfig = FullStateDictConfig()
    state._state_dict_config = state_dict_config
    unshard_params_ctx: Dict[nn.Module, Generator] = {}
    state._unshard_params_ctx = unshard_params_ctx
    return state


@no_type_check
def _init_param_handle_from_module(
    state: _FSDPState,
    fully_sharded_module: nn.Module,
    device_id: Optional[Union[int, torch.device]],
    param_init_fn: Optional[Callable[[nn.Module], None]],
    sync_module_states: bool,
    module_wrapper_cls: Type,
) -> _FSDPState:
    """
    Initializes a ``FlatParamHandle`` from a module ``fully_sharded_module``.
    This is the module wrapper code path.
    """
    _check_single_device_module(fully_sharded_module, state._ignored_params)
    device_from_device_id = _get_device_from_device_id(device_id, state.rank)
    _materialize_module(
        fully_sharded_module,
        param_init_fn,
        state._ignored_params,
        device_from_device_id,
        lambda k: not isinstance(k, module_wrapper_cls),
    )
    # TODO: Investigate refactoring `_move_module_to_device()` to
    # `_move_states_to_device()` to avoid the `device_id` + CPU offload hack
    _move_module_to_device(
        fully_sharded_module, state._ignored_params, device_from_device_id
    )
    state.compute_device = _get_compute_device(
        fully_sharded_module,
        state._ignored_params,
        device_from_device_id,
        state.rank,
    )
    managed_params = list(_get_orig_params(fully_sharded_module, state._ignored_params))
    if sync_module_states:
        _sync_module_params_and_buffers(
            fully_sharded_module, managed_params, state.process_group
        )
    _init_param_handle_from_params(state, managed_params, fully_sharded_module)
    return state


@no_type_check
def _init_param_handles_from_module(
    state: _FSDPState,
    root_module: nn.Module,
    policy: _FSDPPolicy,
    device_id: Optional[Union[int, torch.device]],
    param_init_fn: Optional[Callable[[nn.Module], None]],
    sync_module_states: bool,
) -> _FSDPState:
    """
    Initializes all ``FlatParamHandle`` s from a module ``root_module``. This
    is the non-module-wrapper code path. ``root_module`` is guaranteed to be
    a fully sharded module, and some of its submodules may be as well,
    depending on ``policy``. See [Note: Fully Sharded Module].
    """
    fully_sharded_module_to_states = _get_fully_sharded_module_to_states(
        root_module,
        policy,
        state._ignored_modules,
        state._ignored_params,
    )
    _check_single_device_module(root_module, state._ignored_params)
    device_from_device_id = _get_device_from_device_id(device_id, state.rank)
    # Initialize and shard `FlatParamHandle`s one by one following reverse
    # depth-first order (i.e. reverse `.modules()` order), which represents a
    # reverse topological sort order. This avoids increasing peak GPU memory
    # usage when the unsharded model exists on CPU or meta device.
    # NOTE: This order differs from that followed by the wrapper path when
    # using auto wrapping, which also represents a valid reverse toplogical
    # sort order, but the difference does not matter.
    materialized_module = False
    for fully_sharded_module, (params, buffers, param_names, buffer_names) in reversed(
        fully_sharded_module_to_states.items()
    ):
        materialized_module |= _materialize_module(
            fully_sharded_module,
            param_init_fn,
            state._ignored_params,
            device_from_device_id,
            lambda _: True,
        )
        if materialized_module:
            # Materializing from meta device can change the parameter/buffer
            # variables, so reacquire references
            params = [
                fully_sharded_module.get_parameter(param_name)
                for param_name in param_names
            ]
            buffers = [
                fully_sharded_module.get_buffer(buffer_name)
                for buffer_name in buffer_names
            ]
        _move_states_to_device(params, buffers, device_from_device_id)
        if not hasattr(state, "compute_device"):  # only need to set once
            state.compute_device = _get_compute_device(
                fully_sharded_module,
                state._ignored_params,
                device_from_device_id,
                state.rank,
            )
        if sync_module_states:
            _sync_module_states(params, buffers, state.process_group)
        # Pass `root_module` to have internal FQN metadata prefix starting from
        # it instead of `submodule`
        _init_param_handle_from_params(state, params, fully_sharded_module)
    # Reverse `_handles` to preserve depth-first `.modules()` order for
    # consistency with the wrapper path (namely, so that `_get_fsdp_handles()`
    # returns the same ordering for both paths).
    state._handles.reverse()
    return state


@no_type_check
def _init_param_handle_from_params(
    state: _FSDPState,
    params: List[nn.Parameter],
    fully_sharded_module: nn.Module,
):
    if len(params) == 0:
        return
    handle = FlatParamHandle(
        params,
        fully_sharded_module,
        state.compute_device,
        SHARDING_STRATEGY_MAP[state.sharding_strategy],
        state.cpu_offload.offload_params,
        state.mixed_precision.param_dtype,
        state.mixed_precision.reduce_dtype,
        state.mixed_precision.keep_low_precision_grads,
        state.process_group,
        state._use_orig_params,
    )
    # TODO: Can simplify call `shard()` in the `FlatParamHandle` ctor
    handle.shard()
    assert handle not in state._handles
    state.params.append(handle.flat_param)
    state._handles.append(handle)
    state._fully_sharded_module_to_handles[handle._fully_sharded_module].append(handle)
    num_fully_sharded_module_handles = len(
        state._fully_sharded_module_to_handles[handle._fully_sharded_module]
    )
    assert num_fully_sharded_module_handles == 1, (
        "The current design assumes a module manages at most one "
        f"`FlatParamHandle` but got {num_fully_sharded_module_handles}"
    )
    cpu_device = torch.device("cpu")
    if state.cpu_offload.offload_params and handle.flat_param.device != cpu_device:
        handle.flat_param_to(cpu_device)


def _get_ignored_modules(
    root_module: nn.Module,
    _ignored_modules: Optional[Iterable[torch.nn.Module]],
) -> Set[nn.Module]:
    """
    Checks that ``_ignored_modules`` is an iterable of ``nn.Module`` s without
    any FSDP instances, and returns the modules contained in their module
    subtrees as a :class:`set`. Nested FSDP instances are excluded, but their
    already-computed ignored modules are included.

    ``_ignored_modules`` represents the argument passed by the user to FSDP.
    """
    msg_prefix = "`ignored_modules` should be an iterable of `torch.nn.Module`s "
    try:
        ignored_root_modules = (
            set(_ignored_modules) if _ignored_modules is not None else set()
        )
    except TypeError as e:
        raise TypeError(msg_prefix + f"but got {type(_ignored_modules)}") from e
    for module in ignored_root_modules:
        if not isinstance(module, torch.nn.Module):
            raise TypeError(msg_prefix + f"but got an iterable with {type(module)}")
        if isinstance(module, fsdp_file.FullyShardedDataParallel):
            # TODO: We may relax this by taking the FSDP instance's wrapped
            # module to provide more flexibility to the user.
            raise ValueError("`ignored_modules` should not include FSDP modules")
    # Treat modules that cannot compose with `fully_shard` as ignored modules,
    # meaning that their subtrees are ignored
    for module in root_module.modules():
        if not traversal_utils._composable(module):
            ignored_root_modules.add(module)
    # NOTE: Even if `ignored_root_modules` is empty, do not return early so
    # that this FSDP instance can get any ignored modules from its children.

    # Include child modules and exclude nested FSDP modules themselves
    ignored_modules = set(
        child
        for module in ignored_root_modules
        for child in module.modules()
        if not isinstance(child, fsdp_file.FullyShardedDataParallel)
    )
    if root_module in ignored_modules:
        warnings.warn(
            "Trying to ignore the top-level module passed into the FSDP "
            "constructor itself will result in all parameters being "
            f"ignored and is not well-supported: {module}"
        )
    # Include nested FSDP modules' ignored modules
    for submodule in root_module.modules():
        optional_fsdp_state = _get_module_fsdp_state(submodule)
        if optional_fsdp_state is not None:
            assert hasattr(optional_fsdp_state, "_ignored_modules")
            ignored_modules.update(optional_fsdp_state._ignored_modules)
    return ignored_modules


def _get_ignored_params(
    root_module: torch.nn.Module,
    ignored_modules: Set[torch.nn.Module],
    ignored_parameters: Optional[Iterable[torch.nn.Parameter]] = None,
) -> Set[torch.nn.Parameter]:
    """
    Returns the parameters of the modules in ``ignored_modules`` and
    the parameters in ``ignored_parameters``, excluding any :class:`FlatParameter` s.
    """
    all_ignored_params: Set[torch.nn.Parameter] = set()

    params_in_ignored_modules = set(
        p
        for m in ignored_modules
        for p in m.parameters()
        if not _is_fsdp_flattened(p)
    )

    all_ignored_params.update(params_in_ignored_modules)

    if ignored_parameters is not None:
        params_in_ignored_parameters = set(
            p
            for p in ignored_parameters
            if not _is_fsdp_flattened(p)
        )
        all_ignored_params.update(params_in_ignored_parameters)

        # Include nested FSDP modules' ignored parameters
        for submodule in root_module.modules():
            optional_fsdp_state = _get_module_fsdp_state(submodule)
            if optional_fsdp_state is not None:
                assert hasattr(optional_fsdp_state, "_ignored_params")
                all_ignored_params.update(optional_fsdp_state._ignored_params)

    return all_ignored_params


def _get_buffer_names(root_module: nn.Module) -> Set[str]:
    """
    Returns the fully prefixed names of all buffers in the module hierarchy
    rooted at ``root_module`` as a class:`set`.
    """
    return set(
        clean_tensor_name(buffer_name) for buffer_name, _ in root_module.named_buffers()
    )


def _check_single_device_module(
    module: nn.Module,
    ignored_params: Set[nn.Parameter],
) -> None:
    """
    Raises an error if ``module`` has original parameters on multiple devices,
    ignoring the parameters in ``ignored_params``. Thus, after this method, the
    module must be either fully on the CPU or fully on a non-CPU device.
    """
    devices = set(param.device for param in _get_orig_params(module, ignored_params))
    if len(devices) > 1:
        raise RuntimeError(
            f"FSDP only supports single device modules but got params on {devices}"
        )


def _get_device_from_device_id(
    device_id: Optional[Union[int, torch.device]],
    rank: int,
) -> Optional[torch.device]:
    """
    Processes ``device_id`` and returns either the corresponding device or
    ``None`` if ``device_id`` is ``None``.
    """
    if device_id is None:
        return None
    device = (
        device_id if isinstance(device_id, torch.device) else torch.device(device_id)
    )
    if device == torch.device("cuda"):
        warnings.warn(
            f"FSDP got the argument `device_id` {device_id} on rank "
            f"{rank}, which does not have an explicit index. "
            f"FSDP will use the current device {torch.cuda.current_device()}. "
            "If this is incorrect, please explicitly call `torch.cuda.set_device()` "
            "before FSDP initialization or pass in the explicit device "
            "index as the `device_id` argument."
        )
        device = torch.device("cuda", torch.cuda.current_device())
    return device


def _materialize_module(
    module: nn.Module,
    param_init_fn: Optional[Callable[[nn.Module], None]],
    ignored_params: Set[nn.Parameter],
    device_from_device_id: Optional[torch.device],
    deferred_init_check_fn: Callable,
) -> bool:
    """
    Materializes the wrapped module ``module`` in place if needed: either
    if the module has parameters that use meta device or are torchdistX
    fake tensors.

    This method uses ``param_init_fn`` to materialize the module if the
    function is not ``None`` and falls back to default behavior otherwise.
    For meta device, this moves the module to ``device_from_device_id`` if
    it is not ``None`` or the current device otherwise and calls
    ``reset_parameters()``, and for torchdistX fake tensors, this calls
    ``deferred_init.materialize_module()``.

    Returns:
        bool: ``True`` if ``module`` was materialized and ``False`` if this was
        a no-op.
    """
    managed_params = _get_orig_params(module, ignored_params)
    is_meta_module = any(param.is_meta for param in managed_params)
    is_torchdistX_deferred_init = (
        not is_meta_module
        and _TORCHDISTX_AVAIL
        and any(fake.is_fake(param) for param in managed_params)
    )
    if (is_meta_module or is_torchdistX_deferred_init) and param_init_fn is not None:
        if not callable(param_init_fn):
            raise ValueError(
                f"Expected {param_init_fn} to be callable but got {type(param_init_fn)}"
            )
        param_init_fn(module)
        return True
    elif is_meta_module:
        # Run default meta device initialization
        materialization_device = device_from_device_id or torch.device(
            torch.cuda.current_device()
        )
        module.to_empty(device=materialization_device)
        try:
            with torch.no_grad():
                module.reset_parameters()  # type: ignore[operator]
        except BaseException as e:
            warnings.warn(
                "Unable to call `reset_parameters()` for module on meta "
                f"device with error {str(e)}. Please ensure your "
                "module implements a `reset_parameters()` method."
            )
            raise e
        return True
    elif is_torchdistX_deferred_init:
        # Run default torchdistX initialization
        deferred_init.materialize_module(module, check_fn=deferred_init_check_fn)
        return True
    return False


def _move_module_to_device(
    module: nn.Module,
    ignored_params: Set[nn.Parameter],
    device_from_device_id: Optional[torch.device],
) -> None:
    """
    Moves ``module`` depending on ``device_from_device_id`` and its current
    device. This includes moving ignored modules' parameters.

    - If ``device_from_device_id`` is not ``None``, then this moves
    ``module`` to the device.
    - If ``device_from_device_id`` is ``None``, then this does not move
    ``module`` but warns the user if it is on CPU.

    Precondition: ``_check_single_device_module()``.
    """
    param = next(_get_orig_params(module, ignored_params), None)
    if param is None:
        return  # no original parameters to manage
    cpu_device = torch.device("cpu")
    if device_from_device_id is not None:
        if param.device == cpu_device:
            # NOTE: This includes moving ignored modules' parameters.
            module = module.to(device_from_device_id)
            # TODO: This is a temporary fix to move already-constructed
            # `FlatParameter`s back to CPU if needed. This is needed to
            # make CPU offload work with `device_id`.
            for submodule in module.modules():
                if (
                    isinstance(submodule, fsdp_file.FullyShardedDataParallel)
                    and submodule.cpu_offload.offload_params
                ):
                    for handle in submodule._handles:
                        handle.flat_param_to(torch.device("cpu"))
    elif param.device == cpu_device:
        _warn_cpu_init()


def _move_states_to_device(
    params: List[nn.Parameter],
    buffers: List[torch.Tensor],
    device_from_device_id: Optional[torch.device],
) -> None:
    """
    Precondition: ``_check_single_device_module()``.
    """
    if len(params) == 0 and len(buffers) == 0:
        return
    if len(params) > 0:
        current_device = params[0].device
    elif len(buffers) > 0:
        current_device = buffers[0].device
    cpu_device = torch.device("cpu")
    if device_from_device_id is not None:
        # Move the parameters and buffers like the `.data` code path in
        # `nn.Module._apply()`, which underlies `nn.Module.to()`
        for param in params:
            with torch.no_grad():
                param.data = param.to(device_from_device_id)
                if param.grad is not None:
                    param.grad.data = param.grad.to(device_from_device_id)
        for buffer in buffers:
            buffer.data = buffer.to(device_from_device_id)
    elif current_device == cpu_device:
        _warn_cpu_init()


def _warn_cpu_init():
    warnings.warn(
        "The passed-in `module` is on CPU and will thus have FSDP's sharding "
        "initialization run on CPU, which may be slower than on GPU. We "
        "recommend passing in the `device_id` argument for FSDP to move "
        "`module` to GPU for the sharding initialization. `module` must also "
        "be on GPU device to work with the `sync_module_states=True` flag "
        "since that requires GPU communication."
    )


def _get_compute_device(
    module: nn.Module,
    ignored_params: Set[nn.Parameter],
    device_from_device_id: Optional[torch.device],
    rank: int,
) -> torch.device:
    """
    Determines and returns this FSDP instance's compute device. If the module
    is already on a non-CPU device, then the compute device is that non-CPU
    device. If the module is on CPU, then the compute device is the current
    device.

    Since this method should be called after materializing the module, any
    non-CPU device should not be meta device. For now, the compute device is
    always a CUDA GPU device with its explicit index.

    Precondition: ``_check_single_device_module()`` and
    ``_move_module_to_device()``.
    """
    # If the module is on GPU already, then that GPU device has priority
    # over the current device
    param = next(_get_orig_params(module, ignored_params), None)
    if param is not None and param.device.type == "cuda":
        compute_device = param.device
    else:
        compute_device = torch.device("cuda", torch.cuda.current_device())
    if device_from_device_id is not None and compute_device != device_from_device_id:
        raise ValueError(
            f"Inconsistent compute device and `device_id` on rank {rank}: "
            f"{compute_device} vs {device_from_device_id}"
        )
    return compute_device


# TODO: See how to deprecate!
def _sync_module_params_and_buffers(
    module: nn.Module,
    params: List[nn.Parameter],
    process_group: dist.ProcessGroup,
) -> None:
    """
    Synchronizes module states (i.e. parameters ``params`` and all
    not-yet-synced buffers) by broadcasting from rank 0 to all ranks.

    Precondition: ``sync_module_states == True`` and ``self.process_group`` has
    been set.
    """
    _check_params_for_sync_module_states(params)
    module_states: List[torch.Tensor] = []
    for buffer in module.buffers():
        # Avoid re-synchronizing buffers in case of nested wrapping
        if not getattr(buffer, FSDP_SYNCED, False):
            setattr(buffer, FSDP_SYNCED, True)
            module_states.append(buffer.detach())
    module_states.extend(param.detach() for param in params)
    _sync_params_and_buffers(
        process_group,
        module_states,
        PARAM_BROADCAST_BUCKET_SIZE,
        src=0,
    )


def _sync_module_states(
    params: List[nn.Parameter],
    buffers: List[torch.Tensor],
    process_group: dist.ProcessGroup,
) -> None:
    _check_params_for_sync_module_states(params)
    # Assumes that each call to this method passes in disjoint `params` and
    # and `buffers` across calls, so there is no chance of re-synchronizing
    params_and_buffers = [param.detach() for param in params] + [
        buffer.detach() for buffer in buffers
    ]
    _sync_params_and_buffers(
        process_group,
        params_and_buffers,
        PARAM_BROADCAST_BUCKET_SIZE,
        src=0,
    )


def _check_params_for_sync_module_states(
    params: List[nn.Parameter],
) -> None:
    if params and any(param.device == torch.device("cpu") for param in params):
        raise ValueError(
            "The module has CPU parameters when `sync_module_states=True`, "
            "which only works when all parameters are on GPU. Please specify "
            "the `device_id` argument or move the module to GPU before passing "
            "into FSDP."
        )


def _get_orig_params(
    module: nn.Module,
    ignored_params: Set[nn.Parameter],
) -> Iterator[nn.Parameter]:
    """
    Returns an iterator over the original parameters in ``module``, ignoring
    the parameters in ``ignored_params``, any ``FlatParameter`` s (which may be
    present due to nested FSDP wrapping), and any original parameters already
    flattened (only relevant when ``use_orig_params=True``).
    """
    param_gen = module.parameters()
    try:
        while True:
            param = next(param_gen)
            if param not in ignored_params and not _is_fsdp_flattened(param):
                yield param
    except StopIteration:
        pass


def _check_orig_params_flattened(
    fsdp_module,
    ignored_params: Set[nn.Parameter],
) -> None:
    """
    Checks that all original parameters have been flattened and hence made
    invisible to ``named_parameters()`` for the module hierarchy rooted at
    ``fsdp_module``. This should be called as a sanity check after flattening
    the wrapped module's parameters.
    """
    for param_name, param in fsdp_module.named_parameters():
        if param not in ignored_params and not _is_fsdp_flattened(param):
            raise RuntimeError(
                f"Found an unflattened parameter: {param_name}; "
                f"{param.size()} {param.__class__}"
            )


def _get_default_comm_hook(sharding_strategy: ShardingStrategy):
    return (
        default_hooks.allreduce_hook
        if sharding_strategy == ShardingStrategy.NO_SHARD
        else default_hooks.reduce_scatter_hook
    )


def _get_default_comm_hook_state(
    process_group: dist.ProcessGroup,
) -> default_hooks.DefaultState:
    return default_hooks.DefaultState(process_group=process_group)<|MERGE_RESOLUTION|>--- conflicted
+++ resolved
@@ -27,10 +27,6 @@
 from torch.distributed.fsdp._common_utils import (
     _FSDPState,
     _get_module_fsdp_state,
-<<<<<<< HEAD
-    _get_param_to_fqns,
-=======
->>>>>>> d1cc64b2
     _is_fsdp_flattened,
     clean_tensor_name,
     TrainingState,
