
import collections
import enum
from typing import Dict, List, Set, Tuple

import torch
import torch.distributed as dist
from torch.distributed.rpc.utils import group_membership_management

from . import api
from . import constants as rpc_constants
from . import utils


BackendValue = collections.namedtuple(
    "BackendValue", ["construct_rpc_backend_options_handler", "init_backend_handler"]
)


def _backend_type_repr(self):
    return "BackendType." + self.name


_backend_type_doc = """
    An enum class of available backends.

    PyTorch ships with a builtin ``BackendType.TENSORPIPE`` backend.
    Additional ones can be registered using the
    :func:`~torch.distributed.rpc.backend_registry.register_backend` function.
"""

# Create an enum type, `BackendType`, with empty members.
# Can't handle Function Enum API (mypy bug #9079)
BackendType = enum.Enum(value="BackendType", names=dict())  # type: ignore[misc]
# Unable to assign a function a method (mypy bug #2427)
BackendType.__repr__ = _backend_type_repr  # type: ignore[assignment]
BackendType.__doc__ = _backend_type_doc

def backend_registered(backend_name):
    """
    Checks if backend_name is registered as an RPC backend.

    Args:
        backend_name (str): string to identify the RPC backend.
    Returns:
        True if the backend has been registered with ``register_backend``, else
        False.
    """
    return backend_name in BackendType.__members__.keys()


def register_backend(
    backend_name, construct_rpc_backend_options_handler, init_backend_handler
):
    """Registers a new RPC backend.

    Args:
        backend_name (str): backend string to identify the handler.
        construct_rpc_backend_options_handler (function):
            Handler that is invoked when
            rpc_backend.construct_rpc_backend_options(**dict) is called.
        init_backend_handler (function): Handler that is invoked when the
            `_init_rpc_backend()` function is called with a backend.
             This returns the agent.
    """
    global BackendType
    if backend_registered(backend_name):
        raise RuntimeError("RPC backend {}: already registered".format(backend_name))
    # Create a new enum type, `BackendType`, with extended members.
    existing_enum_dict = {member.name: member.value for member in BackendType}
    extended_enum_dict = dict(
        {
            backend_name: BackendValue(
                construct_rpc_backend_options_handler=construct_rpc_backend_options_handler,
                init_backend_handler=init_backend_handler,
            )
        },
        **existing_enum_dict
    )
    # Can't handle Function Enum API (mypy bug #9079)
    BackendType = enum.Enum(value="BackendType", names=extended_enum_dict)  # type: ignore[misc]
    # Unable to assign a function a method (mypy bug #2427)
    BackendType.__repr__ = _backend_type_repr  # type: ignore[assignment]
    BackendType.__doc__ = _backend_type_doc
    return BackendType[backend_name]

def construct_rpc_backend_options(
    backend,
    rpc_timeout=rpc_constants.DEFAULT_RPC_TIMEOUT_SEC,
    init_method=rpc_constants.DEFAULT_INIT_METHOD,
    **kwargs
):

    return backend.value.construct_rpc_backend_options_handler(
        rpc_timeout, init_method, **kwargs
    )

def init_backend(backend, *args, **kwargs):
    return backend.value.init_backend_handler(*args, **kwargs)

def _init_process_group(store, rank, world_size):
    # Initialize ProcessGroup.
    process_group_timeout = rpc_constants.DEFAULT_PROCESS_GROUP_TIMEOUT

    # We're using a bunch of private APIs here since `new_group` requires the
    # default group to be initialized.
    group = dist.ProcessGroupGloo(store, rank, world_size, process_group_timeout)

    assert group is not None, "Failed to initialize default ProcessGroup."

    if (rank != -1) and (rank != group.rank()):
        raise RuntimeError(
            "rank argument {} doesn't match pg rank {}".format(rank, group.rank())
        )
    if (world_size != -1) and (world_size != group.size()):
        raise RuntimeError(
            "world_size argument {} doesn't match pg size {}".format(
                world_size, group.size()
            )
        )
    return group

def _tensorpipe_construct_rpc_backend_options_handler(
    rpc_timeout,
    init_method,
    num_worker_threads=rpc_constants.DEFAULT_NUM_WORKER_THREADS,
    _transports=None,
    _channels=None,
    **kwargs
):
    from . import TensorPipeRpcBackendOptions

    return TensorPipeRpcBackendOptions(
        rpc_timeout=rpc_timeout,
        init_method=init_method,
        num_worker_threads=num_worker_threads,
        _transports=_transports,
        _channels=_channels,
    )


def _tensorpipe_validate_devices(devices, device_count):
    return all(
        d.type == "cpu" or (d.type == "cuda" and 0 <= d.index < device_count)
        for d in devices
    )


# detect if any worker has invalid device_map configurations, and return
# reverse device maps
def _tensorpipe_exchange_and_check_all_device_maps(
    my_name, my_device_count, my_device_maps, my_devices, group
):
    gathered: List[Tuple[
        str, int, Dict[str, Dict[torch.device, torch.device]], List[torch.device]
    ]] = [("", 0, {}, []) for _ in range(group.size())]
    dist.all_gather_object(
        gathered, (my_name, my_device_count, my_device_maps, my_devices), group
    )
    all_names = [name for name, _, _, _ in gathered]
    all_device_counts = {name: count for name, count, _, _ in gathered}
    all_device_maps = {name: map_ for name, _, map_, _ in gathered}
    all_devices = {name: devices for name, _, _, devices in gathered}

    for node in all_names:
        devices = all_devices[node]
        if len(set(devices)) != len(devices):
            raise ValueError(
                f"Node {node} has duplicated devices\n"
                f"devices = {devices}"
            )
        if not _tensorpipe_validate_devices(devices, all_device_counts[node]):
            raise ValueError(
                f"Node {node} has devices with invalid indices\n"
                f"devices = {devices}\n"
                f"device count = {all_device_counts[node]}"
            )

    for source_node in all_names:
        if not set(all_device_maps[source_node].keys()).issubset(all_names):
            raise ValueError(
                f"Node {source_node} has invalid target node names in its device maps\n"
                f"device maps = {all_device_maps[source_node].keys()}\n"
                f"node names = {all_names}"
            )
        for target_node, map_ in all_device_maps[source_node].items():
            if len(set(map_.values())) != len(map_):
                raise ValueError(
                    f"Node {source_node} has duplicated target devices "
                    f"in its device map for {target_node}\n"
                    f"device map = {map_}"
                )
            if all_devices[source_node]:
                if not set(map_.keys()).issubset(all_devices[source_node]):
                    raise ValueError(
                        f"Node {source_node} has unexpected source devices "
                        f"in its device map for {target_node}\n"
                        f"device map = {map_}\n"
                        f"devices = {all_devices[source_node]}"
                    )
            elif not _tensorpipe_validate_devices(
                map_.keys(), all_device_counts[source_node]
            ):
                raise ValueError(
                    f"Node {source_node} has source devices with invalid indices "
                    f"in its device map for {target_node}\n"
                    f"device map = {map_}\n"
                    f"device count = {all_device_counts[source_node]}"
                )
            if all_devices[target_node]:
                if not set(map_.values()).issubset(all_devices[target_node]):
                    raise ValueError(
                        f"Node {source_node} has unexpected target devices "
                        f"in its device map for {target_node}\n"
                        f"device map = {map_}\n"
                        f"devices = {all_devices[target_node]}"
                    )
            elif not _tensorpipe_validate_devices(
                map_.values(), all_device_counts[target_node]
            ):
                raise ValueError(
                    f"Node {source_node} has target devices with invalid indices "
                    f"in its device map for {target_node}\n"
                    f"device map = {map_}\n"
                    f"device count = {all_device_counts[target_node]}"
                )

    # passed all checked, construct reverse mapping for return values
    reverse_device_maps = _create_reverse_mapping(my_name, all_names, all_device_maps)
    my_devices = _create_device_list(my_devices, my_device_maps, reverse_device_maps)
    return reverse_device_maps, my_devices

def _create_device_list(my_devices, my_device_maps, reverse_device_maps):
    if not my_devices:
        devices_set: Set[torch.device] = set()
        for _, map_ in my_device_maps.items():
            devices_set.update(map_.keys())
        for _, map_ in reverse_device_maps.items():
            devices_set.update(map_.keys())
        devices_set.discard(torch.device("cpu"))
        my_devices = list(devices_set)
    my_devices = sorted(my_devices, key=lambda d: d.index)
    return my_devices

def _create_reverse_mapping(my_name, all_names, all_device_maps):
    reverse_device_maps: Dict[str, Dict[torch.device, torch.device]] = {}
    for node in all_names:
        if my_name in all_device_maps[node]:
            reverse_device_maps[node] = {
                v: k for k, v in all_device_maps[node][my_name].items()
            }
    return reverse_device_maps

def _tensorpipe_check_local_device_maps(name, device_count, options):
    # Check local devices in device_maps and devices are all valid.
    local_devices = set(options.devices) if options.devices else set()
    device_maps = options.device_maps
    for worker_name in device_maps:
        device_map = device_maps[worker_name]
        key_set = set(device_map.keys())
        val_set = set(device_map.values())
        if not all([
            len(key_set) == len(device_map),
            len(val_set) == len(device_map),
        ]):
            raise ValueError(
                f"Invalid device_map configuration for {worker_name}, "
                f"not 1-to-1 mapping:\ndevice_maps = {device_map}"
            )
        local_devices.update(key_set)

    if not _tensorpipe_validate_devices(local_devices, device_count):
        raise ValueError(
            f"Invalid device in TensorPipe options on {name}:\n"
            f"device_maps = {options.device_maps},\n"
            f"devices = {options.devices}"
        )
    return local_devices

def _update_group_membership(worker_info, my_devices, reverse_device_map):
    agent = api._get_current_rpc_agent()
    ret = agent._update_group_membership(worker_info, my_devices, reverse_device_map, True)
    return ret

def _get_device_infos():
    agent = api._get_current_rpc_agent()
    opts = agent._get_backend_options()
    device_count = torch.cuda.device_count()
    return device_count, opts.device_maps, opts.devices

def _set_devices_and_reverse_device_map(agent, my_rank, my_device_maps):
    print(f"{my_rank}: _set_devices_and_reverse_device_map, {my_device_maps}", flush=True)
    my_worker_info = agent.get_worker_info()
    my_name = my_worker_info.name
    all_worker_infos = agent.get_worker_infos()
    # One round to get device_maps of all workers and construct reverse device maps
    all_device_counts, all_device_maps, all_devices, all_names = {}, {}, {}, []
    for worker_info in all_worker_infos:
        worker_name = worker_info.name
        device_count, device_map, devices = api.rpc_sync(worker_name, _get_device_infos)
        all_device_counts[worker_name] = device_count
        all_device_maps[worker_name] = device_map
        all_devices[worker_name] = devices
        all_names.append(worker_name)

    # TODO: validation on device map, e.g. handle tests starting from rpc_test.py:5445
    reverse_device_maps = _create_reverse_mapping(my_name, all_names, all_device_maps)

    print(f"{my_rank}: {all_device_maps=}", flush=True)
    print(f"{my_rank}: {reverse_device_maps=}", flush=True)
    print(f"{my_rank}: {all_names=}", flush=True)
    # Perform RPC call to all workers, including itself
    for worker_name in all_names:
        # Set device list for each worker
        all_devices[worker_name] = _create_device_list(all_devices[worker_name],
                                        all_device_maps[worker_name], reverse_device_maps)
        print(f"{my_rank} : Start rpc_sync, {my_rank} -> {worker_name}", flush=True)
        api.rpc_sync(worker_name, _update_group_membership, args=(my_worker_info, all_devices[worker_name], reverse_device_maps))
        print(f"{my_rank} : Finish rpc_sync, {my_rank} -> {worker_name}", flush=True)

def _tensorpipe_init_backend_handler(store, name, rank, world_size, rpc_backend_options):
    from . import TensorPipeRpcBackendOptions
    from . import TensorPipeAgent

    if not isinstance(store, dist.Store):
        raise TypeError("`store` must be a c10d::Store. {}".format(store))

    if not isinstance(
        rpc_backend_options, TensorPipeRpcBackendOptions
    ):
        raise TypeError(
            "`rpc_backend_options` must be a `TensorPipeRpcBackendOptions`. {}".format(
                rpc_backend_options
            )
        )

    if torch.cuda.is_available():
        # It's necessary to initialize PyTorch CUDA states here (e.g.,
        # CUDACachingAllocator). If this is missing, we could hit errors like
        # "allocator not initialized", because other processes might send
        # CUDA-related RPC request to this process before user code in this
        # process initializes its PyTorch CUDA states.
        torch.cuda.init()
        device_count = torch.cuda.device_count()
    else:
        device_count = 0

    is_static_group = True if world_size else False
    # world_size is specified so this is a static group (ranks cannot join and leave)
    if is_static_group:
        # The agent's join method is required to behave like a barrier and perform
        # collective operations, for which it relies on a process group, instead of
        # re-implementing this on top of RPCs.
        group = _init_process_group(store, rank, world_size)

        reverse_device_maps, devices = _tensorpipe_exchange_and_check_all_device_maps(
            name,
            device_count,
            rpc_backend_options.device_maps,
            rpc_backend_options.devices,
            group,
        )

        # TODO: add try-except and destroy _agent in all processes if any fails.
        agent = TensorPipeAgent(
            store,
            name,
            rank,
            world_size,
            rpc_backend_options,
            reverse_device_maps,
            devices,
        )

        api._init_rpc_states(agent)

        # Run one dummy round of RPC to initialize channels/transports. Without
        # this, it's easy to hit timeout in rpc.shutdown() if there is no other RPC
        # on that process before rpc.shutdown(), as the agent initialization can
        # take longer than 5s.
        api._all_gather(None, timeout=rpc_backend_options.rpc_timeout)
        # Need a barrier here to make sure no peers leave before the rank0 finishes
        # _all_gather
        group.barrier().wait()

        return agent
    # initialization for dynamic rpc (ranks can join and leave)
    else:
        # Validate devices and device_maps locally for current rank
        # local_devices = list(_tensorpipe_check_local_device_maps(name, device_count, rpc_backend_options))

<<<<<<< HEAD
        # with utils.group_membership_management(store, name):
        # Construct TPAgent with empty reverse_device_map and devices
        # these properties will be updated after initialization
        agent = TensorPipeAgent(
            store,
            name,
            rank,
            world_size,
            rpc_backend_options,
            {},
            [],
        )
        api._init_rpc_states(agent)

        try:
            # TODO: Notify all workers in group this rank has joined and set devices and reverse_device_map
            # This is a synchronous operation that completes once all existing ranks are updated
            # _tensorpipe_check_remote_device_maps(agent, rpc_backend_options)
            # _set_devices_and_reverse_device_map(agent, rank, rpc_backend_options.device_maps)
            pass
        except Exception:
            # api.shutdown()
            raise
=======
        token_key = "RpcGroupManagementToken"
        token_location = f"TokenOnWorker{rank}"
        while True:
            # Retrieve token from store to signal start of rank join/leave critical section
            returned = store.compare_set(token_key, "", token_location).decode()
            if returned == token_location:
                # Construct TPAgent with empty reverse_device_map and devices
                # these properties will be updated after initialization
                agent = TensorPipeAgent(
                    store,
                    name,
                    rank,
                    world_size,
                    rpc_backend_options,
                    {},
                    [],
                )
                api._init_rpc_states(agent)

                try:
                    # Notify all workers in group this rank has joined and set devices and reverse_device_map
                    # This is a synchronous operation that completes once all existing ranks are updated
                    _set_devices_and_reverse_device_map(agent, rank, rpc_backend_options.device_maps)
                    pass
                except Exception:
                    # api.shutdown()
                    raise

                # Finish initialization
                break
            else:
                # Store will wait for the token to be released based on the timeout set in backend options
                store.wait([returned])

        # Update from store to signal end of rank join/leave critical section
        store.set(token_key, "")
        # Other will wait for this token to be set before they execute
        store.set(token_location, "Done")
>>>>>>> 0a41dca4
        return agent

register_backend(
    "TENSORPIPE",
    _tensorpipe_construct_rpc_backend_options_handler,
    _tensorpipe_init_backend_handler,
)<|MERGE_RESOLUTION|>--- conflicted
+++ resolved
@@ -389,71 +389,29 @@
         # Validate devices and device_maps locally for current rank
         # local_devices = list(_tensorpipe_check_local_device_maps(name, device_count, rpc_backend_options))
 
-<<<<<<< HEAD
-        # with utils.group_membership_management(store, name):
-        # Construct TPAgent with empty reverse_device_map and devices
-        # these properties will be updated after initialization
-        agent = TensorPipeAgent(
-            store,
-            name,
-            rank,
-            world_size,
-            rpc_backend_options,
-            {},
-            [],
-        )
-        api._init_rpc_states(agent)
-
-        try:
-            # TODO: Notify all workers in group this rank has joined and set devices and reverse_device_map
-            # This is a synchronous operation that completes once all existing ranks are updated
-            # _tensorpipe_check_remote_device_maps(agent, rpc_backend_options)
-            # _set_devices_and_reverse_device_map(agent, rank, rpc_backend_options.device_maps)
-            pass
-        except Exception:
-            # api.shutdown()
-            raise
-=======
-        token_key = "RpcGroupManagementToken"
-        token_location = f"TokenOnWorker{rank}"
-        while True:
-            # Retrieve token from store to signal start of rank join/leave critical section
-            returned = store.compare_set(token_key, "", token_location).decode()
-            if returned == token_location:
-                # Construct TPAgent with empty reverse_device_map and devices
-                # these properties will be updated after initialization
-                agent = TensorPipeAgent(
-                    store,
-                    name,
-                    rank,
-                    world_size,
-                    rpc_backend_options,
-                    {},
-                    [],
-                )
-                api._init_rpc_states(agent)
-
-                try:
-                    # Notify all workers in group this rank has joined and set devices and reverse_device_map
-                    # This is a synchronous operation that completes once all existing ranks are updated
-                    _set_devices_and_reverse_device_map(agent, rank, rpc_backend_options.device_maps)
-                    pass
-                except Exception:
-                    # api.shutdown()
-                    raise
-
-                # Finish initialization
-                break
-            else:
-                # Store will wait for the token to be released based on the timeout set in backend options
-                store.wait([returned])
-
-        # Update from store to signal end of rank join/leave critical section
-        store.set(token_key, "")
-        # Other will wait for this token to be set before they execute
-        store.set(token_location, "Done")
->>>>>>> 0a41dca4
-        return agent
+        with utils.group_membership_management(store, name):
+            # Construct TPAgent with empty reverse_device_map and devices
+            # these properties will be updated after initialization
+            agent = TensorPipeAgent(
+                store,
+                name,
+                rank,
+                world_size,
+                rpc_backend_options,
+                {},
+                [],
+            )
+            api._init_rpc_states(agent)
+
+            try:
+                # TODO: Notify all workers in group this rank has joined and set devices and reverse_device_map
+                # This is a synchronous operation that completes once all existing ranks are updated
+                _set_devices_and_reverse_device_map(agent, rank, rpc_backend_options.device_maps)
+                pass
+            except Exception:
+                # api.shutdown()
+                raise
+            return agent
 
 register_backend(
     "TENSORPIPE",
