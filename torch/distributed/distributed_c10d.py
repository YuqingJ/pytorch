import itertools
import collections.abc
import contextlib
import hashlib
import io
import logging
import os
import pickle
import time
import warnings
from collections import namedtuple
from datetime import timedelta
from typing import Any, Callable, Dict, Optional, Tuple, Union, List

import torch
from torch._C._distributed_c10d import (
    AllreduceCoalescedOptions,
    AllreduceOptions,
    AllToAllOptions,
    _DistributedBackendOptions,
    BarrierOptions,
    BroadcastOptions,
    GatherOptions,
    PrefixStore,
    ProcessGroup,
    ReduceOp,
    ReduceOptions,
    ReduceScatterOptions,
    ScatterOptions,
    Store,
    DebugLevel,
    get_debug_level,
    Work
)
from .constants import default_pg_timeout
from .c10d_logger import _exception_logger, _time_logger
from .rendezvous import register_rendezvous_handler, rendezvous  # noqa: F401

__all__ = [
    'Backend', 'BackendConfig', 'GroupMember', 'P2POp', 'all_gather', 'all_gather_coalesced',
    'all_gather_multigpu', 'all_gather_object', 'all_reduce',
    'all_reduce_coalesced', 'all_reduce_multigpu', 'all_to_all',
    'all_to_all_single', 'barrier', 'batch_isend_irecv', 'broadcast',
    'broadcast_multigpu', 'broadcast_object_list', 'destroy_process_group',
    'gather', 'gather_object', 'get_backend_config', 'get_backend', 'get_rank',
    'get_world_size', 'group', 'init_process_group', 'irecv',
    'is_gloo_available', 'is_initialized', 'is_mpi_available', 'is_backend_available',
    'is_nccl_available', 'is_torchelastic_launched', 'is_ucc_available',
    'isend', 'monitored_barrier', 'new_group', 'new_subgroups',
    'new_subgroups_by_enumeration', 'recv', 'reduce', 'reduce_multigpu',
    'reduce_scatter', 'reduce_scatter_multigpu', 'scatter',
    'scatter_object_list', 'send', 'supports_complex',
    'AllreduceCoalescedOptions', 'AllreduceOptions', 'AllToAllOptions',
    'BarrierOptions', 'BroadcastOptions', 'GatherOptions', 'PrefixStore',
    'ProcessGroup', 'ReduceOp', 'ReduceOptions', 'ReduceScatterOptions',
    'ScatterOptions', 'Store', 'DebugLevel', 'get_debug_level', 'Work',
    'default_pg_timeout', 'get_group_rank', 'get_global_rank', 'get_process_group_ranks',
    'reduce_op', 'all_gather_into_tensor', 'reduce_scatter_tensor',
]

_MPI_AVAILABLE = True
_NCCL_AVAILABLE = True
_GLOO_AVAILABLE = True
_UCC_AVAILABLE = True

_pickler = pickle.Pickler
_unpickler = pickle.Unpickler

# Change __module__ of all imported types from torch._C._distributed_c10d that are public
def _export_c_types():
    _public_types_to_change_module = [
        AllreduceCoalescedOptions,
        AllreduceOptions,
        AllToAllOptions,
        BarrierOptions,
        BroadcastOptions,
        GatherOptions,
        PrefixStore,
        ProcessGroup,
        ReduceOp,
        ReduceOptions,
        ReduceScatterOptions,
        ScatterOptions,
        Store,
        DebugLevel,
        get_debug_level,
        Work
    ]
    for type in _public_types_to_change_module:
        type.__module__ = "torch.distributed.distributed_c10d"
_export_c_types()

try:
    from torch._C._distributed_c10d import ProcessGroupMPI
    ProcessGroupMPI.__module__ = "torch.distributed.distributed_c10d"
    __all__ += ["ProcessGroupMPI"]
except ImportError:
    _MPI_AVAILABLE = False

try:
    from torch._C._distributed_c10d import ProcessGroupNCCL
    ProcessGroupNCCL.__module__ = "torch.distributed.distributed_c10d"
    __all__ += ["ProcessGroupNCCL"]
except ImportError:
    _NCCL_AVAILABLE = False

try:
    from torch._C._distributed_c10d import ProcessGroupGloo
    from torch._C._distributed_c10d import _ProcessGroupWrapper
    ProcessGroupGloo.__module__ = "torch.distributed.distributed_c10d"
    __all__ += ["ProcessGroupGloo"]
except ImportError:
    _GLOO_AVAILABLE = False

try:
    from torch._C._distributed_c10d import ProcessGroupUCC
    ProcessGroupUCC.__module__ = "torch.distributed.distributed_c10d"
    __all__ += ["ProcessGroupUCC"]
except ImportError:
    _UCC_AVAILABLE = False

logger = logging.getLogger(__name__)

PG_WRAPPER_STORE_PREFIX = "pg_wrapper"


# Some reduce ops are not supported by complex numbers and will result in an error.
# We currently provide complex support to the distributed API by viewing
# complex tensors as real (torch.view_as_real), meaning that calling
# these unsupported ops will return garbage values rather than error out.
# (e.g. max(2+3i, 3+2i) = 3+3i)
# We'd like calls to unsupported ops to error out accordingly,
# rather than returning garbage values.
def supports_complex(reduceOp: ReduceOp) -> bool:
    denyList = [
        ReduceOp.MAX,
        ReduceOp.MIN,
        ReduceOp.PRODUCT,
        ReduceOp.BAND,
        ReduceOp.BOR,
        ReduceOp.BXOR,
    ]
    return reduceOp not in denyList


class Backend:
    """
    An enum-like class of available backends: GLOO, NCCL, UCC, MPI, and other registered
    backends.

    The values of this class are lowercase strings, e.g., ``"gloo"``. They can
    be accessed as attributes, e.g., ``Backend.NCCL``.

    This class can be directly called to parse the string, e.g.,
    ``Backend(backend_str)`` will check if ``backend_str`` is valid, and
    return the parsed lowercase string if so. It also accepts uppercase strings,
    e.g., ``Backend("GLOO")`` returns ``"gloo"``.

    .. note:: The entry ``Backend.UNDEFINED`` is present but only used as
              initial value of some fields. Users should neither use it directly
              nor assume its existence.
    """

    UNDEFINED = "undefined"
    GLOO = "gloo"
    NCCL = "nccl"
    UCC = "ucc"
    MPI = "mpi"

    _BackendPlugin = namedtuple("_BackendPlugin", ["creator_fn", "extended_api"])

    _plugins: Dict[str, _BackendPlugin] = {}

    backend_list = [UNDEFINED, GLOO, NCCL, UCC, MPI]

    default_device_backend_map: Dict[str, str] = {
        'cpu' : GLOO,
        'cuda' : NCCL,
    }

    backend_capability: Dict[str, List[str]] = {
        GLOO : ["cpu", "cuda"],
        NCCL : ["cuda"],
        UCC : ["cpu", "cuda"],
        MPI : ["cpu"],
    }

    backend_type_map: Dict[str, ProcessGroup.BackendType] = {
        UNDEFINED: ProcessGroup.BackendType.UNDEFINED,
        GLOO : ProcessGroup.BackendType.GLOO,
        NCCL: ProcessGroup.BackendType.NCCL,
        UCC: ProcessGroup.BackendType.UCC,
    }

    def __new__(cls, name: str):
        if not isinstance(name, str):
            raise ValueError(f"Backend name must be a string, but got: {name}")
        value = getattr(Backend, name.upper(), Backend.UNDEFINED)

        if value == Backend.UNDEFINED:
            value = name.lower()
        return value

    @classmethod
    def register_backend(cls, name, func, extended_api=False, devices: Optional[Union[str, List[str]]] = None):
        """
        Registers a new backend with the given name and instantiating function.

        This class method is used by 3rd party ``ProcessGroup`` extension to
        register new backends.

        Args:
            name (str): Backend name of the ``ProcessGroup`` extension. It
                        should match the one in ``init_process_group()``.
            func (function): Function handler that instantiates the backend.
                             The function should be implemented in the backend
                             extension and takes four arguments, including
                             ``store``, ``rank``, ``world_size``, and ``timeout``.
            extended_api (bool, optional): Whether the backend supports extended argument structure.
                                           Default: ``False``. If set to ``True``, the backend
                                           will get an instance of ``c10d::DistributedBackendOptions``, and
                                           a process group options object as defined by the backend implementation.
            device (str or list of str, optional): device type this backend
                            supports, e.g. "cpu", "cuda", etc. If `None`,
                            assuming both "cpu" and "cuda"

        .. note:: This support of 3rd party backend is experimental and subject to change.

        """
        # Allow UCC plugin if Pytorch is not built with native support.
        # TODO: remove this exception once UCC plugin is fully deprecated.
        if (name != Backend.UCC or (name == Backend.UCC and is_ucc_available())):
            assert not hasattr(Backend, name.upper()), (
                f"{name.upper()} c10d backend already exist"
            )
        assert name.upper() not in Backend._plugins, (
            f"{name.upper()} c10d backend creator function already exist"
        )

        setattr(Backend, name.upper(), name.lower())
        Backend.backend_list.append(name.lower())
        if devices is not None:
            for device in devices:
                if device != 'cpu' and device != 'cuda':
                    Backend.default_device_backend_map[device] = name.lower()
        Backend.backend_type_map[name.lower()] = ProcessGroup.BackendType.CUSTOM

        # Update device capability matrix in Backend class
        if devices is None:
            # This is more of a backward support for groups like `threaded`:
            # assume default devices "cpu" and "cuda", but warn
            warnings.warn(
                f"Device capability of {name} unspecified, assuming `cpu` and "
                "`cuda`. Please specify it via the `devices` argument of "
                "`register_backend`.", stacklevel=2
            )
            Backend.backend_capability[name.lower()] = ["cpu", "cuda"]
        elif isinstance(devices, str):
            # Single device string specified. Simply convert to list.
            Backend.backend_capability[name.lower()] = [devices]
        else:
            Backend.backend_capability[name.lower()] = devices

        Backend._plugins[name.upper()] = Backend._BackendPlugin(func, extended_api)

class BackendConfig:

    def __init__(self, backend: Union[str, Backend]):
        self.device_backend_map: Dict[torch.device, Backend] = {}

        if backend == Backend.UNDEFINED:
            # default config when backend is not specified
            # supported since PyTorch 2.0
            for device in Backend.default_device_backend_map:
                if is_backend_available(Backend.default_device_backend_map[device]):
                    self.device_backend_map[device] = Backend.default_device_backend_map[device]
        elif backend.lower() in Backend.backend_list:
            # Cases for when backend is a single string (without device types)
            # e.g. "nccl", "gloo", "ucc", "mpi"
            supported_devices = Backend.backend_capability[backend.lower()]
            backend_val = Backend(backend)
            self.device_backend_map = {
                device : backend_val for device in supported_devices
            }
        elif ":" in backend.lower():
            # Backend specified in "device:backend" format
            # make sure the backend string is in the correct format
            # "{device_type1}:{backend1},{device_type2}:{backend2}"
            # e.g. "cpu:gloo,cuda:nccl"
            backend_str_error_message = f"""The custom backend string argument is invalid: {backend}.
                Custom backend string is an experimental feature where the backend string must be in the format:
                "<device_type1>:<backend1>,<device_type2>:<backend2>...". e.g. 'cpu:gloo,cuda:nccl'"""

            # parse the backend string and populate the device_backend_map
            for device_backend_pair_str in backend.lower().split(","):
                device_backend_pair = device_backend_pair_str.split(":")
                if len(device_backend_pair) != 2:
                    raise ValueError(f"Invalid device:backend pairing: \
                                     {device_backend_pair_str}. {backend_str_error_message}")
                device, backend = device_backend_pair
                if device in self.device_backend_map:
                    raise ValueError(f"Duplicate device type {device} \
                                     in backend string: {backend}. {backend_str_error_message}")
                self.device_backend_map[device] = Backend(backend)
        else:
            # User specified a single backend name whose device capability is
            # unknown, assuming it can support the default devices of PyTorch
            # (cpu and cuda)
            warnings.warn(
                f"Device capability of {backend} unknown, assuming `cpu` and "
                "`cuda`. You can specify it in `device:backend` format in "
                "`init_process_group` call.", stacklevel=2
            )
            backend_val = Backend(backend)
            self.device_backend_map = {
                "cpu" : backend_val,
                "cuda" : backend_val,
                "xpu" : backend_val,
            }

        logger.info(
            f"Using backend config: {self.device_backend_map}"  # noqa: G004
        )

    def __repr__(self):
        # string with all the device:backend pairs separated by commas
        return ",".join(f"{device}:{backend}" for device, backend in self.device_backend_map.items())

    def get_device_backend_map(self):
        return self.device_backend_map

class _reduce_op:
    r"""
    Deprecated enum-like class for reduction operations: ``SUM``, ``PRODUCT``,
    ``MIN``, and ``MAX``.

    :class:`~torch.distributed.ReduceOp` is recommended to use instead.
    """

    def __init__(self):
        # __members__ is a dict storing key-value pairs for enum classes
        for k, v in ReduceOp.RedOpType.__members__.items():
            setattr(self, k, v)
        self.__members__ = ReduceOp.RedOpType.__members__

    def __getattribute__(self, key):
        warnings.warn(
            "torch.distributed.reduce_op is deprecated, please use "
            "torch.distributed.ReduceOp instead", stacklevel=2
        )
        return object.__getattribute__(self, key)


reduce_op = _reduce_op()


class P2POp:
    """
    A class to build point-to-point operations for ``batch_isend_irecv``.

    This class builds the type of P2P operation, communication buffer, peer rank,
    Process Group, and tag. Instances of this class will be passed to
    ``batch_isend_irecv`` for point-to-point communications.

    Args:
        op (Callable): A function to send data to or receive data from a peer process.
            The type of ``op`` is either ``torch.distributed.isend`` or
            ``torch.distributed.irecv``.
        tensor (Tensor): Tensor to send or receive.
        peer (int): Destination or source rank.
        group (ProcessGroup, optional): The process group to work on. If None,
            the default process group will be used.
        tag (int, optional): Tag to match send with recv.
    """

    def __init__(self, op: Callable, tensor: torch.Tensor, peer: int,
                 group: Optional[ProcessGroup] = None, tag: int = 0):
        self.op = op
        self.tensor = tensor
        self.peer = peer
        self.group = group
        self.tag = tag

    def __new__(cls, op: Callable, tensor: torch.Tensor, peer: int,
                group: Optional[ProcessGroup] = None, tag: int = 0):
        _check_op(op)
        _check_single_tensor(tensor, "tensor")
        return object.__new__(cls)


class _CollOp:
    """
    A class to capture collective operations.

    Args:
        op (Callable): A collective function, e.g. ``torch.distributed.all_reduce``.
        tensor (Tensor): Tensor to operate on.
        dst_tensor (Tensor, optional): Provided when source and destinaton tensors are not the same.
        redop (ReduceOp, optional): reduce operation.
        root (int, optional): root of broadcast or reduce.
    """

    def __init__(self, op: Callable, tensor: torch.Tensor, dst_tensor: Optional[torch.Tensor] = None,
                 redop: Optional[ReduceOp] = None, root: Optional[int] = None):
        self.op = op
        self.tensor = tensor
        self.dst_tensor = dst_tensor
        self.redop = redop
        self.root = root


# DO NOT USE THESE FIELDS DIRECTLY.
# Use them through the _world object to make sure the _world override mechanism
_pg_map: Dict[ProcessGroup, Tuple[str, Optional[Store]]] = {}
_pg_names: Dict[ProcessGroup, str] = {}
_pg_group_ranks: Dict[ProcessGroup, Dict[int, int]] = {}
# For a pg, it is a map from ProcessGroup to BackendConfig
_pg_backend_config: Dict[ProcessGroup, str] = {}
_group_count = 0
_tags_to_pg: Dict[str, List[ProcessGroup]] = {}
_pg_to_tag: Dict[ProcessGroup, str] = {}


class _World:
    """
    Container class for c10d process group state.
    This is used during registration and lookup of PG state.

    .. warning:: This is an experimental API intended to expose the inner workings
       of c10d and is subject to change..
    """
    def __init__(self):
        self._default_pg = None
        self._pg_coalesce_state: Dict[ProcessGroup, List[Union[_CollOp, P2POp]]] = {}
        self._pg_default_device: Dict[ProcessGroup, torch.device] = {}

    @property
    def default_pg(self):
        """
        The default ProcessGroup includes all ranks of the cluster.
        This is used by c10d APIs when a ProcessGroup is needed but None is provided.
        """
        return self._default_pg

    @default_pg.setter
    def default_pg(self, value):
        self._default_pg = value

    @property
    def pg_map(self) -> Dict[ProcessGroup, Tuple[str, Optional[Store]]]:
        """
        Cached process groups
        For NCCL and GLOO pg, it is a map from ProcessGroup to (Backend, Store)
        For MPI pg, it is a map from ProcessGroup to (Backend, None)

        TODO don't expose the map, expose fine grained ops
        """
        global _pg_map
        return _pg_map

    @property
    def pg_names(self) -> Dict[ProcessGroup, str]:
        """
        Process group's names, map from ProcessGroup to str.

        TODO don't expose the map, expose fine grained ops
        """
        global _pg_names
        return _pg_names

    @property
    def pg_group_ranks(self) -> Dict[ProcessGroup, Dict[int, int]]:
        """
        Process group's global rank to local rank mapping
        TODO don't expose the map, expose fine grained ops
        """
        global _pg_group_ranks
        return _pg_group_ranks

    @property
    def pg_backend_config(self) -> Dict[ProcessGroup, str]:
        """
        Process group's backend config
        TODO don't expose the map, expose fine grained ops
        """
        global _pg_backend_config
        return _pg_backend_config

    @property
    def group_count(self) -> int:
        """
        Process group count for default naming.

        TODO don't expose group_count, use something else instead
        """
        global _group_count
        return _group_count

    @group_count.setter
    def group_count(self, value):
        """
        Count is used when computing the name of ProcessGroups when using global synchronization.
        """
        global _group_count
        _group_count = value

    @property
    def tags_to_pg(self) -> Dict[str, List[ProcessGroup]]:
        global _tags_to_pg
        return _tags_to_pg

    @property
    def pg_to_tag(self) -> Dict[ProcessGroup, str]:
        global _pg_to_tag
        return _pg_to_tag

    @property
    def pg_coalesce_state(self) -> Dict[ProcessGroup, List[Union[_CollOp, P2POp]]]:
        return self._pg_coalesce_state

    @property
    def pg_default_device(self) -> Dict[ProcessGroup, torch.device]:
        return self._pg_default_device

    @property
    def pg_config_info(self) -> List[Dict[str, Union[int, str]]]:
        """
        Returns a list of dict with process groups and backends with their unique IDs
        and configurations (types and ranks).
        """
        config_info = []
        for pg, backend in self.pg_map.items():
            # backend is a tuple with the first element being the backend type ("nccl", etc.)
            backend_type = Backend.backend_type_map[backend[0]]
            config_info.append(
                {
                    "pg_id": pg._id(),
                    "backend_id": pg._backend_id(backend_type),
                    "backend_config": self.pg_backend_config[pg],
                    "ranks": self.pg_group_ranks[pg],
                }
            )
        return config_info


_world = _World()
"""Holds the singleton instance of ``_World`` used by c10. Experimental extension point to override it"""

class _WorldMeta(type):
    """
    Meta class of ``group`` and ``GroupMember`` so they
    can have the class property ``WORLD``.
    """
    # Points to the default PG once initialized.
    @property
    def WORLD(cls) -> Optional[ProcessGroup]:
        return _world.default_pg

    @WORLD.setter
    def WORLD(cls, pg: Optional[ProcessGroup]):
        _world.default_pg = pg

class group(metaclass=_WorldMeta):
    pass

class GroupMember(metaclass=_WorldMeta):
    NON_GROUP_MEMBER = -100


# Default process group state
_default_pg_init_method = None

STORE_BASED_BARRIER_PREFIX = "store_based_barrier_key"

def _get_pg_default_device(group: Optional[ProcessGroup] = None):
    """
    Returns the device to use with ``group`` for control flow usage (object collectives, barrier).
    There are selection rules:
        1. If user specifies exactly one backend in ``init_process_group`` call:
            use that backend
        2. Else if user specifies multiple "device:backend" pairs in init_process_group:
            If "cpu" is among those pairs, use "cpu" (because the object is in cpu memory);
            Otherwise, use the first backend (sort of a random pick).

    Args:
        group (ProcessGroup, optional): The process group to work on. If None,
            the default process group will be used.

    Returns:
        torch.device: The device to use with ``group``.

    """
    group = group or _get_default_group()
    if group in _world.pg_default_device:
        # Previously searched and cached; just return
        return _world.pg_default_device[group]

    if not isinstance(group, ProcessGroup):
        # Provide backward compatibility to cases where `group` passed in is
        # actually a Backend (like `ProcessGroupGloo`) rather than a
        # `ProcessGroup` in PT 2.0 sense
        warnings.warn(
            f"You are using a Backend {type(group)} as a ProcessGroup. "
            "This usage is deprecated since PyTorch 2.0. Please use a public API "
            "of PyTorch Distributed instead.", stacklevel=2
        )
        # Most users create Gloo with private API for object collectives
        _world.pg_default_device[group] = torch.device("cpu")
        return _world.pg_default_device[group]

    """
    ``group._device_types`` is a property pybind that returns the devices
    ("cpu", "cuda", etc) supported by ``group``. Can be multiple if the
    ``group`` supports multiple devices.
    """
    devices = group._device_types

    if len(devices) == 1:
        # User fixed exactly one backend in `init_process_group`
        _world.pg_default_device[group] = devices[0]
    elif len(devices) == 0:
        # No backend has been registered with this PG (maybe because no
        # collective has been run?) We pick cpu as the default and hopefully
        # this would lazily init Gloo or other available cpu backend.
        _world.pg_default_device[group] = torch.device("cpu")
    elif torch.device("cpu") in devices:
        # There are multiple backends in this PG and cpu is among them.
        # cpu is preferred as the object is in cpu memory. No need for device
        # copy.
        _world.pg_default_device[group] = torch.device("cpu")
    else:
        # No cpu in the backend list. Randomly pick the first backend
        _world.pg_default_device[group] = devices[0]

    logger.info(
        f"Using device {_world.pg_default_device[group]} for object "  # noqa: G004
        "collectives."
    )
    return _world.pg_default_device[group]


@_time_logger
def _store_based_barrier(rank, store, group_name, rendezvous_count, timeout, logging_interval=timedelta(seconds=10)):
    """
    Barrier based on store which is used for synchronizing processes after
    ``init_process_group`` or ``new_group``. Intended to be used only with
    those two methods and is not a generic alternative to ``barrier()``.
    """
    store_key = f"{STORE_BASED_BARRIER_PREFIX}:{group_name}"
    store.add(store_key, 1)
    logger.info("Added key: %s to store for rank: %s", store_key, rank)

    # Now wait for all workers to check in with the store.
    world_size = rendezvous_count
    worker_count = store.add(store_key, 0)

    last_worker_key = f"{store_key}:last_worker"
    if worker_count == world_size:
        store.set(last_worker_key, "1")

    start = time.time()
    while True:
        try:
            # This will throw an exception after the logging_interval in which we print out
            # the status of the group or time out officially, throwing runtime error
            store.wait([last_worker_key], logging_interval)
            break
        except RuntimeError as e:
            worker_count = store.add(store_key, 0)
            # Print status periodically to keep track.
            logger.info(
                "Waiting in store based barrier to initialize process group for "
                "rank: %s, key: %s (world_size=%s, num_workers_joined=%s, timeout=%s)",
                rank, store_key, world_size, worker_count, timeout
            )

            if timedelta(seconds=(time.time() - start)) > timeout:
                raise RuntimeError(
                    "Timed out initializing process group in store based barrier on "
                    "rank {}, for key: {} (world_size={}, num_workers_joined={}, timeout={})".format(
                        rank, store_key, world_size, worker_count, timeout
                    )
                )

    logger.info(
        "Rank %s: Completed store-based barrier for key:%s with %s nodes.", rank, store_key, world_size
    )


def _rank_not_in_group(group: ProcessGroup):
    """
    Helper that checks if the current process's rank is not in a given group.
    """
    if group is None:
        return False
    return group == GroupMember.NON_GROUP_MEMBER


def _warn_not_in_group(op_name):
    global_rank = -1 if GroupMember.WORLD is None else GroupMember.WORLD.rank()
    warnings.warn(
        f"Running {op_name} on global rank {global_rank} which does not "
        "belong to the given group.", stacklevel=2
    )


def get_group_rank(group: ProcessGroup, global_rank: int) -> int:
    """
    Translate a global rank into a group rank.

    ``global_rank`` must be part of ``group`` otherwise this raises RuntimeError.

    Args:
        group (ProcessGroup): ProcessGroup to find the relative rank.
        global_rank (int): Global rank to query.

    Returns:
        Group rank of ``global_rank`` relative to ``group``

    N.B. calling this function on the default process group returns identity
    """
    if group is GroupMember.WORLD:
        return global_rank
    if group not in _world.pg_group_ranks:
        raise RuntimeError(f"Group {group} is not registered, please create group with torch.distributed.new_group API")
    group_ranks = _world.pg_group_ranks[group]
    if global_rank not in group_ranks:
        raise RuntimeError(f"Global rank {global_rank} is not part of group {group}")

    return group_ranks[global_rank]

def get_global_rank(group: ProcessGroup, group_rank: int) -> int:
    """
    Translate a group rank into a global rank.

    ``group_rank`` must be part of `group` otherwise this raises RuntimeError.

    Args:
        group (ProcessGroup): ProcessGroup to find the global rank from.
        group_rank (int): Group rank to query.

    Returns:
        Global rank of ``group_rank`` relative to ``group``

    N.B. calling this function on the default process group returns identity
    """
    if group is GroupMember.WORLD:
        return group_rank
    if group not in _world.pg_group_ranks:
        raise RuntimeError(f"Group {group} is not registered, please create group with torch.distributed.new_group API")
    for rank, grp_rank in _world.pg_group_ranks[group].items():
        if grp_rank == group_rank:
            return rank
    raise RuntimeError(f"Group rank {group_rank} is not part of group {group}")

# TODO: remove this once the ecosystem moves away from it.
def _get_global_rank(group, rank):
    """
    This method is deprecated, please use get_global_rank.
    """
    warnings.warn(
        "torch.distributed.distributed_c10d._get_global_rank is deprecated "
        "please use torch.distributed.distributed_c10d.get_global_rank instead", stacklevel=2
    )
    return get_global_rank(group, rank)


def get_process_group_ranks(group: ProcessGroup):
    """
    Get all ranks associated with ``group``.

    Args:
        group (ProcessGroup): ProcessGroup to get all ranks from.

    Returns:
        List of global ranks ordered by group rank.
    """
    return list(_world.pg_group_ranks[group].keys())

def _get_group_size(group):
    """
    Helper that gets a given group's world size.
    """
    if group is GroupMember.WORLD or group is None:
        default_pg = _get_default_group()
        return default_pg.size()
    return group.size()


def _check_single_tensor(param, param_name):
    """
    Helper to check that the parameter ``param_name`` is a single tensor.
    """
    if not isinstance(param, torch.Tensor):
        raise RuntimeError(
            f"Invalid function argument. Expected parameter `{param_name}` to be of type torch.Tensor."
        )


def _check_tensor_list(param, param_name):
    """
    Helper to check that the parameter ``param_name`` is a list of tensors.
    """
    if not isinstance(param, list) or not all(
        isinstance(p, torch.Tensor) for p in param
    ):
        raise RuntimeError(
            f"Invalid function argument. Expected parameter `{param_name}` to be of type List[torch.Tensor]."
        )

def _as_iterable(obj) -> collections.abc.Iterable:
    return obj if isinstance(obj, list) else (obj,)

def _ensure_all_tensors_same_dtype(*tensors) -> None:
    last_dtype = None
    for tensor in itertools.chain(*map(_as_iterable, tensors)):
        tensor_dtype = tensor.dtype
        # Mixing complex and its element type is allowed
        if tensor_dtype.is_complex:
            tensor_dtype = torch.float32 if tensor_dtype == torch.complex64 else torch.complex128

        if last_dtype is None:
            last_dtype = tensor_dtype
        else:
            if last_dtype != tensor_dtype:
                raise RuntimeError(
                    "Invalid usage of tensors with different dtypes"
                    f"Found {last_dtype} and  {tensor.dtype}"
                )


def _check_op(op):
    """
    Helper to check that the ``op`` is either isend or irecv.
    """
    if op not in [isend, irecv]:
        raise RuntimeError(
            "Invalid ``op``. Expected ``op`` "
            "to be of type ``torch.distributed.isend`` or "
            "``torch.distributed.irecv``."
        )


def _check_p2p_op_list(p2p_op_list):
    """
    Helper to check that the ``p2p_op_list`` is a list of P2POp instances and
    all ops use the same group.
    """
    if not isinstance(p2p_op_list, list) or not all(
        isinstance(p2p_op, P2POp) for p2p_op in p2p_op_list
    ):
        raise RuntimeError(
            "Invalid ``p2p_op_list``. Each op is expected to "
            "to be of type ``torch.distributed.P2POp``."
        )

    group = p2p_op_list[0].group
    if not all(group == p2p_op.group for p2p_op in p2p_op_list):
        raise RuntimeError("All ops need to use the same group.")


def is_mpi_available() -> bool:
    """
    Checks if the MPI backend is available.
    """
    return _MPI_AVAILABLE


def is_nccl_available() -> bool:
    """
    Checks if the NCCL backend is available.
    """
    return _NCCL_AVAILABLE


def is_gloo_available() -> bool:
    """
    Checks if the Gloo backend is available.
    """
    return _GLOO_AVAILABLE


def is_ucc_available() -> bool:
    """
    Checks if the UCC backend is available.
    """
    return _UCC_AVAILABLE


def is_backend_available(backend: str) -> bool:
    """
    Checks if the given backend is available and supports the built-in backends or
    third-party backends through function ``Backend.register_backend``.

    Args:
        backend (str): Backend name.
    Returns:
        bool: Returns true if the backend is available otherwise false.
    """
    # If the backend has an ``is_backend_available`` function, return the result of that function directly
    available_func = getattr(torch.distributed, f"is_{backend.lower()}_available", None)
    if available_func:
        return available_func()

    return backend.lower() in Backend.backend_list


def is_initialized() -> bool:
    """
    Checking if the default process group has been initialized
    """
    return GroupMember.WORLD is not None


def is_torchelastic_launched() -> bool:
    """
    Checks whether this process was launched with ``torch.distributed.elastic``
    (aka torchelastic). The existence of ``TORCHELASTIC_RUN_ID`` environment
    variable is used as a proxy to determine whether the current process
    was launched with torchelastic. This is a reasonable proxy since
    ``TORCHELASTIC_RUN_ID`` maps to the rendezvous id which is always a
    non-null value indicating the job id for peer discovery purposes..
    """
    return os.getenv("TORCHELASTIC_RUN_ID") is not None


def _is_barrier_after_init() -> int:
    # Environment variable to control whether process group should perform a
    # barrier after its init. Default value is 0, i.e. no barrier. If you
    # experience issue with this setting, you may set
    # `TORCH_DIST_INIT_BARRIER=1` to add the barrier.
    return int(os.getenv("TORCH_DIST_INIT_BARRIER", "0"))


def _get_default_group():
    """
    Getting the default process group created by init_process_group
    """
    if not is_initialized():
        raise RuntimeError(
            "Default process group has not been initialized, "
            "please make sure to call init_process_group."
        )
    return GroupMember.WORLD


def _get_default_store():
    """
    Getting the default store created by init_process_group
    """
    if not is_initialized():
        raise RuntimeError(
            "Default process group has not been initialized, "
            "please make sure to call init_process_group."
        )
    default_pg = _get_default_group()
    _, default_store = _world.pg_map[default_pg]
    return default_store


def _update_default_pg(pg):
    _world.default_pg = pg

def get_backend_config(group: Optional[ProcessGroup] = None) -> str:
    if group is None:
        pg = _get_default_group()
    else:
        pg = group
    if _rank_not_in_group(pg):
        raise RuntimeError("Invalid process group specified")
    backend_config = _world.pg_backend_config.get(pg)
    assert backend_config is not None
    return str(backend_config)

def get_backend(group: Optional[ProcessGroup] = None) -> str:
    """
    Returns the backend of the given process group.

    Args:
        group (ProcessGroup, optional): The process group to work on. The
            default is the general main process group. If another specific group
            is specified, the calling process must be part of :attr:`group`.

    Returns:
        The backend of the given process group as a lower case string.

    """
    if group is None:
        pg = _get_default_group()
    else:
        pg = group
    if _rank_not_in_group(pg):
        raise RuntimeError("Invalid process group specified")
    pg_store = _world.pg_map[pg] if pg in _world.pg_map else None
    assert pg_store is not None
    return pg_store[0]


_exception_logger
@_time_logger
def init_process_group(
    backend: Union[str, Backend] = None,
    init_method: Optional[str] = None,
    timeout: timedelta = default_pg_timeout,
    world_size: int = -1,
    rank: int = -1,
    store: Optional[Store] = None,
    group_name: str = "",
    pg_options: Optional[Any] = None,
):
    """
    Initializes the default distributed process group, and this will also
    initialize the distributed package.

    There are 2 main ways to initialize a process group:
        1. Specify ``store``, ``rank``, and ``world_size`` explicitly.
        2. Specify ``init_method`` (a URL string) which indicates where/how
           to discover peers. Optionally specify ``rank`` and ``world_size``,
           or encode all required parameters in the URL and omit them.

    If neither is specified, ``init_method`` is assumed to be "env://".


    Args:
        backend (str or Backend, optional): The backend to use. Depending on
            build-time configurations, valid values include ``mpi``, ``gloo``,
            ``nccl``, and ``ucc``. If the backend is not provided, then both a ``gloo``
            and ``nccl`` backend will be created, see notes below for how multiple
            backends are managed. This field can be given as a lowercase string
            (e.g., ``"gloo"``), which can also be accessed via
            :class:`Backend` attributes (e.g., ``Backend.GLOO``). If using
            multiple processes per machine with ``nccl`` backend, each process
            must have exclusive access to every GPU it uses, as sharing GPUs
            between processes can result in deadlocks. ``ucc`` backend is
            experimental.
        init_method (str, optional): URL specifying how to initialize the
                                     process group. Default is "env://" if no
                                     ``init_method`` or ``store`` is specified.
                                     Mutually exclusive with ``store``.
        world_size (int, optional): Number of processes participating in
                                    the job. Required if ``store`` is specified.
        rank (int, optional): Rank of the current process (it should be a
                              number between 0 and ``world_size``-1).
                              Required if ``store`` is specified.
        store(Store, optional): Key/value store accessible to all workers, used
                                to exchange connection/address information.
                                Mutually exclusive with ``init_method``.
        timeout (timedelta, optional): Timeout for operations executed against
            the process group. Default value equals 30 minutes.
            This is applicable for the ``gloo`` backend. For ``nccl``, this is
            applicable only if the environment variable ``NCCL_BLOCKING_WAIT``
            or ``NCCL_ASYNC_ERROR_HANDLING`` is set to 1. When
            ``NCCL_BLOCKING_WAIT`` is set, this is the duration for which the
            process will block and wait for collectives to complete before
            throwing an exception. When ``NCCL_ASYNC_ERROR_HANDLING`` is set,
            this is the duration after which collectives will be aborted
            asynchronously and the process will crash. ``NCCL_BLOCKING_WAIT``
            will provide errors to the user which can be caught and handled,
            but due to its blocking nature, it has a performance overhead. On
            the other hand, ``NCCL_ASYNC_ERROR_HANDLING`` has very little
            performance overhead, but crashes the process on errors. This is
            done since CUDA execution is async and it is no longer safe to
            continue executing user code since failed async NCCL operations
            might result in subsequent CUDA operations running on corrupted
            data. Only one of these two environment variables should be set.
            For ``ucc``, blocking wait is supported similar to NCCL. However,
            async error handling is done differently since with UCC we have
            progress thread and not watch-dog thread.
        group_name (str, optional, deprecated): Group name. This argument is ignored
        pg_options (ProcessGroupOptions, optional): process group options
            specifying what additional options need to be passed in during
            the construction of specific process groups. As of now, the only
            options we support is ``ProcessGroupNCCL.Options`` for the ``nccl``
            backend, ``is_high_priority_stream`` can be specified so that
            the nccl backend can pick up high priority cuda streams when
            there're compute kernels waiting.

    .. note:: To enable ``backend == Backend.MPI``, PyTorch needs to be built from source
        on a system that supports MPI.

    .. note:: Support for multiple backends is experimental. Currently when no backend is
        specified, both ``gloo`` and ``nccl`` backends will be created. The ``gloo`` backend
        will be used for collectives with CPU tensors and the ``nccl`` backend will be used
        for collectives with CUDA tensors. A custom backend can be specified by passing in
        a string with format "<device_type>:<backend_name>,<device_type>:<backend_name>", e.g.
        "cpu:gloo,cuda:custom_backend".

    """
    global _world

    global _backend
    global _default_pg_init_method

    if not isinstance(timeout, timedelta):
        raise RuntimeError(
            "Expected timeout argument to be of type datetime.timedelta"
        )

    if GroupMember.WORLD is not None:
        raise RuntimeError("trying to initialize the default process group twice!")

    assert (store is None) or (
        init_method is None
    ), "Cannot specify both init_method and store."

    if store is not None:
        assert world_size > 0, "world_size must be positive if using store"
        assert rank >= 0, "rank must be non-negative if using store"
    elif init_method is None:
        init_method = "env://"

    if backend:
        backend = Backend(backend)
    else:
        backend = Backend("undefined")

    """
    Group name is not visible to users unless they access
    internals of c10d. This means we can ignore the value
    they provide as it not exposed in a public way.
    """
    group_name = _process_group_name([], use_hashed_name=False)
    if backend == Backend.MPI:
        if world_size != -1 or rank != -1:
            warnings.warn(
                f"For MPI backend, world_size ({world_size}) and rank ({rank}) "
                "are ignored since they are assigned by the "
<<<<<<< HEAD
                "MPI runtime.".format(world_size, rank), stacklevel=2
=======
                "MPI runtime."
>>>>>>> 71632d4d
            )

        default_pg, _ = _new_process_group_helper(
            -1, -1, [], backend, None, group_name=group_name, timeout=timeout
        )
        _update_default_pg(default_pg)
    else:
        # backward compatible API
        if store is None:
            rendezvous_iterator = rendezvous(
                init_method, rank, world_size, timeout=timeout
            )
            store, rank, world_size = next(rendezvous_iterator)
            store.set_timeout(timeout)

            # Use a PrefixStore to avoid accidental overrides of keys used by
            # different systems (e.g. RPC) in case the store is multi-tenant.
            store = PrefixStore("default_pg", store)

        default_pg, _ = _new_process_group_helper(
            world_size,
            rank,
            [],
            backend,
            store,
            pg_options=pg_options,
            group_name=group_name,
            timeout=timeout
        )
        _update_default_pg(default_pg)

    _world.pg_group_ranks[GroupMember.WORLD] = {i: i for i in range(GroupMember.WORLD.size())}  # type: ignore[attr-defined, index]
    _backend = _world.pg_map[GroupMember.WORLD][0]  # type: ignore[index]
    _default_pg_init_method = init_method

    if _is_barrier_after_init() == 1:
        # barrier at the end to ensure that once we return from this method, all
        # process groups including global variables (if any) are updated
        # correctly on all ranks.
        # Update 04/2023: for large-scale runs, this barrier (esp. store-based
        # barrier) may be costly and/or unscalable. Also, in a lot of cases,
        # these barriers may be unnecessary, as proven by a green CI after
        # removal. An environment variable `TORCH_DIST_INIT_BARRIER` has been
        # added which enables this barrier only when set to 1.
        logger.info(
            "Performing barrier after ProcessGroup initialization since "
            "TORCH_DIST_INIT_BARRIER = 1"
        )
        if backend == Backend.MPI:
            # MPI backend doesn't use store.
            barrier()
        else:
            # Use store based barrier here since barrier() used a bunch of
            # default devices and messes up NCCL internal state.
            _store_based_barrier(rank, store, group_name, world_size, timeout)


def _new_process_group_helper(
    group_size,
    group_rank,
    global_ranks_in_group,
    backend,
    store,
    pg_options=None,
    group_name=None,
    timeout=default_pg_timeout,
    pg_tag=None
):
    """
    Create a new distributed process group.

    This function must be called by ALL processes in the global group, even if
    the calling process is not part of the newly created group. In that case,
    this function returns GroupMember.NON_GROUP_MEMBER.

    This function is called with ``global_ranks_in_group == []`` for the default group.
    """
    global _world

    if group_name in _world.pg_names.values():
        raise RuntimeError(
            "The specified group name has already been "
            "created, please use a different group name"
        )

    if not isinstance(timeout, timedelta):
        raise RuntimeError(
            "Expected timeout argument to be of type datetime.timedelta"
        )

    if pg_tag not in [None, ""]:
        # creating with the same tag and rank set results in the same underlying PG
        existing_group = _find_pg_by_ranks_and_tag(pg_tag, global_ranks_in_group)
        if existing_group:
            _, prefix_store = _world.pg_map[existing_group]
            return existing_group, prefix_store

    # The list of group ranks is empty if we're creating the default group.
    is_default_group = len(global_ranks_in_group) == 0

    # If this is a subgroup (which means group_ranks is specified),
    # we check if the current process is a member of the new group.
    if not is_default_group:
        global_rank = _get_default_group().rank()
        if global_rank not in global_ranks_in_group:
            return GroupMember.NON_GROUP_MEMBER, None

    prefix_store = PrefixStore(f"{group_name}/", store)
    base_pg_options = ProcessGroup.Options(backend=str(backend))
    base_pg_options._timeout = timeout
    pg: ProcessGroup = ProcessGroup(prefix_store, group_rank, group_size, base_pg_options)
    backend_config = BackendConfig(backend)
    for device, backend_str in backend_config.get_device_backend_map().items():
        # Use the group name as prefix in the default store, such that
        # a single store can be reused by multiple groups.
        backend_prefix_store = PrefixStore(f"{device}/", prefix_store)

        if backend_str == Backend.MPI:
            if not is_mpi_available():
                raise RuntimeError(
                    "Distributed package doesn't have MPI built in."
                    " MPI is only included if you build PyTorch from"
                    " source on a host that has MPI installed."
                )
            backend_class = ProcessGroupMPI.create(global_ranks_in_group)
            backend_type = ProcessGroup.BackendType.MPI
            if not backend_class:
                return GroupMember.NON_GROUP_MEMBER
            # create new process group with accurate rank and size
            if pg.rank() == -1 and pg.size() == -1:
                pg = ProcessGroup(backend_prefix_store, backend_class.rank(), backend_class.size(), base_pg_options)
        elif backend_str == Backend.GLOO:
            # TODO: remove this check after lazy initialization is supported
            # if pg_options is not None:
            #     raise RuntimeError("GLOO options not supported")
            backend_class = ProcessGroupGloo(backend_prefix_store, group_rank, group_size, timeout=timeout)
            backend_type = ProcessGroup.BackendType.GLOO
        elif backend_str == Backend.NCCL:
            if not is_nccl_available():
                raise RuntimeError("Distributed package doesn't have NCCL built in")
            if pg_options is not None:
                assert isinstance(
                    pg_options, ProcessGroupNCCL.Options
                ), "Expected pg_options argument to be of type ProcessGroupNCCL.Options"
            else:
                # default pg_options for NCCL
                pg_options = ProcessGroupNCCL.Options()
                pg_options.is_high_priority_stream = False
                pg_options._timeout = timeout

            backend_class = ProcessGroupNCCL(backend_prefix_store, group_rank, group_size, pg_options)
            backend_type = ProcessGroup.BackendType.NCCL
        elif backend_str == Backend.UCC and is_ucc_available():
            # TODO: once UCC plugin is fully deprecated, remove
            # is_ucc_available() from above elif-condition and raise
            # RuntimeError if is_ucc_available() returns false.

            backend_class = ProcessGroupUCC(backend_prefix_store, group_rank, group_size, timeout=timeout)
            backend_type = ProcessGroup.BackendType.UCC
        else:
            assert backend_str.upper() in Backend._plugins, (
                f"Unknown c10d backend type {backend_str.upper()}"
            )

            backend_plugin = Backend._plugins[backend_str.upper()]
            creator_fn = backend_plugin.creator_fn
            extended_api = backend_plugin.extended_api
            backend_type = ProcessGroup.BackendType.CUSTOM

            if not extended_api:
                backend_class = creator_fn(backend_prefix_store, group_rank, group_size, timeout)
            else:
                dist_backend_opts = _DistributedBackendOptions()
                dist_backend_opts.store = backend_prefix_store
                dist_backend_opts.group_rank = group_rank
                dist_backend_opts.group_size = group_size
                dist_backend_opts.timeout = timeout
                dist_backend_opts.group_id = group_name
                dist_backend_opts.global_ranks_in_group = global_ranks_in_group

                backend_class = creator_fn(dist_backend_opts, pg_options)

        # Set sequence numbers for gloo and nccl backends.
        if backend_str in [Backend.GLOO, Backend.NCCL]:
            backend_class._set_sequence_number_for_group()
        # If the type is a subclass of ProcessGroup then return this process group immediately
        # TODO: This defaults to the old behavior for PythonProcessGroups which overwrites the
        # ProcessGroup instance
        if issubclass(type(backend_class), ProcessGroup):
            pg = backend_class
            break

        # Process group wrapper initialization for supported PGs when TORCH_DISTRIBUTED_DEBUG is set
        if backend_str in [Backend.GLOO, Backend.NCCL, Backend.UCC]:
            # In debug mode and if GLOO is available, wrap in a wrapper PG that
            # enables enhanced collective checking for debuggability.
            if get_debug_level() == DebugLevel.DETAIL:
                if not _GLOO_AVAILABLE:
                    logger.info(
                        """TORCH_DISTRIBUTED_DEBUG was set to DETAIL, but
                                GLOO is not available. Build with Gloo to
                                create a wrapper process group in debug mode
                                to aid collective desynchronization debugging."""
                    )
                else:
                    backend_class = _create_process_group_wrapper(
                        wrapped_pg=backend_class,
                        store_prefix=group_name,
                        store=backend_prefix_store,
                        rank=group_rank,
                        world_size=group_size,
                        timeout=timeout,
                    )

        # register only a single backend when all get_device_backend_map values are the same
        if len(set(backend_config.get_device_backend_map().values())) == 1:
            for device in backend_config.get_device_backend_map().keys():
                pg._register_backend(torch.device(device), backend_type, backend_class)

            # break out of outer loop to not create any more backends
            break

        pg._register_backend(torch.device(device), backend_type, backend_class)

    # update global state
    _world.pg_map[pg] = (backend, prefix_store)
    _world.pg_names[pg] = group_name
    _world.pg_backend_config[pg] = str(backend_config)
    # "" is the default tag for user PGs
    if pg_tag in [None, ""]:
        pg_tag = f"ptd:{group_name}"
        _world.tags_to_pg.setdefault("", []).append(pg)
    else:
        pg_tag = f"user:{pg_tag}"

    _world.tags_to_pg.setdefault(pg_tag, []).append(pg)
    _world.pg_to_tag[pg] = pg_tag
    return pg, prefix_store

def destroy_process_group(group: Optional[ProcessGroup] = None):
    """
    Destroy a given process group, and deinitialize the distributed package

    Args:
        group (ProcessGroup, optional): The process group to be destroyed, if
                                        group.WORLD is given, all process
                                        groups including the default one will
                                        be destroyed.
    """
    global _world

    if group == GroupMember.NON_GROUP_MEMBER:
        return

    if group is None:
        pg = GroupMember.WORLD
    else:
        pg = group

    assert pg is not None
    if _world.pg_map.get(pg, None) is None:
        raise RuntimeError("Invalid process group specified")

    # When users register Python onCompletion hooks, those hooks will run on a
    # different thread than the main thread. Today, the ProcessGroup dtor does
    # wait for that thread. However, the dtor might finish after the Python
    # Interpreter exits. After that grabbing the GIL for the Python hook will crash.
    # We can either revive the interpreter when running hooks or keep the main one
    # alive until all works and hooks are done. The current implementation does the
    # latter. Therefore, we explicitly call _wait_for_pending_works() here to wait
    # for the pending hooks to finish.
    if pg.name().lower() == "nccl" and pg._has_hooks():
        pg._wait_for_pending_works()

    if group is None or group == GroupMember.WORLD:
        _update_default_pg(None)
        _world.pg_map.clear()
        _world.pg_names.clear()
        _world.pg_group_ranks.clear()
        _world.pg_backend_config.clear()
        _world.pg_to_tag.clear()
        _world.tags_to_pg.clear()
        _world.pg_coalesce_state.clear()
        _world.pg_default_device.clear()

        # when process group doesn't have an explicit name (only WORLD (default)
        # process group can have an explicit name), we use global _world.group_count
        # to generate the name. We need to reset the counter on destruction to
        # allow consistent value to be generated when we re-create process
        # groups after some trainers recover from failure
        #
        # We only reset this when WORLD is being destroyed because if this
        # process group is in good state, we aren't dealing with failures.
        _world.group_count = 0
    else:
        del _world.pg_map[pg]
        del _world.pg_names[pg]
        del _world.pg_group_ranks[pg]
        del _world.pg_backend_config[pg]
        if pg in _world.pg_default_device:
            del _world.pg_default_device[pg]
        if pg in _world.pg_coalesce_state.keys():
            warnings.warn(
                "Some coalesced collectives haven't been launched when "
                "ProcessGroup is destroyed. They will be cleaned.", stacklevel=2
            )
            del _world.pg_coalesce_state[pg]

        tag = _world.pg_to_tag.get(pg)
        del _world.pg_to_tag[pg]
        if tag is not None:
            try:
                _world.tags_to_pg[tag].remove(pg)
                if tag.startswith("ptd:"):
                    _world.tags_to_pg[""].remove(pg)
            except Exception:
                pass


def get_rank(group: Optional[ProcessGroup] = None) -> int:
    """
    Returns the rank of the current process in the provided ``group`` or the
    default group if none was provided.

    Rank is a unique identifier assigned to each process within a distributed
    process group. They are always consecutive integers ranging from 0 to
    ``world_size``.

    Args:
        group (ProcessGroup, optional): The process group to work on. If None,
            the default process group will be used.

    Returns:
        The rank of the process group
        -1, if not part of the group

    """
    if _rank_not_in_group(group):
        return -1

    default_pg = _get_default_group()
    if group is None or group is GroupMember.WORLD:
        return default_pg.rank()

    return get_group_rank(group, default_pg.rank())


def get_world_size(group: Optional[ProcessGroup] = None) -> int:
    """
    Returns the number of processes in the current process group

    Args:
        group (ProcessGroup, optional): The process group to work on. If None,
            the default process group will be used.

    Returns:
        The world size of the process group
        -1, if not part of the group

    """
    if _rank_not_in_group(group):
        return -1

    return _get_group_size(group)


def isend(tensor: torch.Tensor, dst: int, group: Optional[ProcessGroup] = None, tag: int = 0) -> Work:
    """
    Sends a tensor asynchronously.

    .. warning::
        Modifying ``tensor`` before the request completes causes undefined
        behavior.

    .. warning::
        ``tag`` is not supported with the NCCL backend.

    Args:
        tensor (Tensor): Tensor to send.
        dst (int): Destination rank.
        group (ProcessGroup, optional): The process group to work on. If None,
            the default process group will be used.
        tag (int, optional): Tag to match send with remote recv

    Returns:
        A distributed request object.
        None, if not part of the group

    """
    _check_single_tensor(tensor, "tensor")
    if _rank_not_in_group(group):
        _warn_not_in_group("isend")
        return

    if group is None or group is GroupMember.WORLD:
        default_pg = _get_default_group()
        return default_pg.send([tensor], dst, tag)
    else:
        group_dst_rank = get_group_rank(group, dst)
        return group.send([tensor], group_dst_rank, tag)


def irecv(tensor: torch.Tensor, src: Optional[int] = None, group: Optional[ProcessGroup] = None, tag: int = 0) -> Work:
    """
    Receives a tensor asynchronously.

    .. warning::
        ``tag`` is not supported with the NCCL backend.

    Args:
        tensor (Tensor): Tensor to fill with received data.
        src (int, optional): Source rank. Will receive from any
            process if unspecified.
        group (ProcessGroup, optional): The process group to work on. If None,
            the default process group will be used.
        tag (int, optional): Tag to match recv with remote send

    Returns:
        A distributed request object.
        None, if not part of the group

    """
    _check_single_tensor(tensor, "tensor")
    if _rank_not_in_group(group):
        _warn_not_in_group("irecv")
        return

    if group is None or group is GroupMember.WORLD:
        pg = _get_default_group()
    else:
        pg = group

    if src is None:
        return pg.recv_anysource([tensor], tag)
    else:
        if pg is GroupMember.WORLD:
            return pg.recv([tensor], src, tag)
        else:
            group_src_rank = get_group_rank(pg, src)
            return pg.recv([tensor], group_src_rank, tag)

@_exception_logger
def send(tensor: torch.Tensor, dst: int, group: Optional[ProcessGroup] = None, tag: int = 0) -> None:
    """
    Sends a tensor synchronously.

    Args:
        tensor (Tensor): Tensor to send.
        dst (int): Destination rank. Destination rank should not be the same
        as the rank of the current process.
        group (ProcessGroup, optional): The process group to work on. If None,
            the default process group will be used.
        tag (int, optional): Tag to match send with remote recv

    """
    if get_rank() == dst:
        raise ValueError(
            "Invalid destination rank: destination rank should not be the same as "
            "the rank of the current process."
        )

    _check_single_tensor(tensor, "tensor")
    if _rank_not_in_group(group):
        _warn_not_in_group("send")
        return

    if group is None or group is GroupMember.WORLD:
        default_pg = _get_default_group()
        default_pg.send([tensor], dst, tag).wait()
    else:
        group_dst_rank = get_group_rank(group, dst)
        group.send([tensor], group_dst_rank, tag).wait()

@_exception_logger
def recv(tensor: torch.Tensor, src: Optional[int] = None, group: Optional[ProcessGroup] = None, tag: int = 0) -> int:
    """
    Receives a tensor synchronously.

    Args:
        tensor (Tensor): Tensor to fill with received data.
        src (int, optional): Source rank. Will receive from any
            process if unspecified.
        group (ProcessGroup, optional): The process group to work on. If None,
            the default process group will be used.
        tag (int, optional): Tag to match recv with remote send

    Returns:
        Sender rank
        -1, if not part of the group

    """
    _check_single_tensor(tensor, "tensor")
    if _rank_not_in_group(group):
        _warn_not_in_group("recv")
        return -1

    if group is None:
        pg = _get_default_group()
    else:
        pg = group

    if src is None:
        work = pg.recv_anysource([tensor], tag)
        work.wait()
        src_rank = work._source_rank()
        if group is None or group is GroupMember.WORLD:
            return src_rank
        else:
            return get_global_rank(pg, src_rank)
    else:
        if group is None or group is GroupMember.WORLD:
            pg.recv([tensor], src, tag).wait()
        else:
            group_src_rank = get_group_rank(pg, src)
            pg.recv([tensor], group_src_rank, tag).wait()
        return src


class _IllegalWork(Work):
    def __getattribute__(self, name):
        if name in ["is_success", "exception", "wait", "source_rank", "_source_rank", "result", "synchronize"]:
            raise RuntimeError(f"Illegal to call {name} on IllegalWork object")


class _CoalescingManager:
    def __init__(self):
        self.works: List[Work] = []

    def append(self, work: Work):
        if work:
            self.works.append(work)

    def wait(self):
        for work in self.works:
            work.wait()


@contextlib.contextmanager
def _coalescing_manager(
    group: Optional[ProcessGroup] = None,
    device: Optional[torch.device] = None,
    async_ops: Optional[bool] = False,
):
    """
    A context manager used to coalesce collectives or P2P operations when possible.

    Args:
        group (`ProcessGroup`, optional): The process group to work on. If None,
            the default process group will be used.
        device (`torch.device`, optional): Default is None, set to a device if
            there isn't a `**_coalesced` implementation by the backend.
        async_ops (`bool`, optional): whether the coalesced ops are async ops.

    Examples:
        >>> # xdoctest: +SKIP("no rank")
        >>> # Synchronous ops
        >>> with _coalescing_manager():
        >>>     for i in range(num_colls):
        >>>         dist.all_reduce(tensors[i])
        >>> # Asynchronous ops
        >>> with _coalescing_manager(async_ops=True) as cm:
        >>>     for i in range(num_colls):
        >>>         dist.all_reduce(tensors[i])
        >>> cm.wait()

    .. warning::
       :func:`_coalescing_manager` currently do not support coalescing
       all-reduces with different reduce operators, e.g.  `ReduceOp.SUM` mixed
       with `ReduceOp.PRODUCT`.
    """
    group = group or _get_default_group()
    op_list = _world.pg_coalesce_state.setdefault(group, [])
    if op_list:
        raise RuntimeError("ProcessGroup has non-empty op list at the start of coalescing")
    if device:
        group._start_coalescing(device)
    cm = _CoalescingManager()
    yield cm
    op_list = _world.pg_coalesce_state.pop(group)
    if op_list:
        # Collectives supporting "Fast Path" coalescing are captured.
        # See implementation in corresponding collective APIs.
        # Currently supported:
        # - coalesced `all_reduce`
        # - coalesced `all_gather_into_tensor`
        # - coalesced `reduce_scatter_tensor`
        op0 = op_list[0].op
        if op0 == all_reduce:
            tensors = []
            for op in op_list:
                tensors.append(op.tensor)
            opts = AllreduceCoalescedOptions()
            opts.reduceOp = op_list[0].redop
            work = group.allreduce_coalesced(tensors, opts)
        elif op0 == all_gather_into_tensor:
            inputs = []
            outputs = []
            for op in op_list:
                inputs.append(op.tensor)
                outputs.append(op.dst_tensor)
            work = group.allgather_into_tensor_coalesced(outputs, inputs)
        elif op0 == reduce_scatter_tensor:
            inputs = []
            outputs = []
            for op in op_list:
                inputs.append(op.tensor)
                outputs.append(op.dst_tensor)
                opts = ReduceScatterOptions()
                opts.reduceOp = op_list[0].redop
            work = group.reduce_scatter_tensor_coalesced(outputs, inputs, opts)
        else:
            raise AssertionError(
                f"Coalescing manager does not support fast-path coalescing of {op0}, "
                f"yet {op0} is still recorded in op list. This is an internal error of c10d."
            )

    if device:
        # Old style of letting each coll inside the context manager to call into C++ counterpart via python binding
        work = group._end_coalescing(device)

    if async_ops:
        cm.append(work)
    else:
        work.wait()


def batch_isend_irecv(p2p_op_list):
    """
    Send or Receive a batch of tensors asynchronously and return a list of requests.

    Process each of the operations in ``p2p_op_list`` and return the corresponding
    requests. NCCL, Gloo, and UCC backend are currently supported.

    Args:
        p2p_op_list: A list of point-to-point operations(type of each operator is
            ``torch.distributed.P2POp``). The order of the isend/irecv in the list
            matters and it needs to match with corresponding isend/irecv on the
            remote end.

    Returns:
        A list of distributed request objects returned by calling the corresponding
        op in the op_list.

    Examples:
        >>> # xdoctest: +SKIP("no rank")
        >>> send_tensor = torch.arange(2) + 2 * rank
        >>> recv_tensor = torch.randn(2)
        >>> send_op = dist.P2POp(dist.isend, send_tensor, (rank + 1)%world_size)
        >>> recv_op = dist.P2POp(dist.irecv, recv_tensor, (rank - 1 + world_size)%world_size)
        >>> reqs = batch_isend_irecv([send_op, recv_op])
        >>> for req in reqs:
        >>>     req.wait()
        >>> recv_tensor
        tensor([2, 3])     # Rank 0
        tensor([0, 1])     # Rank 1

    .. note:: Note that when this API is used with the NCCL PG backend, users must set
        the current GPU device with `torch.cuda.set_device`, otherwise it will
        lead to unexpected hang issues.

        In addition, if this API is the first collective call in the ``group``
        passed to ``dist.P2POp``, all ranks of the ``group`` must participate in
        this API call; otherwise, the behavior is undefined. If this API call is
        not the first collective call in the ``group``, batched P2P operations
        involving only a subset of ranks of the ``group`` are allowed.
    """
    _check_p2p_op_list(p2p_op_list)
    group = p2p_op_list[0].group
    device = p2p_op_list[0].tensor.device
    if device.type == "cuda":
        # NCCL style coalescing
        with _coalescing_manager(group, device, async_ops=True) as cm:
            for p2p_op in p2p_op_list:
                p2p_op.op(p2p_op.tensor, p2p_op.peer, p2p_op.group, p2p_op.tag)
        return cm.works
    else:
        # Backward support for Gloo
        reqs = []
        for p2p_op in p2p_op_list:
            work = p2p_op.op(p2p_op.tensor, p2p_op.peer, p2p_op.group, p2p_op.tag)
            if work:
                reqs.append(work)
        return reqs


@_exception_logger
def broadcast_multigpu(tensor_list, src, group=None, async_op=False, src_tensor=0):
    """
    Broadcasts the tensor to the whole group with multiple GPU tensors
    per node.

    ``tensor`` must have the same number of elements in all the GPUs from
    all processes participating in the collective. each tensor in the list must
    be on a different GPU

    Only nccl and gloo backend are currently supported
    tensors should only be GPU tensors

    Args:
        tensor_list (List[Tensor]): Tensors that participate in the collective
            operation. If ``src`` is the rank, then the specified ``src_tensor``
            element of ``tensor_list`` (``tensor_list[src_tensor]``) will be
            broadcast to all other tensors (on different GPUs) in the src process
            and all tensors in ``tensor_list`` of other non-src processes.
            You also need to make sure that ``len(tensor_list)`` is the same
            for all the distributed processes calling this function.

        src (int): Source rank.
        group (ProcessGroup, optional): The process group to work on. If None,
            the default process group will be used.
        async_op (bool, optional): Whether this op should be an async op
        src_tensor (int, optional): Source tensor rank within ``tensor_list``

    Returns:
        Async work handle, if async_op is set to True.
        None, if not async_op or if not part of the group

    """
    warnings.warn(
        "torch.distributed.broadcast_multigpu will be deprecated. If you must "
        "use it, please revisit our documentation later at "
        "https://pytorch.org/docs/master/distributed.html#multi-gpu-collective-functions", stacklevel=2
    )

    if _rank_not_in_group(group):
        _warn_not_in_group("broadcast_multigpu")
        return

    opts = BroadcastOptions()
    opts.rootRank = src
    opts.rootTensor = src_tensor

    if group is None or group is GroupMember.WORLD:
        default_pg = _get_default_group()
        work = default_pg.broadcast(tensor_list, opts)
    else:
        group_src_rank = get_group_rank(group, src)
        opts.rootRank = group_src_rank
        work = group.broadcast(tensor_list, opts)
    if async_op:
        return work
    else:
        work.wait()


@_exception_logger
def broadcast(tensor, src, group=None, async_op=False):
    """
    Broadcasts the tensor to the whole group.

    ``tensor`` must have the same number of elements in all processes
    participating in the collective.

    Args:
        tensor (Tensor): Data to be sent if ``src`` is the rank of current
            process, and tensor to be used to save received data otherwise.
        src (int): Source rank.
        group (ProcessGroup, optional): The process group to work on. If None,
            the default process group will be used.
        async_op (bool, optional): Whether this op should be an async op

    Returns:
        Async work handle, if async_op is set to True.
        None, if not async_op or if not part of the group

    """
    _check_single_tensor(tensor, "tensor")
    if _rank_not_in_group(group):
        _warn_not_in_group("broadcast")
        return

    opts = BroadcastOptions()
    opts.rootRank = src
    opts.rootTensor = 0

    if group is None or group is GroupMember.WORLD:
        default_pg = _get_default_group()
        work = default_pg.broadcast([tensor], opts)
    else:
        group_src_rank = get_group_rank(group, src)
        opts.rootRank = group_src_rank
        work = group.broadcast([tensor], opts)
    if async_op:
        return work
    else:
        work.wait()

@_exception_logger
def all_reduce_multigpu(tensor_list, op=ReduceOp.SUM, group=None, async_op=False):
    r"""
    Reduces the tensor data across all machines in such a way that all get
    the final result. This function reduces a number of tensors on every node,
    while each tensor resides on different GPUs.
    Therefore, the input tensor in the tensor list needs to be GPU tensors.
    Also, each tensor in the tensor list needs to reside on a different GPU.

    After the call, all ``tensor`` in ``tensor_list`` is going to be bitwise
    identical in all processes.

    Complex tensors are supported.

    Only nccl and gloo backend is currently supported
    tensors should only be GPU tensors

    Args:
        tensor_list (List[Tensor]): List of input and output tensors of
            the collective. The function operates in-place and requires that
            each tensor to be a GPU tensor on different GPUs.
            You also need to make sure that ``len(tensor_list)`` is the same for
            all the distributed processes calling this function.
        op (optional): One of the values from
            ``torch.distributed.ReduceOp``
            enum.  Specifies an operation used for element-wise reductions.
        group (ProcessGroup, optional): The process group to work on. If
            ``None``, the default process group will be used.
        async_op (bool, optional): Whether this op should be an async op

    Returns:
        Async work handle, if async_op is set to True.
        None, if not async_op or if not part of the group

    """
    warnings.warn(
        "torch.distributed.all_reduce_multigpu will be deprecated. If you must "
        "use it, please revisit our documentation later at "
        "https://pytorch.org/docs/master/distributed.html#multi-gpu-collective-functions", stacklevel=2
    )

    if _rank_not_in_group(group):
        return

    tensor_list = [
        t if not t.is_complex() else torch.view_as_real(t) for t in tensor_list
    ]

    opts = AllreduceOptions()
    opts.reduceOp = op
    if group is None:
        default_pg = _get_default_group()
        work = default_pg.allreduce(tensor_list, opts)
    else:
        work = group.allreduce(tensor_list, opts)

    if async_op:
        return work
    else:
        work.wait()

@_exception_logger
def all_reduce(tensor, op=ReduceOp.SUM, group=None, async_op=False):
    """
    Reduces the tensor data across all machines in such a way that all get
    the final result.

    After the call ``tensor`` is going to be bitwise identical in all processes.

    Complex tensors are supported.

    Args:
        tensor (Tensor): Input and output of the collective. The function
            operates in-place.
        op (optional): One of the values from
            ``torch.distributed.ReduceOp``
            enum.  Specifies an operation used for element-wise reductions.
        group (ProcessGroup, optional): The process group to work on. If None,
            the default process group will be used.
        async_op (bool, optional): Whether this op should be an async op

    Returns:
        Async work handle, if async_op is set to True.
        None, if not async_op or if not part of the group

    Examples:
        >>> # xdoctest: +SKIP("no rank")
        >>> # All tensors below are of torch.int64 type.
        >>> # We have 2 process groups, 2 ranks.
        >>> tensor = torch.arange(2, dtype=torch.int64) + 1 + 2 * rank
        >>> tensor
        tensor([1, 2]) # Rank 0
        tensor([3, 4]) # Rank 1
        >>> dist.all_reduce(tensor, op=ReduceOp.SUM)
        >>> tensor
        tensor([4, 6]) # Rank 0
        tensor([4, 6]) # Rank 1

        >>> # All tensors below are of torch.cfloat type.
        >>> # We have 2 process groups, 2 ranks.
        >>> tensor = torch.tensor([1+1j, 2+2j], dtype=torch.cfloat) + 2 * rank * (1+1j)
        >>> tensor
        tensor([1.+1.j, 2.+2.j]) # Rank 0
        tensor([3.+3.j, 4.+4.j]) # Rank 1
        >>> dist.all_reduce(tensor, op=ReduceOp.SUM)
        >>> tensor
        tensor([4.+4.j, 6.+6.j]) # Rank 0
        tensor([4.+4.j, 6.+6.j]) # Rank 1

    """
    _check_single_tensor(tensor, "tensor")
    if _rank_not_in_group(group):
        _warn_not_in_group("all_reduce")
        return

    if tensor.is_complex():
        if not supports_complex(op):
            raise RuntimeError(f"all_reduce does not support {op} on complex tensors")
        tensor = torch.view_as_real(tensor)

    opts = AllreduceOptions()
    opts.reduceOp = op
    if group is None:
        group = _get_default_group()

    if group in _world.pg_coalesce_state.keys():
        # We are in coalescing context, do not issue single operation, just append a collective representation
        coll = _CollOp(all_reduce, tensor, None, op, None)
        _world.pg_coalesce_state[group].append(coll)
        if async_op:
            return _IllegalWork()
        else:
            return None

    work = group.allreduce([tensor], opts)

    if async_op:
        return work
    else:
        work.wait()

@_exception_logger
def all_reduce_coalesced(tensors, op=ReduceOp.SUM, group=None, async_op=False):
    """
    WARNING: at this time individual shape checking is not implemented across nodes.
    For example, if the rank 0 node passes [torch.rand(4), torch.rand(2)] and the
    rank 1 node passes [torch.rand(2), torch.rand(2), torch.rand(2)], the allreduce
    operation will proceed without complaint and return erroneous outputs. This lack
    of shape checking results in significant performance improvements but users of this
    function should take extra care to ensure that each node passes in tensors whose
    shapes match across nodes.

    Reduces each tensor in tensors (residing on the same device) across all machines
    in such a way that all get the final result.

    After the call each tensor in tensors is going to bitwise identical
    in all processes.

    Complex tensors are supported.

    Args:
        tensors (List[Tensor]): Input and output of the collective. The function
            operates in-place.
        op (Optional[ReduceOp]): One of the values from
            ``torch.distributed.ReduceOp`` enum. Specifies an operation used for
            element-wise reductions.
        group (ProcessGroup, optional): The process group to work on. If None,
            the default process group will be used.
        async_op (Optional[bool]): Whether this op should be an async op.

    Returns:
        Async work handle, if async_op is set to True.
        None, if not async_op or if not part of the group.

    """
    warnings.warn(
        "torch.distributed.all_reduce_coalesced will be deprecated. If you must "
        "use it, please revisit our documentation later at "
        "https://pytorch.org/docs/master/distributed.html#collective-functions", stacklevel=2
    )
    _check_tensor_list(tensors, "tensor")
    _ensure_all_tensors_same_dtype(tensors)
    if _rank_not_in_group(group):
        _warn_not_in_group("all_reduce_coalesced")
        return

    if any(t.is_complex() for t in tensors) and not supports_complex(op):
        raise RuntimeError(f"all_reduce does not support {op} on complex tensors")

    tensors = [t if not t.is_complex() else torch.view_as_real(t) for t in tensors]

    opts = AllreduceCoalescedOptions()
    opts.reduceOp = op
    if group is None:
        default_pg = _get_default_group()
        work = default_pg.allreduce_coalesced(tensors, opts)
    else:
        work = group.allreduce_coalesced(tensors, opts)

    if async_op:
        return work.get_future()
    else:
        work.wait()

@_exception_logger
def reduce_multigpu(
    tensor_list, dst, op=ReduceOp.SUM, group=None, async_op=False, dst_tensor=0
):
    """
    Reduces the tensor data on multiple GPUs across all machines. Each tensor
    in ``tensor_list`` should reside on a separate GPU

    Only the GPU of ``tensor_list[dst_tensor]`` on the process with rank ``dst``
    is going to receive the final result.

    Only nccl backend is currently supported
    tensors should only be GPU tensors

    Args:
        tensor_list (List[Tensor]): Input and output GPU tensors of the
            collective. The function operates in-place.
            You also need to make sure that ``len(tensor_list)`` is the same for
            all the distributed processes calling this function.
        dst (int): Destination rank
        op (optional): One of the values from
            ``torch.distributed.ReduceOp``
            enum.  Specifies an operation used for element-wise reductions.
        group (ProcessGroup, optional): The process group to work on. If None,
            the default process group will be used.
        async_op (bool, optional): Whether this op should be an async op
        dst_tensor (int, optional): Destination tensor rank within
                                    ``tensor_list``

    Returns:
        Async work handle, if async_op is set to True.
        None, otherwise

    """
    warnings.warn(
        "torch.distributed.reduce_multigpu will be deprecated. If you must "
        "use it, please revisit our documentation later at "
        "https://pytorch.org/docs/master/distributed.html#multi-gpu-collective-functions", stacklevel=2
    )

    if _rank_not_in_group(group):
        _warn_not_in_group("reduce_multigpu")
        return

    opts = ReduceOptions()
    opts.reduceOp = op
    opts.rootRank = dst
    opts.rootTensor = dst_tensor

    if group is None or group is GroupMember.WORLD:
        default_pg = _get_default_group()
        work = default_pg.reduce(tensor_list, opts)
    else:
        group_dst_rank = get_group_rank(group, dst)
        opts.rootRank = group_dst_rank
        work = group.reduce(tensor_list, opts)

    if async_op:
        return work
    else:
        work.wait()

@_exception_logger
def reduce(tensor, dst, op=ReduceOp.SUM, group=None, async_op=False):
    """
    Reduces the tensor data across all machines.

    Only the process with rank ``dst`` is going to receive the final result.

    Args:
        tensor (Tensor): Input and output of the collective. The function
            operates in-place.
        dst (int): Destination rank
        op (optional): One of the values from
            ``torch.distributed.ReduceOp``
            enum.  Specifies an operation used for element-wise reductions.
        group (ProcessGroup, optional): The process group to work on. If None,
            the default process group will be used.
        async_op (bool, optional): Whether this op should be an async op

    Returns:
        Async work handle, if async_op is set to True.
        None, if not async_op or if not part of the group

    """
    _check_single_tensor(tensor, "tensor")
    if _rank_not_in_group(group):
        _warn_not_in_group("reduce")
        return

    opts = ReduceOptions()
    opts.reduceOp = op
    opts.rootRank = dst

    if group is None or group is GroupMember.WORLD:
        default_pg = _get_default_group()
        work = default_pg.reduce([tensor], opts)
    else:
        group_dst_rank = get_group_rank(group, dst)
        opts.rootRank = group_dst_rank
        work = group.reduce([tensor], opts)

    if async_op:
        return work
    else:
        work.wait()

@_exception_logger
def all_gather_multigpu(
    output_tensor_lists, input_tensor_list, group=None, async_op=False
):
    """
    Gathers tensors from the whole group in a list.
    Each tensor in ``tensor_list`` should reside on a separate GPU

    Only nccl backend is currently supported
    tensors should only be GPU tensors

    Complex tensors are supported.

    Args:
        output_tensor_lists (List[List[Tensor]]): Output lists. It should
            contain correctly-sized tensors on each GPU to be used for output
            of the collective, e.g. ``output_tensor_lists[i]`` contains the
            all_gather result that resides on the GPU of
            ``input_tensor_list[i]``.

            Note that each element of ``output_tensor_lists`` has the size of
            ``world_size * len(input_tensor_list)``, since the function all
            gathers the result from every single GPU in the group. To interpret
            each element of ``output_tensor_lists[i]``, note that
            ``input_tensor_list[j]`` of rank k will be appear in
            ``output_tensor_lists[i][k * world_size + j]``

            Also note that ``len(output_tensor_lists)``, and the size of each
            element in ``output_tensor_lists`` (each element is a list,
            therefore ``len(output_tensor_lists[i])``) need to be the same
            for all the distributed processes calling this function.

        input_tensor_list (List[Tensor]): List of tensors(on different GPUs) to
            be broadcast from current process.
            Note that ``len(input_tensor_list)`` needs to be the same for
            all the distributed processes calling this function.

        group (ProcessGroup, optional): The process group to work on. If None,
            the default process group will be used.
        async_op (bool, optional): Whether this op should be an async op

    Returns:
        Async work handle, if async_op is set to True.
        None, if not async_op or if not part of the group

    """
    warnings.warn(
        "torch.distributed.all_gather_multigpu will be deprecated. If you must "
        "use it, please revisit our documentation later at "
        "https://pytorch.org/docs/master/distributed.html#multi-gpu-collective-functions", stacklevel=2
    )

    if _rank_not_in_group(group):
        _warn_not_in_group("all_gather_multigpu")
        return

    output_tensor_lists = [
        [t if not t.is_complex() else torch.view_as_real(t) for t in l]
        for l in output_tensor_lists
    ]
    input_tensor_list = [
        t if not t.is_complex() else torch.view_as_real(t) for t in input_tensor_list
    ]

    if group is None:
        default_pg = _get_default_group()
        work = default_pg.allgather(output_tensor_lists, input_tensor_list)
    else:
        work = group.allgather(output_tensor_lists, input_tensor_list)

    if async_op:
        return work
    else:
        work.wait()


def _object_to_tensor(obj, device):
    f = io.BytesIO()
    _pickler(f).dump(obj)
    byte_storage = torch.ByteStorage._from_buffer(f.getvalue())  # type: ignore[attr-defined]
    # Do not replace `torch.ByteTensor` or `torch.LongTensor` with torch.tensor and specifying dtype.
    # Otherwise, it will casue 100X slowdown.
    # See: https://github.com/pytorch/pytorch/issues/65696
    byte_tensor = torch.ByteTensor(byte_storage).to(device)
    local_size = torch.LongTensor([byte_tensor.numel()]).to(device)
    return byte_tensor, local_size


def _tensor_to_object(tensor, tensor_size):
    tensor = tensor.cpu()
    buf = tensor.numpy().tobytes()[:tensor_size]
    return _unpickler(io.BytesIO(buf)).load()


@_exception_logger
def all_gather_object(object_list, obj, group=None):
    """
    Gathers picklable objects from the whole group into a list. Similar to
    :func:`all_gather`, but Python objects can be passed in. Note that the object
    must be picklable in order to be gathered.

    Args:
        object_list (list[Any]): Output list. It should be correctly sized as the
            size of the group for this collective and will contain the output.
        obj (Any): Pickable Python object to be broadcast from current process.
        group (ProcessGroup, optional): The process group to work on. If None,
            the default process group will be used. Default is ``None``.

    Returns:
        None. If the calling rank is part of this group, the output of the
        collective will be populated into the input ``object_list``. If the
        calling rank is not part of the group, the passed in ``object_list`` will
        be unmodified.

    .. note:: Note that this API differs slightly from the :func:`all_gather`
        collective since it does not provide an ``async_op`` handle and thus
        will be a blocking call.

    .. note:: For NCCL-based processed groups, internal tensor representations
        of objects must be moved to the GPU device before communication takes
        place. In this case, the device used is given by
        ``torch.cuda.current_device()`` and it is the user's responsiblity to
        ensure that this is set so that each rank has an individual GPU, via
        ``torch.cuda.set_device()``.

    .. warning::
        :func:`all_gather_object` uses ``pickle`` module implicitly, which is
        known to be insecure. It is possible to construct malicious pickle data
        which will execute arbitrary code during unpickling. Only call this
        function with data you trust.

    .. warning::
        Calling :func:`all_gather_object` with GPU tensors is not well supported
        and inefficient as it incurs GPU -> CPU transfer since tensors would be
        pickled. Please consider using :func:`all_gather` instead.

    Example::
        >>> # xdoctest: +SKIP("need process group init")
        >>> # Note: Process group initialization omitted on each rank.
        >>> import torch.distributed as dist
        >>> # Assumes world_size of 3.
        >>> gather_objects = ["foo", 12, {1: 2}] # any picklable object
        >>> output = [None for _ in gather_objects]
        >>> dist.all_gather_object(output, gather_objects[dist.get_rank()])
        >>> output
        ['foo', 12, {1: 2}]
    """
    if _rank_not_in_group(group):
        _warn_not_in_group("all_gather_object")
        return

    current_device = _get_pg_default_device(group)
    input_tensor, local_size = _object_to_tensor(obj, current_device)

    # Gather all local sizes. This is so that we can find the max size, and index
    # until the correct size when deserializing the tensors.
    group_size = get_world_size(group=group)
    object_sizes_tensor = torch.zeros(
        group_size, dtype=torch.long, device=current_device
    )
    object_size_list = [
        object_sizes_tensor[i].unsqueeze(dim=0) for i in range(group_size)
    ]
    # Allgather tensor sizes
    all_gather(object_size_list, local_size, group=group)
    max_object_size = int(max(object_size_list).item())  # type: ignore[type-var]
    # Resize tensor to max size across all ranks.
    input_tensor.resize_(max_object_size)
    coalesced_output_tensor = torch.empty(
        max_object_size * group_size, dtype=torch.uint8, device=current_device
    )
    # Output tensors are nonoverlapping views of coalesced_output_tensor
    output_tensors = [
        coalesced_output_tensor[max_object_size * i : max_object_size * (i + 1)]
        for i in range(group_size)
    ]
    all_gather(output_tensors, input_tensor, group=group)
    # Deserialize outputs back to object.
    for i, tensor in enumerate(output_tensors):
        tensor = tensor.type(torch.uint8)
        if tensor.device != torch.device("cpu"):
            tensor = tensor.cpu()
        tensor_size = object_size_list[i]
        object_list[i] = _tensor_to_object(tensor, tensor_size)


@_exception_logger
def gather_object(obj, object_gather_list=None, dst=0, group=None):
    """
    Gathers picklable objects from the whole group in a single process.
    Similar to :func:`gather`, but Python objects can be passed in. Note that the
    object must be picklable in order to be gathered.

    Args:
        obj (Any): Input object. Must be picklable.
        object_gather_list (list[Any]): Output list. On the ``dst`` rank, it
            should be correctly sized as the size of the group for this
            collective and will contain the output. Must be ``None`` on non-dst
            ranks. (default is ``None``)
        dst (int, optional): Destination rank. (default is 0)
        group: (ProcessGroup, optional): The process group to work on. If None,
            the default process group will be used. Default is ``None``.

    Returns:
        None. On the ``dst`` rank, ``object_gather_list`` will contain the
        output of the collective.

    .. note:: Note that this API differs slightly from the gather collective
        since it does not provide an async_op handle and thus will be a blocking
        call.

    .. note:: For NCCL-based processed groups, internal tensor representations
        of objects must be moved to the GPU device before communication takes
        place. In this case, the device used is given by
        ``torch.cuda.current_device()`` and it is the user's responsiblity to
        ensure that this is set so that each rank has an individual GPU, via
        ``torch.cuda.set_device()``.

    .. warning::
        :func:`gather_object` uses ``pickle`` module implicitly, which is
        known to be insecure. It is possible to construct malicious pickle data
        which will execute arbitrary code during unpickling. Only call this
        function with data you trust.

    .. warning::
        Calling :func:`gather_object` with GPU tensors is not well supported
        and inefficient as it incurs GPU -> CPU transfer since tensors would be
        pickled. Please consider using :func:`gather` instead.

    Example::
        >>> # xdoctest: +SKIP("need process group init")
        >>> # Note: Process group initialization omitted on each rank.
        >>> import torch.distributed as dist
        >>> # Assumes world_size of 3.
        >>> gather_objects = ["foo", 12, {1: 2}] # any picklable object
        >>> output = [None for _ in gather_objects]
        >>> dist.gather_object(
        ...     gather_objects[dist.get_rank()],
        ...     output if dist.get_rank() == 0 else None,
        ...     dst=0
        ... )
        >>> # On rank 0
        >>> output
        ['foo', 12, {1: 2}]
    """
    if _rank_not_in_group(group):
        _warn_not_in_group("gather_object")
        return

    # Ensure object_gather_list is specified appropriately.
    my_rank = get_rank()
    _validate_output_list_for_rank(my_rank, dst, object_gather_list)
    current_device = _get_pg_default_device(group)
    input_tensor, local_size = _object_to_tensor(obj, current_device)

    # Gather all local sizes. This is so that we can find the max size, and index
    # until the correct size when deserializing the tensors.
    group_size = get_world_size(group=group)
    object_sizes_tensor = torch.zeros(
        group_size, dtype=torch.long, device=current_device
    )
    object_size_list = [
        object_sizes_tensor[i].unsqueeze(dim=0) for i in range(group_size)
    ]
    # Allgather tensor sizes. An all-gather is needed here despite this being a
    # gather, since each rank needs to broadcast a tensor of the same (maximal)
    # size.
    all_gather(object_size_list, local_size, group=group)
    max_object_size = int(max(object_size_list).item())  # type: ignore[type-var]
    # Resize tensor to max size across all ranks.
    input_tensor.resize_(max_object_size)
    # Avoid populating output tensors if the result won't be gathered on this rank.
    if my_rank == dst:
        coalesced_output_tensor = torch.empty(
            max_object_size * group_size, dtype=torch.uint8, device=current_device
        )
        # Output tensors are nonoverlapping views of coalesced_output_tensor
        output_tensors = [
            coalesced_output_tensor[max_object_size * i : max_object_size * (i + 1)]
            for i in range(group_size)
        ]
    # All ranks call gather with equal-sized tensors.
    gather(
        input_tensor,
        gather_list=output_tensors if my_rank == dst else None,
        dst=dst,
        group=group,
    )
    if my_rank != dst:
        return
    for i, tensor in enumerate(output_tensors):
        tensor = tensor.type(torch.uint8)
        tensor_size = object_size_list[i]
        object_gather_list[i] = _tensor_to_object(tensor, tensor_size)


@_exception_logger
def broadcast_object_list(object_list, src=0, group=None, device=None):
    """
    Broadcasts picklable objects in ``object_list`` to the whole group. Similar
    to :func:`broadcast`, but Python objects can be passed in.
    Note that all objects in ``object_list`` must be picklable in order to be
    broadcasted.

    Args:
        object_list (List[Any]): List of input objects to broadcast.
            Each object must be picklable. Only objects on the ``src`` rank will
            be broadcast, but each rank must provide lists of equal sizes.
        src (int): Source rank from which to broadcast ``object_list``.
        group: (ProcessGroup, optional): The process group to work on. If None,
            the default process group will be used. Default is ``None``.
        device (``torch.device``, optional): If not None, the objects are
            serialized and converted to tensors which are moved to the
            ``device`` before broadcasting. Default is ``None``.

    Returns:
        ``None``. If rank is part of the group, ``object_list`` will contain the
        broadcasted objects from ``src`` rank.

    .. note:: For NCCL-based process groups, internal tensor representations
        of objects must be moved to the GPU device before communication takes
        place. In this case, the device used is given by
        ``torch.cuda.current_device()`` and it is the user's responsibility to
        ensure that this is set so that each rank has an individual GPU, via
        ``torch.cuda.set_device()``.

    .. note:: Note that this API differs slightly from the :func:`all_gather`
        collective since it does not provide an ``async_op`` handle and thus
        will be a blocking call.

    .. warning::
        :func:`broadcast_object_list` uses ``pickle`` module implicitly, which
        is known to be insecure. It is possible to construct malicious pickle
        data which will execute arbitrary code during unpickling. Only call this
        function with data you trust.

    .. warning::
        Calling :func:`broadcast_object_list` with GPU tensors is not well supported
        and inefficient as it incurs GPU -> CPU transfer since tensors would be
        pickled. Please consider using :func:`broadcast` instead.

    Example::
        >>> # xdoctest: +SKIP("need process group init")
        >>> # Note: Process group initialization omitted on each rank.
        >>> import torch.distributed as dist
        >>> if dist.get_rank() == 0:
        >>>     # Assumes world_size of 3.
        >>>     objects = ["foo", 12, {1: 2}] # any picklable object
        >>> else:
        >>>     objects = [None, None, None]
        >>> # Assumes backend is not NCCL
        >>> device = torch.device("cpu")
        >>> dist.broadcast_object_list(objects, src=0, device=device)
        >>> objects
        ['foo', 12, {1: 2}]
    """
    if _rank_not_in_group(group):
        _warn_not_in_group("broadcast_object_list")
        return

    # Current device selection.
    # To preserve backwards compatibility, ``device`` is default to ``None``
    # in which case we run current logic of device selection, i.e.
    # ``current_device`` is CUDA if backend is NCCL otherwise CPU device. In the
    # case it is not ``None`` we move the size and object tensors to be
    # broadcasted to this device.
    current_device = device or _get_pg_default_device(group)
    my_rank = get_rank()
    # Serialize object_list elements to tensors on src rank.
    if my_rank == src:
        tensor_list, size_list = zip(*[_object_to_tensor(obj, current_device) for obj in object_list])
        object_sizes_tensor = torch.cat(size_list)
    else:
        object_sizes_tensor = torch.empty(len(object_list), dtype=torch.long, device=current_device)

    # Broadcast object sizes
    broadcast(object_sizes_tensor, src=src, group=group)

    # Concatenate and broadcast serialized object tensors
    if my_rank == src:
        object_tensor = torch.cat(tensor_list)
    else:
        object_tensor = torch.empty(  # type: ignore[call-overload]
            torch.sum(object_sizes_tensor).item(),  # type: ignore[arg-type]
            dtype=torch.uint8,
            device=current_device
        )

    broadcast(object_tensor, src=src, group=group)
    # Deserialize objects using their stored sizes.
    offset = 0
    if my_rank != src:
        for i, obj_size in enumerate(object_sizes_tensor):
            obj_view = object_tensor[offset : offset + obj_size]
            obj_view = obj_view.type(torch.uint8)
            if obj_view.device != torch.device("cpu"):
                obj_view = obj_view.cpu()
            offset += obj_size
            object_list[i] = _tensor_to_object(obj_view, obj_size)


@_exception_logger
def scatter_object_list(
    scatter_object_output_list, scatter_object_input_list, src=0, group=None
):
    """
    Scatters picklable objects in ``scatter_object_input_list`` to the whole
    group. Similar to :func:`scatter`, but Python objects can be passed in. On
    each rank, the scattered object will be stored as the first element of
    ``scatter_object_output_list``. Note that all objects in
    ``scatter_object_input_list`` must be picklable in order to be scattered.

    Args:
        scatter_object_output_list (List[Any]): Non-empty list whose first
            element will store the object scattered to this rank.
        scatter_object_input_list (List[Any]): List of input objects to scatter.
            Each object must be picklable. Only objects on the ``src`` rank will
            be scattered, and the argument can be ``None`` for non-src ranks.
        src (int): Source rank from which to scatter
            ``scatter_object_input_list``.
        group: (ProcessGroup, optional): The process group to work on. If None,
            the default process group will be used. Default is ``None``.

    Returns:
        ``None``. If rank is part of the group, ``scatter_object_output_list``
        will have its first element set to the scattered object for this rank.

    .. note:: Note that this API differs slightly from the scatter collective
        since it does not provide an ``async_op`` handle and thus will be a
        blocking call.

    .. warning::
        :func:`scatter_object_list` uses ``pickle`` module implicitly, which
        is known to be insecure. It is possible to construct malicious pickle
        data which will execute arbitrary code during unpickling. Only call this
        function with data you trust.

    .. warning::
        Calling :func:`scatter_object_list` with GPU tensors is not well supported
        and inefficient as it incurs GPU -> CPU transfer since tensors would be
        pickled. Please consider using :func:`scatter` instead.

    Example::
        >>> # xdoctest: +SKIP("need process group init")
        >>> # Note: Process group initialization omitted on each rank.
        >>> import torch.distributed as dist
        >>> if dist.get_rank() == 0:
        >>>     # Assumes world_size of 3.
        >>>     objects = ["foo", 12, {1: 2}] # any picklable object
        >>> else:
        >>>     # Can be any list on non-src ranks, elements are not used.
        >>>     objects = [None, None, None]
        >>> output_list = [None]
        >>> dist.scatter_object_list(output_list, objects, src=0)
        >>> # Rank i gets objects[i]. For example, on rank 2:
        >>> output_list
        [{1: 2}]
    """
    if _rank_not_in_group(group):
        _warn_not_in_group("scatter_object_list")
        return

    if (
        not isinstance(scatter_object_output_list, list)
        or len(scatter_object_output_list) < 1
    ):
        raise RuntimeError(
            "Expected argument scatter_object_output_list to be a list of size at least 1."
        )

    my_rank = get_rank()
    pg_device = _get_pg_default_device(group)
    if my_rank == src:
        tensor_list, tensor_sizes = zip(
            *[_object_to_tensor(obj, pg_device) for obj in scatter_object_input_list]
        )
        tensor_list, tensor_sizes = list(tensor_list), list(tensor_sizes)

    # Src rank broadcasts the maximum tensor size. This is because all ranks are
    # expected to call into scatter() with equal-sized tensors.
    if my_rank == src:
        max_tensor_size = max(tensor_sizes)
        for tensor in tensor_list:
            tensor.resize_(max_tensor_size)
    else:
        max_tensor_size = torch.tensor([0], dtype=torch.long, device=pg_device)
    broadcast(max_tensor_size, src=src, group=group)

    # Scatter actual serialized objects
    output_tensor = torch.empty(max_tensor_size.item(), dtype=torch.uint8, device=pg_device)
    scatter(
        output_tensor,
        scatter_list=None if my_rank != src else tensor_list,
        src=src,
        group=group,
    )

    # Scatter per-object sizes to trim tensors when deserializing back to object
    obj_tensor_size = torch.tensor([0], dtype=torch.long, device=pg_device)
    scatter(
        obj_tensor_size,
        scatter_list=None if my_rank != src else tensor_sizes,
        src=src,
        group=group,
    )

    # Deserialize back to object
    scatter_object_output_list[0] = _tensor_to_object(output_tensor, obj_tensor_size)


@_exception_logger
def all_gather(tensor_list, tensor, group=None, async_op=False):
    """
    Gathers tensors from the whole group in a list.

    Complex tensors are supported.

    Args:
        tensor_list (list[Tensor]): Output list. It should contain
            correctly-sized tensors to be used for output of the collective.
        tensor (Tensor): Tensor to be broadcast from current process.
        group (ProcessGroup, optional): The process group to work on. If None,
            the default process group will be used.
        async_op (bool, optional): Whether this op should be an async op

    Returns:
        Async work handle, if async_op is set to True.
        None, if not async_op or if not part of the group

    Examples:
        >>> # xdoctest: +SKIP("need process group init")
        >>> # All tensors below are of torch.int64 dtype.
        >>> # We have 2 process groups, 2 ranks.
        >>> tensor_list = [torch.zeros(2, dtype=torch.int64) for _ in range(2)]
        >>> tensor_list
        [tensor([0, 0]), tensor([0, 0])] # Rank 0 and 1
        >>> tensor = torch.arange(2, dtype=torch.int64) + 1 + 2 * rank
        >>> tensor
        tensor([1, 2]) # Rank 0
        tensor([3, 4]) # Rank 1
        >>> dist.all_gather(tensor_list, tensor)
        >>> tensor_list
        [tensor([1, 2]), tensor([3, 4])] # Rank 0
        [tensor([1, 2]), tensor([3, 4])] # Rank 1

        >>> # All tensors below are of torch.cfloat dtype.
        >>> # We have 2 process groups, 2 ranks.
        >>> tensor_list = [torch.zeros(2, dtype=torch.cfloat) for _ in range(2)]
        >>> tensor_list
        [tensor([0.+0.j, 0.+0.j]), tensor([0.+0.j, 0.+0.j])] # Rank 0 and 1
        >>> tensor = torch.tensor([1+1j, 2+2j], dtype=torch.cfloat) + 2 * rank * (1+1j)
        >>> tensor
        tensor([1.+1.j, 2.+2.j]) # Rank 0
        tensor([3.+3.j, 4.+4.j]) # Rank 1
        >>> dist.all_gather(tensor_list, tensor)
        >>> tensor_list
        [tensor([1.+1.j, 2.+2.j]), tensor([3.+3.j, 4.+4.j])] # Rank 0
        [tensor([1.+1.j, 2.+2.j]), tensor([3.+3.j, 4.+4.j])] # Rank 1

    """
    _check_tensor_list(tensor_list, "tensor_list")
    _check_single_tensor(tensor, "tensor")
    _ensure_all_tensors_same_dtype(tensor_list, tensor)
    if _rank_not_in_group(group):
        _warn_not_in_group("all_gather")
        return

    tensor_list = [
        t if not t.is_complex() else torch.view_as_real(t) for t in tensor_list
    ]
    tensor = tensor if not tensor.is_complex() else torch.view_as_real(tensor)

    if group is None:
        default_pg = _get_default_group()
        work = default_pg.allgather([tensor_list], [tensor])
    else:
        work = group.allgather([tensor_list], [tensor])

    if async_op:
        return work
    else:
        work.wait()


@_exception_logger
def all_gather_into_tensor(output_tensor, input_tensor, group=None, async_op=False):
    """
    Gather tensors from all ranks and put them in a single output tensor.

    Args:
        output_tensor (Tensor): Output tensor to accommodate tensor elements
            from all ranks. It must be correctly sized to have one of the
            following forms:
            (i) a concatenation of all the input tensors along the primary
            dimension; for definition of "concatenation", see ``torch.cat()``;
            (ii) a stack of all the input tensors along the primary dimension;
            for definition of "stack", see ``torch.stack()``.
            Examples below may better explain the supported output forms.
        input_tensor (Tensor): Tensor to be gathered from current rank.
            Different from the ``all_gather`` API, the input tensors in this
            API must have the same size across all ranks.
        group (ProcessGroup, optional): The process group to work on. If None,
            the default process group will be used.
        async_op (bool, optional): Whether this op should be an async op

    Returns:
        Async work handle, if async_op is set to True.
        None, if not async_op or if not part of the group

    Examples:
        >>> # xdoctest: +SKIP("need process group init")
        >>> # All tensors below are of torch.int64 dtype and on CUDA devices.
        >>> # We have two ranks.
        >>> device = torch.device(f'cuda:{rank}')
        >>> tensor_in = torch.arange(2, dtype=torch.int64, device=device) + 1 + 2 * rank
        >>> tensor_in
        tensor([1, 2], device='cuda:0') # Rank 0
        tensor([3, 4], device='cuda:1') # Rank 1
        >>> # Output in concatenation form
        >>> tensor_out = torch.zeros(world_size * 2, dtype=torch.int64, device=device)
        >>> dist.all_gather_into_tensor(tensor_out, tensor_in)
        >>> tensor_out
        tensor([1, 2, 3, 4], device='cuda:0') # Rank 0
        tensor([1, 2, 3, 4], device='cuda:1') # Rank 1
        >>> # Output in stack form
        >>> tensor_out2 = torch.zeros(world_size, 2, dtype=torch.int64, device=device)
        >>> dist.all_gather_into_tensor(tensor_out2, tensor_in)
        >>> tensor_out2
        tensor([[1, 2],
                [3, 4]], device='cuda:0') # Rank 0
        tensor([[1, 2],
                [3, 4]], device='cuda:1') # Rank 1

    .. warning::
        The Gloo backend does not support this API.

    """
    _check_single_tensor(input_tensor, "input_tensor")
    _check_single_tensor(output_tensor, "output_tensor")
    if _rank_not_in_group(group):
        _warn_not_in_group("all_gather_into_tensor")
        return

    output_tensor = (
        output_tensor
        if not output_tensor.is_complex()
        else torch.view_as_real(output_tensor)
    )
    input_tensor = (
        input_tensor
        if not input_tensor.is_complex()
        else torch.view_as_real(input_tensor)
    )

    group = group or _get_default_group()

    if group in _world.pg_coalesce_state.keys():
        # We are in coalescing context, do not issue single operation, just append a collective representation
        coll = _CollOp(all_gather_into_tensor, input_tensor, output_tensor)
        _world.pg_coalesce_state[group].append(coll)
        if async_op:
            return _IllegalWork()
        else:
            return None

    work = group._allgather_base(output_tensor, input_tensor)

    if async_op:
        return work
    else:
        work.wait()


@_exception_logger
def _all_gather_base(output_tensor, input_tensor, group=None, async_op=False):
    """
    Single tensor all gather. Gathers a single tensor from all ranks, and puts them in a single output tensor.

    Args:
        output_tensor (Tensor): Output tensor. It should contain
            correctly-sized tensors to be used for output of the collective.
        input_tensor (Tensor): Tensor to be broadcast from current process.
        group (ProcessGroup, optional): The process group to work on. If None,
            the default process group will be used.
        async_op (bool, optional): Whether this op should be an async op

    Returns:
        Async work handle, if async_op is set to True.
        None, if not async_op or if not part of the group

    .. warning::
        `_all_gather_base` is a private function. Users should use
        `all_gather_into_tensor` instead.

    """
    warnings.warn(
        "torch.distributed._all_gather_base is a private function and will be "
        "deprecated. Please use torch.distributed.all_gather_into_tensor "
        "instead.", stacklevel=2
    )
    return all_gather_into_tensor(output_tensor, input_tensor, group, async_op)


@_exception_logger
def all_gather_coalesced(
    output_tensor_lists, input_tensor_list, group=None, async_op=False
):
    """
    Gathers input tensors from the whole group in a list in a coalesced manner.

    Complex tensors are supported.

    Args:
        output_tensor_lists (list[list[Tensor]]): Output list. It should contain
            correctly-sized tensors to be used for output of the collective.
        input_tensor_list (list[Tensor]): Tensors to be broadcast from
            current process. At least one tensor has to be non empty.
        group (ProcessGroup, optional): The process group to work on. If None,
            the default process group will be used.
        async_op (bool, optional): Whether this op should be an async op.

    Returns:
        Async work handle, if async_op is set to True.
        None, if not async_op or if not part of the group

    Example:
        we have 2 process groups, 2 ranks.
        rank 0 passes:
            input_tensor_list = [[[1, 1], [1, 1]], [2], [3, 3]]
            output_tensor_lists =
               [[[[-1, -1], [-1, -1]], [-1], [-1, -1]],
                [[[-1, -1], [-1, -1]], [-1], [-1, -1]]]
        rank 1 passes:
            input_tensor_list = [[[3, 3], [3, 3]], [5], [1, 1]]
            output_tensor_lists =
               [[[[-1, -1], [-1, -1]], [-1], [-1, -1]],
                [[[-1, -1], [-1, -1]], [-1], [-1, -1]]]
        both rank 0 and 1 get:
            output_tensor_lists =
               [[[1, 1], [1, 1]], [2], [3, 3]],
                [[3, 3], [3, 3]], [5], [1, 1]]].

    WARNING: at this time individual shape checking is not implemented across nodes.
    For example, if the rank 0 node passes [torch.rand(4), torch.rand(2)] and the
    rank 1 node passes [torch.rand(2), torch.rand(2), torch.rand(2)], the
    all_gather_coalesced operation will proceed without complaint and return
    erroneous outputs. This lack of shape checking results in significant
    performance improvements but users of this function should take extra care
    to ensure that each node passes in tensors whose shapes match across nodes.
    """
    warnings.warn(
        "torch.distributed.all_gather_coalesced will be deprecated. If you must "
        "use it, please revisit our documentation later at "
        "https://pytorch.org/docs/master/distributed.html#collective-functions", stacklevel=2
    )
    # We only check basic compatibility with C++ params here, C++ code will
    # do shape and type checking.
    if _rank_not_in_group(group):
        _warn_not_in_group("all_gather_coalesced")
        return
    _check_tensor_list(input_tensor_list, "input_tensor_list")
    _ensure_all_tensors_same_dtype(input_tensor_list)
    if not isinstance(output_tensor_lists, list):
        raise RuntimeError(
            "Invalid function argument: output_tensor_lists should be a list"
        )
    for output_tensor_list in output_tensor_lists:
        _check_tensor_list(output_tensor_list, "output_tensor_lists")
        _ensure_all_tensors_same_dtype(output_tensor_list)

    output_tensor_lists = [
        [t if not t.is_complex() else torch.view_as_real(t) for t in l]
        for l in output_tensor_lists
    ]
    input_tensor_list = [
        t if not t.is_complex() else torch.view_as_real(t) for t in input_tensor_list
    ]

    if group is None:
        default_pg = _get_default_group()
        work = default_pg.allgather_coalesced(output_tensor_lists, input_tensor_list)
    else:
        work = group.allgather_coalesced(output_tensor_lists, input_tensor_list)

    if async_op:
        return work.get_future()
    else:
        work.wait()


def _validate_output_list_for_rank(my_rank, dst, gather_list):
    if dst == my_rank:
        if not gather_list:
            raise ValueError(
                "Argument ``gather_list`` must be specified on destination rank."
            )
    elif gather_list:
        raise ValueError(
            "Argument ``gather_list`` must NOT be specified "
            "on non-destination ranks."
        )


@_exception_logger
def gather(tensor, gather_list=None, dst=0, group=None, async_op=False):
    """
    Gathers a list of tensors in a single process.

    Args:
        tensor (Tensor): Input tensor.
        gather_list (list[Tensor], optional): List of appropriately-sized
            tensors to use for gathered data (default is None, must be specified
            on the destination rank)
        dst (int, optional): Destination rank (default is 0)
        group (ProcessGroup, optional): The process group to work on. If None,
            the default process group will be used.
        async_op (bool, optional): Whether this op should be an async op

    Returns:
        Async work handle, if async_op is set to True.
        None, if not async_op or if not part of the group

    """
    _check_single_tensor(tensor, "tensor")

    # Parameter ``gather_list`` may be left unspecified on non-dst ranks.
    if gather_list:
        _check_tensor_list(gather_list, "gather_list")
    else:
        gather_list = []
    _ensure_all_tensors_same_dtype(tensor, gather_list)

    if _rank_not_in_group(group):
        _warn_not_in_group("gather")
        return

    my_rank = get_rank()
    _validate_output_list_for_rank(my_rank, dst, gather_list)
    output_tensors = [gather_list] if dst == my_rank else []
    input_tensors = [tensor]

    opts = GatherOptions()
    opts.rootRank = dst

    if group is None or group is GroupMember.WORLD:
        default_pg = _get_default_group()
        work = default_pg.gather(output_tensors, input_tensors, opts)
    else:
        group_dst_rank = get_group_rank(group, dst)
        opts.rootRank = group_dst_rank
        work = group.gather(output_tensors, input_tensors, opts)

    if async_op:
        return work
    else:
        work.wait()


@_exception_logger
def scatter(tensor, scatter_list=None, src=0, group=None, async_op=False):
    """
    Scatters a list of tensors to all processes in a group.

    Each process will receive exactly one tensor and store its data in the
    ``tensor`` argument.

    Complex tensors are supported.

    Args:
        tensor (Tensor): Output tensor.
        scatter_list (list[Tensor]): List of tensors to scatter (default is
            None, must be specified on the source rank)
        src (int): Source rank (default is 0)
        group (ProcessGroup, optional): The process group to work on. If None,
            the default process group will be used.
        async_op (bool, optional): Whether this op should be an async op

    Returns:
        Async work handle, if async_op is set to True.
        None, if not async_op or if not part of the group

    .. note:: Note that all Tensors in scatter_list must have the same size.

    Example::
        >>> # xdoctest: +SKIP("need process group init")
        >>> # Note: Process group initialization omitted on each rank.
        >>> import torch.distributed as dist
        >>> tensor_size = 2
        >>> t_ones = torch.ones(tensor_size)
        >>> t_fives = torch.ones(tensor_size) * 5
        >>> output_tensor = torch.zeros(tensor_size)
        >>> if dist.get_rank() == 0:
        >>>     # Assumes world_size of 2.
        >>>     # Only tensors, all of which must be the same size.
        >>>     scatter_list = [t_ones, t_fives]
        >>> else:
        >>>     scatter_list = None
        >>> dist.scatter(output_tensor, scatter_list, src=0)
        >>> # Rank i gets scatter_list[i]. For example, on rank 1:
        >>> output_tensor
        tensor([5., 5.])

    """
    _check_single_tensor(tensor, "tensor")

    # Parameter ``scatter_list`` may be left unspecified on non-src ranks.
    if scatter_list:
        _check_tensor_list(scatter_list, "scatter_list")
    else:
        scatter_list = []
    _ensure_all_tensors_same_dtype(tensor, scatter_list)

    if _rank_not_in_group(group):
        _warn_not_in_group("scatter")
        return
    scatter_list = [
        t if not t.is_complex() else torch.view_as_real(t) for t in scatter_list
    ]
    tensor = tensor if not tensor.is_complex() else torch.view_as_real(tensor)

    my_rank = get_rank()
    if src == my_rank:
        if not scatter_list:
            raise ValueError(
                "Argument ``scatter_list`` must be specified on source rank."
            )
        input_tensors = [scatter_list]
        output_tensors = [tensor]
    else:
        if scatter_list:
            raise ValueError(
                "Argument ``scatter_list`` must NOT be specified "
                "on non-source ranks."
            )
        input_tensors = []
        output_tensors = [tensor]

    opts = ScatterOptions()
    opts.rootRank = src

    if group is None or group is GroupMember.WORLD:
        default_pg = _get_default_group()
        work = default_pg.scatter(output_tensors, input_tensors, opts)
    else:
        group_src_rank = get_group_rank(group, src)
        opts.rootRank = group_src_rank
        work = group.scatter(output_tensors, input_tensors, opts)

    if async_op:
        return work
    else:
        work.wait()


@_exception_logger
def reduce_scatter_multigpu(
    output_tensor_list, input_tensor_lists, op=ReduceOp.SUM, group=None, async_op=False
):
    """
    Reduce and scatter a list of tensors to the whole group.  Only nccl backend
    is currently supported.

    Each tensor in ``output_tensor_list`` should reside on a separate GPU, as
    should each list of tensors in ``input_tensor_lists``.

    Args:
        output_tensor_list (List[Tensor]): Output tensors (on different GPUs)
            to receive the result of the operation.

            Note that ``len(output_tensor_list)`` needs to be the same for all
            the distributed processes calling this function.

        input_tensor_lists (List[List[Tensor]]): Input lists.  It should
            contain correctly-sized tensors on each GPU to be used for input of
            the collective, e.g. ``input_tensor_lists[i]`` contains the
            reduce_scatter input that resides on the GPU of
            ``output_tensor_list[i]``.

            Note that each element of ``input_tensor_lists`` has the size of
            ``world_size * len(output_tensor_list)``, since the function
            scatters the result from every single GPU in the group.  To
            interpret each element of ``input_tensor_lists[i]``, note that
            ``output_tensor_list[j]`` of rank k receives the reduce-scattered
            result from ``input_tensor_lists[i][k * world_size + j]``

            Also note that ``len(input_tensor_lists)``, and the size of each
            element in ``input_tensor_lists`` (each element is a list,
            therefore ``len(input_tensor_lists[i])``) need to be the same for
            all the distributed processes calling this function.

        group (ProcessGroup, optional): The process group to work on. If None,
            the default process group will be used.
        async_op (bool, optional): Whether this op should be an async op.

    Returns:
        Async work handle, if async_op is set to True.
        None, if not async_op or if not part of the group.

    """
    warnings.warn(
        "torch.distributed.reduce_scatter_multigpu will be deprecated. If you must "
        "use it, please revisit our documentation later at "
        "https://pytorch.org/docs/master/distributed.html#multi-gpu-collective-functions", stacklevel=2
    )

    if _rank_not_in_group(group):
        _warn_not_in_group("reduce_scatter_multigpu")
        return

    opts = ReduceScatterOptions()
    opts.reduceOp = op

    if group is None:
        default_pg = _get_default_group()
        work = default_pg.reduce_scatter(output_tensor_list, input_tensor_lists, opts)
    else:
        work = group.reduce_scatter(output_tensor_list, input_tensor_lists, opts)

    if async_op:
        return work
    else:
        work.wait()


@_exception_logger
def reduce_scatter(output, input_list, op=ReduceOp.SUM, group=None, async_op=False):
    """
    Reduces, then scatters a list of tensors to all processes in a group.

    Args:
        output (Tensor): Output tensor.
        input_list (list[Tensor]): List of tensors to reduce and scatter.
        op (optional): One of the values from
            ``torch.distributed.ReduceOp``
            enum.  Specifies an operation used for element-wise reductions.
        group (ProcessGroup, optional): The process group to work on. If None,
            the default process group will be used.
        async_op (bool, optional): Whether this op should be an async op.

    Returns:
        Async work handle, if async_op is set to True.
        None, if not async_op or if not part of the group.

    """
    _check_single_tensor(output, "output")
    _check_tensor_list(input_list, "input_list")
    _ensure_all_tensors_same_dtype(output, input_list)
    if _rank_not_in_group(group):
        _warn_not_in_group("reduce_scatter")
        return

    opts = ReduceScatterOptions()
    opts.reduceOp = op

    if group is None:
        default_pg = _get_default_group()
        work = default_pg.reduce_scatter([output], [input_list], opts)
    else:
        work = group.reduce_scatter([output], [input_list], opts)

    if async_op:
        return work
    else:
        work.wait()


@_exception_logger
def reduce_scatter_tensor(output, input, op=ReduceOp.SUM, group=None, async_op=False):
    """
    Reduces, then scatters a tensor to all ranks in a group.

    Args:
        output (Tensor): Output tensor. It should have the same size across all
            ranks.
        input (Tensor): Input tensor to be reduced and scattered. Its size
            should be output tensor size times the world size. The input tensor
            can have one of the following shapes:
            (i) a concatenation of the output tensors along the primary
            dimension, or
            (ii) a stack of the output tensors along the primary dimension.
            For definition of "concatenation", see ``torch.cat()``.
            For definition of "stack", see ``torch.stack()``.
        group (ProcessGroup, optional): The process group to work on. If None,
            the default process group will be used.
        async_op (bool, optional): Whether this op should be an async op.

    Returns:
        Async work handle, if async_op is set to True.
        None, if not async_op or if not part of the group.

    Examples:
        >>> # xdoctest: +SKIP("need process group init")
        >>> # All tensors below are of torch.int64 dtype and on CUDA devices.
        >>> # We have two ranks.
        >>> device = torch.device(f'cuda:{rank}')
        >>> tensor_out = torch.zeros(2, dtype=torch.int64, device=device)
        >>> # Input in concatenation form
        >>> tensor_in = torch.arange(world_size * 2, dtype=torch.int64, device=device)
        >>> tensor_in
        tensor([0, 1, 2, 3], device='cuda:0') # Rank 0
        tensor([0, 1, 2, 3], device='cuda:1') # Rank 1
        >>> dist.reduce_scatter_tensor(tensor_out, tensor_in)
        >>> tensor_out
        tensor([0, 2], device='cuda:0') # Rank 0
        tensor([4, 6], device='cuda:1') # Rank 1
        >>> # Input in stack form
        >>> tensor_in = torch.reshape(tensor_in, (world_size, 2))
        >>> tensor_in
        tensor([[0, 1],
                [2, 3]], device='cuda:0') # Rank 0
        tensor([[0, 1],
                [2, 3]], device='cuda:1') # Rank 1
        >>> dist.reduce_scatter_tensor(tensor_out, tensor_in)
        >>> tensor_out
        tensor([0, 2], device='cuda:0') # Rank 0
        tensor([4, 6], device='cuda:1') # Rank 1

    .. warning::
        The Gloo backend does not support this API.

    """
    _check_single_tensor(output, "output")
    _check_single_tensor(input, "input")

    if _rank_not_in_group(group):
        _warn_not_in_group("reduce_scatter_tensor")
        return

    opts = ReduceScatterOptions()
    opts.reduceOp = op

    group = group or _get_default_group()

    # Check if we are in coalescing context
    # If we are, do not issue single operation, just append a collective representation
    if group in _world.pg_coalesce_state.keys():
        coll = _CollOp(reduce_scatter_tensor, input, output, op, None)
        _world.pg_coalesce_state[group].append(coll)
        if async_op:
            return _IllegalWork()
        else:
            return None

    work = group._reduce_scatter_base(output, input, opts)

    if async_op:
        return work
    else:
        work.wait()


def _reduce_scatter_base(output, input, op=ReduceOp.SUM, group=None, async_op=False):
    """
    Reduces, then scatters a flattened tensor to all processes in a group.

    Args:
        output (Tensor): Output tensor.
        input (Tensor): Input tensor that is of size output tensor size times world size
        group (ProcessGroup, optional): The process group to work on. If None,
            the default process group will be used.
        async_op (bool, optional): Whether this op should be an async op.

    Returns:
        Async work handle, if async_op is set to True.
        None, if not async_op or if not part of the group.

    .. warning::
        `_reduce_scatter_base` is a private function. Users should use
        `reduce_scatter_tensor` instead.

    """
    warnings.warn(
        "torch.distributed._reduce_scatter_base is a private function and will "
        "be deprecated. Please use torch.distributed.reduce_scatter_tensor "
        "instead.", stacklevel=2
    )
    return reduce_scatter_tensor(output, input, op, group, async_op)


@_exception_logger
def all_to_all_single(
    output,
    input,
    output_split_sizes=None,
    input_split_sizes=None,
    group=None,
    async_op=False,
):
    """
    Each process splits input tensor and then scatters the split list
    to all processes in a group. Then concatenate the received tensors from all
    the processes in the group and return single output tensor.

    Complex tensors are supported.

    Args:
        output (Tensor): Gathered concatenated output tensor.
        input (Tensor): Input tensor to scatter.
        output_split_sizes: (list[Int], optional): Output split sizes for dim 0
            if specified None or empty, dim 0 of ``output`` tensor must divide
            equally by ``world_size``.
        input_split_sizes: (list[Int], optional): Input split sizes for dim 0
            if specified None or empty, dim 0 of ``input`` tensor must divide
            equally by ``world_size``.
        group (ProcessGroup, optional): The process group to work on. If None,
            the default process group will be used.
        async_op (bool, optional): Whether this op should be an async op.

    Returns:
        Async work handle, if async_op is set to True.
        None, if not async_op or if not part of the group.

    .. warning::
        `all_to_all_single` is experimental and subject to change.

    Examples:
        >>> # xdoctest: +SKIP("Undefined rank")
        >>> input = torch.arange(4) + rank * 4
        >>> input
        tensor([0, 1, 2, 3])     # Rank 0
        tensor([4, 5, 6, 7])     # Rank 1
        tensor([8, 9, 10, 11])   # Rank 2
        tensor([12, 13, 14, 15]) # Rank 3
        >>> output = torch.empty([4], dtype=torch.int64)
        >>> dist.all_to_all_single(output, input)
        >>> output
        tensor([0, 4, 8, 12])    # Rank 0
        tensor([1, 5, 9, 13])    # Rank 1
        tensor([2, 6, 10, 14])   # Rank 2
        tensor([3, 7, 11, 15])   # Rank 3

        >>> # Essentially, it is similar to following operation:
        >>> scatter_list = list(input.chunk(world_size))
        >>> gather_list  = list(output.chunk(world_size))
        >>> for i in range(world_size):
        >>>     dist.scatter(gather_list[i], scatter_list if i == rank else [], src = i)

        >>> # Another example with uneven split
        >>> input
        tensor([0, 1, 2, 3, 4, 5])                                       # Rank 0
        tensor([10, 11, 12, 13, 14, 15, 16, 17, 18])                     # Rank 1
        tensor([20, 21, 22, 23, 24])                                     # Rank 2
        tensor([30, 31, 32, 33, 34, 35, 36])                             # Rank 3
        >>> input_splits
        [2, 2, 1, 1]                                                     # Rank 0
        [3, 2, 2, 2]                                                     # Rank 1
        [2, 1, 1, 1]                                                     # Rank 2
        [2, 2, 2, 1]                                                     # Rank 3
        >>> output_splits
        [2, 3, 2, 2]                                                     # Rank 0
        [2, 2, 1, 2]                                                     # Rank 1
        [1, 2, 1, 2]                                                     # Rank 2
        [1, 2, 1, 1]                                                     # Rank 3
        >>> output = ...
        >>> dist.all_to_all_single(output, input, output_splits, input_splits)
        >>> output
        tensor([ 0,  1, 10, 11, 12, 20, 21, 30, 31])                     # Rank 0
        tensor([ 2,  3, 13, 14, 22, 32, 33])                             # Rank 1
        tensor([ 4, 15, 16, 23, 34, 35])                                 # Rank 2
        tensor([ 5, 17, 18, 24, 36])                                     # Rank 3


        >>> # Another example with tensors of torch.cfloat type.
        >>> input = torch.tensor([1+1j, 2+2j, 3+3j, 4+4j], dtype=torch.cfloat) + 4 * rank * (1+1j)
        >>> input
        tensor([1+1j, 2+2j, 3+3j, 4+4j])                                # Rank 0
        tensor([5+5j, 6+6j, 7+7j, 8+8j])                                # Rank 1
        tensor([9+9j, 10+10j, 11+11j, 12+12j])                          # Rank 2
        tensor([13+13j, 14+14j, 15+15j, 16+16j])                        # Rank 3
        >>> output = torch.empty([4], dtype=torch.int64)
        >>> dist.all_to_all_single(output, input)
        >>> output
        tensor([1+1j, 5+5j, 9+9j, 13+13j])                              # Rank 0
        tensor([2+2j, 6+6j, 10+10j, 14+14j])                            # Rank 1
        tensor([3+3j, 7+7j, 11+11j, 15+15j])                            # Rank 2
        tensor([4+4j, 8+8j, 12+12j, 16+16j])                            # Rank 3
    """
    if _rank_not_in_group(group):
        _warn_not_in_group("all_to_all_single")
        return

    opts = AllToAllOptions()
    _check_single_tensor(output, "output")
    _check_single_tensor(input, "input")
    _ensure_all_tensors_same_dtype(output, input)

    if input.is_complex():
        input = torch.view_as_real(input)
    if output.is_complex():
        output = torch.view_as_real(output)

    output_split_sizes = [] if output_split_sizes is None else output_split_sizes
    input_split_sizes = [] if input_split_sizes is None else input_split_sizes

    if group is None:
        default_pg = _get_default_group()
        work = default_pg.alltoall_base(
            output, input, output_split_sizes, input_split_sizes, opts
        )
    else:
        work = group.alltoall_base(
            output, input, output_split_sizes, input_split_sizes, opts
        )

    if async_op:
        return work
    else:
        work.wait()


@_exception_logger
def all_to_all(output_tensor_list, input_tensor_list, group=None, async_op=False):
    """
    Each process scatters list of input tensors to all processes in a group and
    return gathered list of tensors in output list.

    Complex tensors are supported.

    Args:
        output_tensor_list (list[Tensor]): List of tensors to be gathered one
            per rank.
        input_tensor_list (list[Tensor]): List of tensors to scatter one per rank.
        group (ProcessGroup, optional): The process group to work on. If None,
            the default process group will be used.
        async_op (bool, optional): Whether this op should be an async op.

    Returns:
        Async work handle, if async_op is set to True.
        None, if not async_op or if not part of the group.

    .. warning::
        `all_to_all` is experimental and subject to change.

    Examples:
        >>> # xdoctest: +SKIP("Undefined rank")
        >>> input = torch.arange(4) + rank * 4
        >>> input = list(input.chunk(4))
        >>> input
        [tensor([0]), tensor([1]), tensor([2]), tensor([3])]     # Rank 0
        [tensor([4]), tensor([5]), tensor([6]), tensor([7])]     # Rank 1
        [tensor([8]), tensor([9]), tensor([10]), tensor([11])]   # Rank 2
        [tensor([12]), tensor([13]), tensor([14]), tensor([15])] # Rank 3
        >>> output = list(torch.empty([4], dtype=torch.int64).chunk(4))
        >>> dist.all_to_all(output, input)
        >>> output
        [tensor([0]), tensor([4]), tensor([8]), tensor([12])]    # Rank 0
        [tensor([1]), tensor([5]), tensor([9]), tensor([13])]    # Rank 1
        [tensor([2]), tensor([6]), tensor([10]), tensor([14])]   # Rank 2
        [tensor([3]), tensor([7]), tensor([11]), tensor([15])]   # Rank 3

        >>> # Essentially, it is similar to following operation:
        >>> scatter_list = input
        >>> gather_list  = output
        >>> for i in range(world_size):
        >>>     dist.scatter(gather_list[i], scatter_list if i == rank else [], src=i)

        >>> input
        tensor([0, 1, 2, 3, 4, 5])                                       # Rank 0
        tensor([10, 11, 12, 13, 14, 15, 16, 17, 18])                     # Rank 1
        tensor([20, 21, 22, 23, 24])                                     # Rank 2
        tensor([30, 31, 32, 33, 34, 35, 36])                             # Rank 3
        >>> input_splits
        [2, 2, 1, 1]                                                     # Rank 0
        [3, 2, 2, 2]                                                     # Rank 1
        [2, 1, 1, 1]                                                     # Rank 2
        [2, 2, 2, 1]                                                     # Rank 3
        >>> output_splits
        [2, 3, 2, 2]                                                     # Rank 0
        [2, 2, 1, 2]                                                     # Rank 1
        [1, 2, 1, 2]                                                     # Rank 2
        [1, 2, 1, 1]                                                     # Rank 3
        >>> input = list(input.split(input_splits))
        >>> input
        [tensor([0, 1]), tensor([2, 3]), tensor([4]), tensor([5])]                   # Rank 0
        [tensor([10, 11, 12]), tensor([13, 14]), tensor([15, 16]), tensor([17, 18])] # Rank 1
        [tensor([20, 21]), tensor([22]), tensor([23]), tensor([24])]                 # Rank 2
        [tensor([30, 31]), tensor([32, 33]), tensor([34, 35]), tensor([36])]         # Rank 3
        >>> output = ...
        >>> dist.all_to_all(output, input)
        >>> output
        [tensor([0, 1]), tensor([10, 11, 12]), tensor([20, 21]), tensor([30, 31])]   # Rank 0
        [tensor([2, 3]), tensor([13, 14]), tensor([22]), tensor([32, 33])]           # Rank 1
        [tensor([4]), tensor([15, 16]), tensor([23]), tensor([34, 35])]              # Rank 2
        [tensor([5]), tensor([17, 18]), tensor([24]), tensor([36])]                  # Rank 3

        >>> # Another example with tensors of torch.cfloat type.
        >>> input = torch.tensor([1+1j, 2+2j, 3+3j, 4+4j], dtype=torch.cfloat) + 4 * rank * (1+1j)
        >>> input = list(input.chunk(4))
        >>> input
        [tensor([1+1j]), tensor([2+2j]), tensor([3+3j]), tensor([4+4j])]            # Rank 0
        [tensor([5+5j]), tensor([6+6j]), tensor([7+7j]), tensor([8+8j])]            # Rank 1
        [tensor([9+9j]), tensor([10+10j]), tensor([11+11j]), tensor([12+12j])]      # Rank 2
        [tensor([13+13j]), tensor([14+14j]), tensor([15+15j]), tensor([16+16j])]    # Rank 3
        >>> output = list(torch.empty([4], dtype=torch.int64).chunk(4))
        >>> dist.all_to_all(output, input)
        >>> output
        [tensor([1+1j]), tensor([5+5j]), tensor([9+9j]), tensor([13+13j])]          # Rank 0
        [tensor([2+2j]), tensor([6+6j]), tensor([10+10j]), tensor([14+14j])]        # Rank 1
        [tensor([3+3j]), tensor([7+7j]), tensor([11+11j]), tensor([15+15j])]        # Rank 2
        [tensor([4+4j]), tensor([8+8j]), tensor([12+12j]), tensor([16+16j])]        # Rank 3

    """
    if _rank_not_in_group(group):
        _warn_not_in_group("all_to_all")
        return

    opts = AllToAllOptions()
    _check_tensor_list(output_tensor_list, "output_tensor_list")
    _check_tensor_list(input_tensor_list, "input_tensor_list")
    _ensure_all_tensors_same_dtype(output_tensor_list, input_tensor_list)

    input_tensor_list = [
        t if not t.is_complex() else torch.view_as_real(t) for t in input_tensor_list
    ]
    output_tensor_list = [
        t if not t.is_complex() else torch.view_as_real(t) for t in output_tensor_list
    ]

    if group is None:
        default_pg = _get_default_group()
        work = default_pg.alltoall(output_tensor_list, input_tensor_list, opts)
    else:
        work = group.alltoall(output_tensor_list, input_tensor_list, opts)

    if async_op:
        return work
    else:
        work.wait()

@_exception_logger
def barrier(group=GroupMember.WORLD, async_op=False, device_ids=None):

    """
    Synchronizes all processes.

    This collective blocks processes until the whole group enters this function,
    if async_op is False, or if async work handle is called on wait().

    Args:
        group (ProcessGroup, optional): The process group to work on. If None,
            the default process group will be used.
        async_op (bool, optional): Whether this op should be an async op
        device_ids ([int], optional): List of device/GPU ids.

    Returns:
        Async work handle, if async_op is set to True.
        None, if not async_op or if not part of the group
    """
    if _rank_not_in_group(group):
        _warn_not_in_group("barrier")
        return

    opts = BarrierOptions()
    opts.device = _get_pg_default_device(group)
    if device_ids is not None:
        if isinstance(device_ids, list):
            opts.device_ids = device_ids
        else:
            raise RuntimeError(
                "Invalid function argument: device_ids type should be List[int]"
            )

    if group is None:
        default_pg = _get_default_group()
        work = default_pg.barrier(opts=opts)
    else:
        work = group.barrier(opts=opts)

    if async_op:
        return work
    else:
        work.wait()


def monitored_barrier(group=GroupMember.WORLD, timeout=None, wait_all_ranks=False):
    """
    Synchronizes all processes similar to ``torch.distributed.barrier``, but takes
    a configurable timeout and is able to report ranks that did not pass this
    barrier within that timeout. Specifically, for non-zero ranks, will block
    until a send/recv is processed from rank 0. Rank 0 will block until all send
    /recv from other ranks are processed, and will report failures for ranks
    that failed to respond in time. Note that if one rank does not reach the
    monitored_barrier (for example due to a hang), all other ranks would fail
    in monitored_barrier.

    This collective will block all processes/ranks in the group, until the
    whole group exits the function successfully, making it useful for debugging
    and synchronizing. However, it can have a performance impact and should only
    be used for debugging or scenarios that require full synchronization points
    on the host-side. For debugging purposes, this barrier can be inserted
    before the application's collective calls to check if any ranks are
    desynchronized.

    .. note:: Note that this collective is only supported with the GLOO backend.

    Args:
        group (ProcessGroup, optional): The process group to work on. If
            ``None``, the default process group will be used.
        timeout (datetime.timedelta, optional): Timeout for monitored_barrier.
            If ``None``, the default process group timeout will be used.
        wait_all_ranks (bool, optional): Whether to collect all failed ranks or
            not. By default, this is ``False`` and ``monitored_barrier`` on rank 0
            will throw on the first failed rank it encounters in order to fail
            fast. By setting ``wait_all_ranks=True`` ``monitored_barrier`` will
            collect all failed ranks and throw an error containing information
            about all failed ranks.

    Returns:
        ``None``.

    Example::
        >>> # xdoctest: +SKIP("need process group init")
        >>> # Note: Process group initialization omitted on each rank.
        >>> import torch.distributed as dist
        >>> if dist.get_rank() != 1:
        >>>     dist.monitored_barrier() # Raises exception indicating that
        >>> # rank 1 did not call into monitored_barrier.
        >>> # Example with wait_all_ranks=True
        >>> if dist.get_rank() == 0:
        >>>     dist.monitored_barrier(wait_all_ranks=True) # Raises exception
        >>> # indicating that ranks 1, 2, ... world_size - 1 did not call into
        >>> # monitored_barrier.
    """

    # Need to call rank not in group before using the group, otherwise
    # "Invalid process group" error is raised.
    if _rank_not_in_group(group):
        _warn_not_in_group("monitored_barrier")
        return

    if get_backend(group) != Backend.GLOO:
        raise RuntimeError("monitored_barrier is only implemented for GLOO backend.")

    if timeout is None:
        timeout = default_pg_timeout

    group_to_use = _get_default_group() if group is None else group
    return group_to_use.monitored_barrier(timeout, wait_all_ranks=wait_all_ranks)


def _create_process_group_wrapper(
    wrapped_pg: ProcessGroup,
    store_prefix: str,
    store: Store,
    rank: int,
    world_size: int,
    timeout: timedelta = default_pg_timeout,
):
    # Create a separate prefix store for the helper process group.
    prefix = f"{PG_WRAPPER_STORE_PREFIX}:{store_prefix}"
    store = PrefixStore(prefix, store)
    helper_pg = ProcessGroupGloo(store, rank, world_size, timeout=timeout)
    # Wrap the underlying pg with ProcessGroupWrapper.
    wrapped_pg = _ProcessGroupWrapper(wrapped_pg, helper_pg)
    return wrapped_pg


def _process_group_name(ranks, use_hashed_name):
    global _world
    if use_hashed_name:
        pg_name = hashlib.sha1(bytes("_".join(map(str, ranks)), "utf-8")).hexdigest()
        while pg_name in _world.pg_names.values():
            pg_name = hashlib.sha1(bytes(pg_name + "_", "utf-8")).hexdigest()
    else:
        pg_name = str(_world.group_count)
        _world.group_count += 1
    return pg_name

def _get_backend_from_str(backend: Optional[str] = None) -> Backend:
    # Default to the same backend as the global process group
    #  if backend is not specified.
    if not backend:
        backend = get_backend(_get_default_group())
    return Backend(backend)


@_time_logger
def new_group(ranks=None, timeout=default_pg_timeout, backend=None, pg_options=None, use_local_synchronization=False):
    """
    Creates a new distributed group.

    This function requires that all processes in the main group (i.e. all
    processes that are part of the distributed job) enter this function, even
    if they are not going to be members of the group. Additionally, groups
    should be created in the same order in all processes.

    .. warning::
        Using multiple process groups with the ``NCCL`` backend concurrently
        is not safe and the user should perform explicit synchronization in
        their application to ensure only one process group is used at a time.
        This means collectives from one process group should have completed
        execution on the device (not just enqueued since CUDA execution is
        async) before collectives from another process group are enqueued.
        See `Using multiple NCCL communicators concurrently <https://docs.nvid
        ia.com/deeplearning/nccl/user-guide/docs/usage/communicators.html#using
        -multiple-nccl-communicators-concurrently>`_ for more details.

    Args:
        ranks (list[int]): List of ranks of group members. If ``None``, will be
            set to all ranks. Default is ``None``.
        timeout (timedelta, optional): Timeout for operations executed against
            the process group. Default value equals 30 minutes.
            This is applicable for the ``gloo`` backend. For ``nccl``, this is
            applicable only if the environment variable ``NCCL_BLOCKING_WAIT``
            or ``NCCL_ASYNC_ERROR_HANDLING`` is set to 1. When
            ``NCCL_BLOCKING_WAIT`` is set, this is the duration for which the
            process will block and wait for collectives to complete before
            throwing an exception. When ``NCCL_ASYNC_ERROR_HANDLING`` is set,
            this is the duration after which collectives will be aborted
            asynchronously and the process will crash. ``NCCL_BLOCKING_WAIT``
            will provide errors to the user which can be caught and handled,
            but due to its blocking nature, it has a performance overhead. On
            the other hand, ``NCCL_ASYNC_ERROR_HANDLING`` has very little
            performance overhead, but crashes the process on errors. This is
            done since CUDA execution is async and it is no longer safe to
            continue executing user code since failed async NCCL operations
            might result in subsequent CUDA operations running on corrupted
            data. Only one of these two environment variables should be set.
        backend (str or Backend, optional): The backend to use. Depending on
            build-time configurations, valid values are ``gloo`` and ``nccl``.
            By default uses the same backend as the global group. This field
            should be given as a lowercase string (e.g., ``"gloo"``), which can
            also be accessed via :class:`Backend` attributes (e.g.,
            ``Backend.GLOO``). If ``None`` is passed in, the backend
            corresponding to the default process group will be used. Default is
            ``None``.
        pg_options (ProcessGroupOptions, optional): process group options
            specifying what additional options need to be passed in during
            the construction of specific process groups. i.e. for the ``nccl``
            backend, ``is_high_priority_stream`` can be specified so that
            process group can pick up high priority cuda streams.
        use_local_synchronization (bool, optional): perform a group-local
            barrier at the end of the process group creation. This is different
            in that non-member ranks don't need to call into API and don't
            join the barrier.

    Returns:
        A handle of distributed group that can be given to collective calls or None if the rank is not part of ``ranks``.

    N.B. use_local_synchronization doesn't work with MPI.

    N.B. While use_local_synchronization=True can be significantly faster with larger
    clusters and small process groups, care must be taken since it changes cluster behavior
    as non-member ranks don't join the group barrier().

    N.B. use_local_synchronization=True can lead to deadlocks when each rank creates
    multiple overlaping process groups. To avoid that, make sure all ranks follow the
    same global creation order.
    """
    return _new_group_with_tag(ranks, timeout, backend, pg_options, None, use_local_synchronization=use_local_synchronization)

def _new_group_with_tag(
    ranks=None,
    timeout=default_pg_timeout,
    backend=None,
    pg_options=None,
    pg_tag=None,
    use_local_synchronization=False
):
    """
    This is a variant of ``new_group`` that exposes tag creation.

    :: N.B. The mechanism is experimental and tied to the functional collectives effort, see
    ``torch.distributed._functional_collectives`` for reference on how to use it.
    """
    global _world

    default_pg = _get_default_group()
    default_backend, default_store = _world.pg_map[default_pg]
    global_rank = default_pg.rank()
    global_world_size = default_pg.size()

    # Default to the same backend as the global process group
    # if the backend is not specified.
    if not backend:
        backend = default_backend
    backend = Backend(backend)
    if use_local_synchronization:
        # MPI backend doesn't have have a way for us to perform a partial sync
        if backend == Backend.MPI:
            raise RuntimeError("MPI backend doesn't support use_local_synchronization=True")
        if ranks is not None and get_rank() not in ranks:
            return None

    # checks the input ranks
    if ranks is not None:
        ranks = sorted(ranks)
        group_world_size = len(ranks)
        if group_world_size > global_world_size:
            raise RuntimeError(
                "the new group's world size should be less or "
                "equal to the world size set by "
                "init_process_group"
            )
        # check ranks' sanity
        for rank in ranks:
            if rank < 0 or rank >= global_world_size:
                raise RuntimeError(
                    "The new group's rank should be within the "
                    "the world_size set by init_process_group"
                )
        if global_rank in ranks:
            group_rank = ranks.index(global_rank)
        else:
            group_rank = None
    else:
        ranks = list(range(global_world_size))
        group_world_size = global_world_size
        group_rank = global_rank

    group_name = _process_group_name(ranks, use_hashed_name=use_local_synchronization)

    pg, pg_store = _new_process_group_helper(
        group_world_size,
        group_rank,
        ranks,
        backend,
        default_store,
        group_name=group_name,
        pg_options=pg_options,
        timeout=timeout,
        pg_tag=pg_tag
    )

    # Create the global rank to group rank mapping
    _world.pg_group_ranks[pg] = {
        global_rank: group_rank for group_rank, global_rank in enumerate(ranks)
    }

    if _is_barrier_after_init() == 1:
        # barrier at the end to ensure that once we return from this method, all
        # process groups including global variables (if any) are updated
        # correctly on all ranks.
        # Update 04/2023: for large-scale runs, this barrier (esp. store-based
        # barrier) may be costly and/or unscalable. Also, in a lot of cases,
        # these barriers may be unnecessary, as proven by a green CI after
        # removal. An environment variable `TORCH_DIST_INIT_BARRIER` has been
        # added which enables this barrier only when set to 1.
        logger.info(
            "Performing barrier after ProcessGroup initialization since "
            "TORCH_DIST_INIT_BARRIER = 1"
        )
        if backend == Backend.MPI:
            # MPI doesn't have store.
            barrier()
        else:
            barrier_store = pg_store if use_local_synchronization else default_store
            world_size = len(ranks) if use_local_synchronization else get_world_size()
            # Use store based barrier here since barrier() used a bunch of
            # default devices and messes up NCCL internal state.
            _store_based_barrier(global_rank, barrier_store, group_name, world_size, timeout)

    return pg


def new_subgroups(
    group_size=None,
    group=None,
    timeout=default_pg_timeout,
    backend=None,
    pg_options=None,
):
    """
    Creates subgroups of equal size. By default, it creates intra-machine subgroups,
    where each of which contains all the ranks of a machine, based on the assumption
    that each machine has the same number of devices.

    This is a convenience API that calls ``new_group`` to generate multiple subgroups.
    It requires that all processes in the main group (i.e. all
    processes that are part of the distributed job) enter this function, even
    if they are not going to be members of the group.

    .. warning::
        If ``group_size`` is passed in, the world size must be divisible by ``group_size``.
        If no ``group_size`` is passed in, it believe that you are creating a group based
        on CUDA and determining the group size by number of CUDA devices, and if not all
        the machines have the same number of devices, the subgroup division will be
        different across nodes and can cause unexpected behaviors. Therefore, if you are
        creating a subgroup that does not depend on CUDA (such as Gloo on CPU), please
        pass in ``group_size`` correctly.

    .. warning::
        Using multiple process groups with the ``NCCL`` backend concurrently
        is not safe and the user should perform explicit synchronization in
        their application to ensure only one process group is used at a time.
        This means collectives from one process group should have completed
        execution on the device (not just enqueued since CUDA execution is
        async) before collectives from another process group are enqueued.
        See `Using multiple NCCL communicators concurrently <https://docs.nvid
        ia.com/deeplearning/nccl/user-guide/docs/usage/communicators.html#using
        -multiple-nccl-communicators-concurrently>`_ for more details.

    Args:
        group_size (int, optional): The size of each subgroup. If ``None``,
            the default subgroup size is equal to the number of devices on each machine,
            based on the assumption that each machine has exactly the same
            number of devices. Default is ``None``.
        timeout (timedelta, optional): Timeout for operations executed against
            the process group. Default value equals 30 minutes.
            This is applicable for the ``gloo`` backend. For ``nccl``, this is
            applicable only if the environment variable ``NCCL_BLOCKING_WAIT``
            or ``NCCL_ASYNC_ERROR_HANDLING`` is set to 1. When
            ``NCCL_BLOCKING_WAIT`` is set, this is the duration for which the
            process will block and wait for collectives to complete before
            throwing an exception. When ``NCCL_ASYNC_ERROR_HANDLING`` is set,
            this is the duration after which collectives will be aborted
            asynchronously and the process will crash. ``NCCL_BLOCKING_WAIT``
            will provide errors to the user which can be caught and handled,
            but due to its blocking nature, it has a performance overhead. On
            the other hand, ``NCCL_ASYNC_ERROR_HANDLING`` has very little
            performance overhead, but crashes the process on errors. This is
            done since CUDA execution is async and it is no longer safe to
            continue executing user code since failed async NCCL operations
            might result in subsequent CUDA operations running on corrupted
            data. Only one of these two environment variables should be set.
        backend (str or Backend, optional): The backend to use. Depending on
            build-time configurations, valid values are ``gloo`` and ``nccl``.
            By default uses the same backend as the global group. This field
            should be given as a lowercase string (e.g., ``"gloo"``), which can
            also be accessed via :class:`Backend` attributes (e.g.,
            ``Backend.GLOO``). If ``None`` is passed in, the backend
            corresponding to the default process group will be used. Default is
            ``None``.
        pg_options (ProcessGroupOptions, optional): process group options
            specifying what additional options need to be passed in during
            the construction of specific process groups. i.e. for the ``nccl``
            backend, ``is_high_priority_stream`` can be specified so that
            process group can pick up high priority cuda streams.

    Returns:
        The subgroup containing the current rank, and all the subgroups used for cleanup.

    Examples:
        >>> # Create intra-machine subgroups.
        >>> # xdoctest: +SKIP("need process group init")
        >>> cur_subgroup, subgroups = dist.new_subgroups()
        >>> # Allreduce within the machine.
        >>> rank = dist.get_rank()
        >>> tensor = torch.ones(1, device=rank) * rank
        >>> dist.all_reduce(tensor, group=cur_subgroup)
        >>> tensor
        tensor([8])     # Assume 8 is the number of CUDA devices per machine.
        >>> # Cleanup.
        >>> for subgroup in subgroups:
        >>>     dist.destroy_process_group(subgroup)
    """
    if group_size is None:
        if not torch.cuda.is_available():
            raise ValueError("Default group size only takes effect when CUDA is available."
                             "If your subgroup using a backend that does not depend on CUDA,"
                             "please pass in 'group_size' correctly.")
        group_size = torch.cuda.device_count()
    if group_size <= 0:
        raise ValueError(f"The arg 'group_size' ({group_size}) must be positive")

    world_size = get_world_size()
    if world_size < group_size:
        raise ValueError(f"The arg 'group_size' ({group_size}) must not exceed the world size ({world_size})")
    if world_size % group_size != 0:
        raise ValueError("The world size must be divisible by 'group_size'")

    subgroups = []
    cur_subgroup = None

    for subgroup_id in range(world_size // group_size):
        start_rank = subgroup_id * group_size
        end_rank = start_rank + group_size
        ranks_in_subgroup = list(range(start_rank, end_rank))
        subgroup = new_group(
            ranks=ranks_in_subgroup,
            timeout=timeout,
            backend=backend,
            pg_options=pg_options,
        )
        subgroups.append(subgroup)

        rank = get_rank()
        if rank in ranks_in_subgroup:
            cur_subgroup = subgroup
            logger.info(
                "Rank %s is assigned to subgroup %s",
                rank, ranks_in_subgroup
            )

    return cur_subgroup, subgroups


def new_subgroups_by_enumeration(
    ranks_per_subgroup_list,
    timeout=default_pg_timeout,
    backend=None,
    pg_options=None,
):
    """
    Creates subgroups by dividing the global world, where the division is specified by
    a nested list of ranks. The subgroups cannot have overlap, and some ranks may not have
    to be in any subgroup.

    This is a convenience API that calls ``new_group`` to generate multiple subgroups.
    It requires that all processes in the main group (i.e. all
    processes that are part of the distributed job) enter this function, even
    if they are not going to be members of the group.

    .. warning::
        Using multiple process groups with the ``NCCL`` backend concurrently
        is not safe and the user should perform explicit synchronization in
        their application to ensure only one process group is used at a time.
        This means collectives from one process group should have completed
        execution on the device (not just enqueued since CUDA execution is
        async) before collectives from another process group are enqueued.
        See `Using multiple NCCL communicators concurrently <https://docs.nvid
        ia.com/deeplearning/nccl/user-guide/docs/usage/communicators.html#using
        -multiple-nccl-communicators-concurrently>`_ for more details.

    Args:
        ranks_per_subgroup_list (list[list[int]]): A nested list of ranks of
            group members.
        timeout (timedelta, optional): Timeout for operations executed against
            the process group. Default value equals 30 minutes.
            This is applicable for the ``gloo`` backend. For ``nccl``, this is
            applicable only if the environment variable ``NCCL_BLOCKING_WAIT``
            or ``NCCL_ASYNC_ERROR_HANDLING`` is set to 1. When
            ``NCCL_BLOCKING_WAIT`` is set, this is the duration for which the
            process will block and wait for collectives to complete before
            throwing an exception. When ``NCCL_ASYNC_ERROR_HANDLING`` is set,
            this is the duration after which collectives will be aborted
            asynchronously and the process will crash. ``NCCL_BLOCKING_WAIT``
            will provide errors to the user which can be caught and handled,
            but due to its blocking nature, it has a performance overhead. On
            the other hand, ``NCCL_ASYNC_ERROR_HANDLING`` has very little
            performance overhead, but crashes the process on errors. This is
            done since CUDA execution is async and it is no longer safe to
            continue executing user code since failed async NCCL operations
            might result in subsequent CUDA operations running on corrupted
            data. Only one of these two environment variables should be set.
         backend (str or Backend, optional): The backend to use. Depending on
             build-time configurations, valid values are ``gloo`` and ``nccl``.
             By default uses the same backend as the global group. This field
             should be given as a lowercase string (e.g., ``"gloo"``), which can
             also be accessed via :class:`Backend` attributes (e.g.,
             ``Backend.GLOO``). If ``None`` is passed in, the backend
             corresponding to the default process group will be used. Default is
             ``None``.
        pg_options (ProcessGroupOptions, optional): process group options
            specifying what additional options need to be passed in during
            the construction of specific process groups. i.e. for the ``nccl``
            backend, ``is_high_priority_stream`` can be specified so that
            process group can pick up high priority cuda streams.

    Returns:
        The subgroup containing the current rank, and all the subgroups used for cleanup.

    Examples:
        >>> # Create two subgroups, where each has 2 processes.
        >>> # xdoctest: +SKIP("need process group init")
        >>> cur_subgroup, subgroups = dist.new_subgroups(ranks=[[0, 2], [1, 3]])
        >>> rank = dist.get_rank()
        >>> tensor = torch.ones(1, device=rank) * rank
        >>> dist.all_reduce(tensor, group=cur_subgroup)
        >>> tensor
        tensor([2])     # Subgroup 0: ranks 0 and 2
        tensor([4])     # Subgroup 1: ranks 1 and 3
    """
    if ranks_per_subgroup_list is None or len(ranks_per_subgroup_list) == 0:
        raise ValueError("The arg 'ranks_per_subgroup_list' cannot be empty")

    subgroups = []
    cur_subgroup = None
    # Create a mapping from rank to subgroup to check if there is any subgroup overlap.
    rank_to_ranks_dict = {}  # type: ignore[var-annotated]
    for ranks in ranks_per_subgroup_list:
        subgroup = new_group(
            ranks=ranks,
            timeout=timeout,
            backend=backend,
            pg_options=pg_options,
        )
        subgroups.append(subgroup)
        my_rank = get_rank()
        for rank in ranks:
            if rank in rank_to_ranks_dict:
                raise ValueError(
                    f"Rank {rank} has appeared in both subgroup {rank_to_ranks_dict[rank]} and {ranks}"
                )
            rank_to_ranks_dict[rank] = ranks
            if my_rank == rank:
                cur_subgroup = subgroup
                logger.info("Rank %s is assigned to subgroup %s", rank, ranks)

    return cur_subgroup, subgroups


def _find_pg_by_ranks_and_tag(tag: str, ranks: List[int]) -> ProcessGroup:
    if len(tag) > 0 and not tag.startswith("ptd:") and not tag.startswith("user:"):
        tag = f"user:{tag}"

    for group in _world.tags_to_pg.get(tag, []):
        if group.size() != len(ranks):
            continue

        group_ranks = get_process_group_ranks(group)
        good = all(r in group_ranks for r in ranks)
        if good:
            return group
    return None

def _find_or_create_pg_by_ranks_and_tag(tag: str, ranks: List[int], stride: int) -> ProcessGroup:
    assert len(ranks) % stride == 0, f"Ranks length ({len(ranks)}) must be divisible by stride ({stride})"

    my_rank = get_rank()
    my_ranks = None

    if stride == len(ranks):
        my_ranks = ranks.copy()
        assert my_rank in my_ranks, "rankset doesn't include the current node"
    else:
        for i in range(0, len(ranks), stride):
            rank_set = ranks[i : i + stride]
            if my_rank in rank_set:
                my_ranks = rank_set
        assert my_ranks is not None, "rankset doesn't include the current node"

    my_ranks.sort()

    pg = _find_pg_by_ranks_and_tag(tag, my_ranks)
    if pg is not None:
        return pg
    if tag == "":
        raise ValueError("Cannot automatically create PG with empty tag")
    # TODO copy settings and timeout from default PG
    return _new_group_with_tag(my_ranks, pg_tag=tag)

def _get_group_tag(pg: ProcessGroup) -> str:
    """
    Returns the tag associated with ``pg``.
    """
    tag = _world.pg_to_tag[pg]
    if tag.startswith("user:"):
        tag = tag[5:]
    return tag

def _get_process_group_name(pg: ProcessGroup) -> str:
    return _world.pg_names[pg]

# This ops are not friently to TorchDynamo. So, we decide to disallow these ops
# in FX graph, allowing them to run them on eager, with torch.compile.
dynamo_unsupported_distributed_c10d_ops = [
    all_reduce_multigpu,
    recv,
    all_gather_object,
    all_gather_coalesced,
    all_to_all_single,
    all_reduce,
    gather_object,
    all_to_all,
    all_reduce_coalesced,
    gather,
    broadcast_object_list,
    barrier,
    reduce_multigpu,
    scatter,
    scatter_object_list,
    reduce,
    reduce_scatter_multigpu,
    all_gather,
    broadcast_multigpu,
    all_gather_multigpu,
    reduce_scatter,
    all_gather_into_tensor,
    broadcast,
    reduce_scatter_tensor,
    send,
]<|MERGE_RESOLUTION|>--- conflicted
+++ resolved
@@ -1125,11 +1125,7 @@
             warnings.warn(
                 f"For MPI backend, world_size ({world_size}) and rank ({rank}) "
                 "are ignored since they are assigned by the "
-<<<<<<< HEAD
-                "MPI runtime.".format(world_size, rank), stacklevel=2
-=======
-                "MPI runtime."
->>>>>>> 71632d4d
+                "MPI runtime.", stacklevel=2
             )
 
         default_pg, _ = _new_process_group_helper(
