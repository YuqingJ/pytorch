# Copyright (c) Meta Platforms, Inc. and affiliates
from typing import cast, List, Optional, Tuple

import torch

import torch.distributed.distributed_c10d as c10d
<<<<<<< HEAD
from torch.distributed._tensor.device_mesh import DeviceMesh
from torch.distributed._tensor.op_schema import (
    OpSchema,
    OpStrategy,
    OutputSharding,
    PlacementStrategy,
)
from torch.distributed._tensor.ops.common_rules import pointwise_rule
=======
from torch.distributed._tensor.op_schema import (
    OpSchema,
    OutputSharding,
    RuntimeSchemaInfo,
)
from torch.distributed._tensor.ops.common_rules import pointwise_rule, reduction_rule
>>>>>>> 6ba8d43c
from torch.distributed._tensor.ops.utils import (
    as_list,
    normalize_dims,
    register_op_strategy,
    register_prop_rule,
)
from torch.distributed._tensor.placement_types import (
    _Partial,
    DTensorSpec,
    Placement,
    Replicate,
    Shard,
)


aten = torch.ops.aten


def _infer_reduction_dims(dims_arg: object, ndim: int) -> Optional[List[int]]:
    if dims_arg is None:
        return None
    dims = cast(List[int], as_list(dims_arg))
    dims = cast(List[int], normalize_dims(dims, ndim))
    empty_dims = [[0], [-1], []]
    if ndim == 0 and dims_arg in empty_dims:
        return None
    return dims


def _infer_reduce_dims_map(
    reduction_dims: List[int], input_ndim: int, keep_dim=False
) -> List[int]:
    reduction_dims_map = []
    new_dim_count = 0
    for input_dim in range(input_ndim):
        if input_dim in reduction_dims and not keep_dim:
            # if input dim in reduction dims, mark it as -1
            reduction_dims_map.append(-1)
        else:
            # otherwise mark it as the new dim
            reduction_dims_map.append(new_dim_count)
            new_dim_count += 1

    return reduction_dims_map


def replicate_reduction_dims(
    placements: Tuple[Placement, ...], reduction_dims: List[int]
) -> Tuple[Placement, ...]:
    # replicate the reduction dims if not reduction_linear
    new_placements: List[Placement] = []

    for p in placements:
        if p.is_partial():
            new_placements.append(Replicate())
        elif isinstance(p, Shard) and p.dim in reduction_dims:
            new_placements.append(Replicate())
        else:
            new_placements.append(p)

    return tuple(new_placements)


def map_placements_after_reduction(
    placements: Tuple[Placement, ...],
    reduction_dims: List[int],
    reduction_dims_map: List[int],
    reduction_op: c10d.ReduceOp.RedOpType,
) -> Tuple[Placement, ...]:
    """
    Map each placement based on the output shape after reduction.
    """
    new_placements: List[Placement] = []
    for placement in placements:
        if isinstance(placement, (Replicate, _Partial)):
            new_placements.append(placement)
        else:
            assert isinstance(placement, Shard)
            shard_dim = placement.dim
            new_shard_dim = reduction_dims_map[shard_dim]
            if new_shard_dim == -1 or shard_dim in reduction_dims:
                # if new_shard_dim collapsed or its in the reduction dims
                # (i.e. for the case where keepdims=True), we generate partial
                new_placements.append(_Partial(reduction_op))
            else:
                new_placements.append(Shard(reduction_dims_map[shard_dim]))
    return tuple(new_placements)


def common_reduction_strategy(
    mesh: DeviceMesh,
    input_strategy: OpStrategy,
    reduce_dims: List[int],
    keep_dim: bool = False,
    reduction_linear: bool = True,
    reduction_op: c10d.ReduceOp.RedOpType = c10d.ReduceOp.SUM,
) -> OpStrategy:
    """
    reduction_linear means that the reduction `f` follows this rule:
        f([f(a), f(b)]) = f([a, b])

    reduction linear should be super set of linearity.
    """
    # by default follow reduction input strategy
    reduction_strategy = OpStrategy([])

    for strat in input_strategy.strategies:
        if not reduction_linear:
            # input spec for this strategy should clear out pending sum and sharding
            # on the reduction dimension
            input_spec = DTensorSpec(
                mesh=mesh,
                placements=replicate_reduction_dims(
                    strat.output_spec.placements, reduce_dims
                ),
                tensor_meta=strat.output_spec.tensor_meta,
            )
        else:
            input_spec = DTensorSpec(
                mesh=mesh,
                placements=strat.output_spec.placements,
                tensor_meta=strat.output_spec.tensor_meta,
            )

        reduce_dims_map = _infer_reduce_dims_map(reduce_dims, input_spec.ndim, keep_dim)
        out_placements = map_placements_after_reduction(
            input_spec.placements, reduce_dims, reduce_dims_map, reduction_op
        )
        reduction_strategy.strategies.append(
            PlacementStrategy(
                output_spec=DTensorSpec(
                    mesh=mesh,
                    placements=out_placements,
                ),
                input_specs=(input_spec,),
            )
        )

    return reduction_strategy


@register_op_strategy([aten.all.default, aten.sum.default, aten.sum.dim_IntList])
def default_reduction_strategy(mesh: DeviceMesh, op_schema: OpSchema) -> OpStrategy:
    args_schema = op_schema.args_schema
    input_strategy = args_schema[0]
    assert isinstance(input_strategy, OpStrategy)
    dims = None
    if len(op_schema.args_schema) > 1:
        dims = _infer_reduction_dims(args_schema[1], input_strategy.output_ndim)

    reduce_dims = list(range(input_strategy.output_ndim)) if dims is None else dims

<<<<<<< HEAD
    keep_dim = len(op_schema.args_schema) > 2 and bool(op_schema.args_schema[2])
    return common_reduction_strategy(
        mesh, input_strategy, reduce_dims, keep_dim=keep_dim, reduction_linear=True
    )


@register_op_strategy([aten.mean.default, aten.mean.dim, aten.mean.out])
def mean_reduction_strategy(mesh: DeviceMesh, op_schema: OpSchema) -> OpStrategy:
    args_schema = op_schema.args_schema
    input_strategy = args_schema[0]
    assert isinstance(input_strategy, OpStrategy)
    dims = None
    if len(op_schema.args_schema) > 1:
        dims = _infer_reduction_dims(args_schema[1], input_strategy.output_ndim)

    reduce_dims = list(range(input_strategy.output_ndim)) if dims is None else dims

    keep_dim = len(op_schema.args_schema) > 2 and bool(op_schema.args_schema[2])
    return common_reduction_strategy(
        mesh,
        input_strategy,
        reduce_dims,
        keep_dim=keep_dim,
        reduction_linear=True,
        reduction_op=c10d.ReduceOp.AVG,
    )


@register_op_strategy([aten.var.correction, aten.var.correction_out])
def var_reduction_strategy(mesh: DeviceMesh, op_schema: OpSchema) -> OpStrategy:
=======
@register_prop_rule(
    [
        aten.sum.default,
        aten.sum.dim_IntList,
    ],
    schema_info=RuntimeSchemaInfo(1),
)
def sum_rule(op_schema: OpSchema) -> OutputSharding:
>>>>>>> 6ba8d43c
    args_schema = op_schema.args_schema
    input_strategy = args_schema[0]
    assert isinstance(input_strategy, OpStrategy)
    dims = None
    if len(op_schema.args_schema) > 1:
        dims = _infer_reduction_dims(args_schema[1], input_strategy.output_ndim)

    reduce_dims = list(range(input_strategy.output_ndim)) if dims is None else dims

    keep_dim = cast(bool, op_schema.kwargs_schema.get("keepdim", False))
    return common_reduction_strategy(
        mesh, input_strategy, reduce_dims, keep_dim=keep_dim, reduction_linear=False
    )


@register_prop_rule(
    [aten._log_softmax.default, aten._softmax.default], schema_info=RuntimeSchemaInfo(1)
)
def softmax_rule(op_schema: OpSchema) -> OutputSharding:
    input_spec, softmax_dim, _ = op_schema.args_schema
    input_spec = cast(DTensorSpec, input_spec)
    softmax_dim = cast(int, softmax_dim)
    dim_map = input_spec.dim_map
    if softmax_dim < len(dim_map) and dim_map[softmax_dim] >= 0:
        raise RuntimeError("Cannot run softmax on sharding dimension!")
    return OutputSharding(input_spec)


@register_prop_rule(
    [
        aten._log_softmax_backward_data.default,
        aten._softmax_backward_data.default,
    ],
    schema_info=RuntimeSchemaInfo(2),
)
def softmax_bwd_rule(op_schema: OpSchema) -> OutputSharding:
    grad_out_spec, out_spec, softmax_dim, _ = op_schema.args_schema
    grad_out_spec = cast(DTensorSpec, grad_out_spec)
    out_spec = cast(DTensorSpec, out_spec)
    softmax_dim = cast(int, softmax_dim)
    grad_out_dim_map = grad_out_spec.dim_map
    out_dim_map = out_spec.dim_map
    if softmax_dim < len(grad_out_dim_map) and (
        grad_out_dim_map[softmax_dim] >= 0 or out_dim_map[softmax_dim] >= 0
    ):
        raise RuntimeError("Cannot run _softmax_backward_data on sharding dimension!")
<<<<<<< HEAD
    return pointwise_rule(op_schema)
=======
    return pointwise_rule(op_schema)


@register_prop_rule(
    [aten.mean.default, aten.mean.dim, aten.mean.out], schema_info=RuntimeSchemaInfo(1)
)
def mean_rule(op_schema: OpSchema) -> OutputSharding:
    args_schema = op_schema.args_schema
    input_spec = cast(DTensorSpec, args_schema[0])
    dims = None
    # if length of args > 1, we check args to find dims
    if len(args_schema) > 1:
        dims = _infer_reduction_dims(args_schema[1], input_spec.ndim)

    keep_dim = len(args_schema) > 2 and bool(args_schema[2])
    output_sharding = reduction_rule(
        op_schema, dims=dims, keep_dim=keep_dim, reduction_linear=True
    )
    if output_sharding.output_spec is not None:
        assert isinstance(output_sharding.output_spec, DTensorSpec)
        for placement in output_sharding.output_spec.placements:
            if placement.is_partial():
                partial_placement = cast(_Partial, placement)
                partial_placement.reduce_op = c10d.ReduceOp.AVG

    return output_sharding


@register_prop_rule(
    [
        aten.var.default,
        aten.var.dim,
        aten.var.out,
    ],
    schema_info=RuntimeSchemaInfo(1),
)
def var_rule(op_schema: OpSchema) -> OutputSharding:
    args_schema = op_schema.args_schema
    input_spec = cast(DTensorSpec, args_schema[0])
    dims = None
    # if length of args > 1, we check args to find dims, note that
    # var.default have unbias arg as the first argument, so we want
    # to check if it's not bool
    if len(args_schema) > 1 and not isinstance(args_schema[1], bool):
        dims = _infer_reduction_dims(args_schema[1], input_spec.ndim)

    keep_dim = len(args_schema) > 3 and bool(args_schema[3])
    return reduction_rule(
        op_schema, dims=dims, keep_dim=keep_dim, reduction_linear=False
    )


@register_prop_rule(
    [aten.var.correction, aten.var.correction_out],
    schema_info=RuntimeSchemaInfo(1, ["keepdim"]),
)
def var_correction_rule(op_schema: OpSchema) -> OutputSharding:
    args_schema = op_schema.args_schema
    input_spec = cast(DTensorSpec, args_schema[0])
    dims = None
    if len(args_schema) > 1:
        dims = _infer_reduction_dims(args_schema[1], input_spec.ndim)

    # keep_dim is a kwarg instead of arg for var.correction
    keep_dim = cast(bool, op_schema.kwargs_schema.get("keepdim", False))
    return reduction_rule(
        op_schema, dims=dims, keep_dim=keep_dim, reduction_linear=False
    )
>>>>>>> 6ba8d43c
<|MERGE_RESOLUTION|>--- conflicted
+++ resolved
@@ -4,23 +4,15 @@
 import torch
 
 import torch.distributed.distributed_c10d as c10d
-<<<<<<< HEAD
 from torch.distributed._tensor.device_mesh import DeviceMesh
 from torch.distributed._tensor.op_schema import (
     OpSchema,
     OpStrategy,
     OutputSharding,
     PlacementStrategy,
+    RuntimeSchemaInfo,
 )
 from torch.distributed._tensor.ops.common_rules import pointwise_rule
-=======
-from torch.distributed._tensor.op_schema import (
-    OpSchema,
-    OutputSharding,
-    RuntimeSchemaInfo,
-)
-from torch.distributed._tensor.ops.common_rules import pointwise_rule, reduction_rule
->>>>>>> 6ba8d43c
 from torch.distributed._tensor.ops.utils import (
     as_list,
     normalize_dims,
@@ -127,23 +119,21 @@
     # by default follow reduction input strategy
     reduction_strategy = OpStrategy([])
 
-    for strat in input_strategy.strategies:
+    for strtg in input_strategy.strategies:
         if not reduction_linear:
-            # input spec for this strategy should clear out pending sum and sharding
+            # input placements for this strategy should clear out pending sum and sharding
             # on the reduction dimension
-            input_spec = DTensorSpec(
-                mesh=mesh,
-                placements=replicate_reduction_dims(
-                    strat.output_spec.placements, reduce_dims
-                ),
-                tensor_meta=strat.output_spec.tensor_meta,
+            input_placements = replicate_reduction_dims(
+                strtg.output_spec.placements, reduce_dims
             )
         else:
-            input_spec = DTensorSpec(
-                mesh=mesh,
-                placements=strat.output_spec.placements,
-                tensor_meta=strat.output_spec.tensor_meta,
-            )
+            input_placements = strtg.output_spec.placements
+
+        input_spec = DTensorSpec(
+            mesh=mesh,
+            placements=input_placements,
+            tensor_meta=strtg.output_spec.tensor_meta,
+        )
 
         reduce_dims_map = _infer_reduce_dims_map(reduce_dims, input_spec.ndim, keep_dim)
         out_placements = map_placements_after_reduction(
@@ -162,7 +152,10 @@
     return reduction_strategy
 
 
-@register_op_strategy([aten.all.default, aten.sum.default, aten.sum.dim_IntList])
+@register_op_strategy(
+    [aten.all.default, aten.sum.default, aten.sum.dim_IntList],
+    schema_info=RuntimeSchemaInfo(1),
+)
 def default_reduction_strategy(mesh: DeviceMesh, op_schema: OpSchema) -> OpStrategy:
     args_schema = op_schema.args_schema
     input_strategy = args_schema[0]
@@ -173,14 +166,15 @@
 
     reduce_dims = list(range(input_strategy.output_ndim)) if dims is None else dims
 
-<<<<<<< HEAD
     keep_dim = len(op_schema.args_schema) > 2 and bool(op_schema.args_schema[2])
     return common_reduction_strategy(
         mesh, input_strategy, reduce_dims, keep_dim=keep_dim, reduction_linear=True
     )
 
 
-@register_op_strategy([aten.mean.default, aten.mean.dim, aten.mean.out])
+@register_op_strategy(
+    [aten.mean.default, aten.mean.dim, aten.mean.out], schema_info=RuntimeSchemaInfo(1)
+)
 def mean_reduction_strategy(mesh: DeviceMesh, op_schema: OpSchema) -> OpStrategy:
     args_schema = op_schema.args_schema
     input_strategy = args_schema[0]
@@ -202,18 +196,11 @@
     )
 
 
-@register_op_strategy([aten.var.correction, aten.var.correction_out])
+@register_op_strategy(
+    [aten.var.correction, aten.var.correction_out],
+    schema_info=RuntimeSchemaInfo(1, ["keepdim"]),
+)
 def var_reduction_strategy(mesh: DeviceMesh, op_schema: OpSchema) -> OpStrategy:
-=======
-@register_prop_rule(
-    [
-        aten.sum.default,
-        aten.sum.dim_IntList,
-    ],
-    schema_info=RuntimeSchemaInfo(1),
-)
-def sum_rule(op_schema: OpSchema) -> OutputSharding:
->>>>>>> 6ba8d43c
     args_schema = op_schema.args_schema
     input_strategy = args_schema[0]
     assert isinstance(input_strategy, OpStrategy)
@@ -260,75 +247,4 @@
         grad_out_dim_map[softmax_dim] >= 0 or out_dim_map[softmax_dim] >= 0
     ):
         raise RuntimeError("Cannot run _softmax_backward_data on sharding dimension!")
-<<<<<<< HEAD
-    return pointwise_rule(op_schema)
-=======
-    return pointwise_rule(op_schema)
-
-
-@register_prop_rule(
-    [aten.mean.default, aten.mean.dim, aten.mean.out], schema_info=RuntimeSchemaInfo(1)
-)
-def mean_rule(op_schema: OpSchema) -> OutputSharding:
-    args_schema = op_schema.args_schema
-    input_spec = cast(DTensorSpec, args_schema[0])
-    dims = None
-    # if length of args > 1, we check args to find dims
-    if len(args_schema) > 1:
-        dims = _infer_reduction_dims(args_schema[1], input_spec.ndim)
-
-    keep_dim = len(args_schema) > 2 and bool(args_schema[2])
-    output_sharding = reduction_rule(
-        op_schema, dims=dims, keep_dim=keep_dim, reduction_linear=True
-    )
-    if output_sharding.output_spec is not None:
-        assert isinstance(output_sharding.output_spec, DTensorSpec)
-        for placement in output_sharding.output_spec.placements:
-            if placement.is_partial():
-                partial_placement = cast(_Partial, placement)
-                partial_placement.reduce_op = c10d.ReduceOp.AVG
-
-    return output_sharding
-
-
-@register_prop_rule(
-    [
-        aten.var.default,
-        aten.var.dim,
-        aten.var.out,
-    ],
-    schema_info=RuntimeSchemaInfo(1),
-)
-def var_rule(op_schema: OpSchema) -> OutputSharding:
-    args_schema = op_schema.args_schema
-    input_spec = cast(DTensorSpec, args_schema[0])
-    dims = None
-    # if length of args > 1, we check args to find dims, note that
-    # var.default have unbias arg as the first argument, so we want
-    # to check if it's not bool
-    if len(args_schema) > 1 and not isinstance(args_schema[1], bool):
-        dims = _infer_reduction_dims(args_schema[1], input_spec.ndim)
-
-    keep_dim = len(args_schema) > 3 and bool(args_schema[3])
-    return reduction_rule(
-        op_schema, dims=dims, keep_dim=keep_dim, reduction_linear=False
-    )
-
-
-@register_prop_rule(
-    [aten.var.correction, aten.var.correction_out],
-    schema_info=RuntimeSchemaInfo(1, ["keepdim"]),
-)
-def var_correction_rule(op_schema: OpSchema) -> OutputSharding:
-    args_schema = op_schema.args_schema
-    input_spec = cast(DTensorSpec, args_schema[0])
-    dims = None
-    if len(args_schema) > 1:
-        dims = _infer_reduction_dims(args_schema[1], input_spec.ndim)
-
-    # keep_dim is a kwarg instead of arg for var.correction
-    keep_dim = cast(bool, op_schema.kwargs_schema.get("keepdim", False))
-    return reduction_rule(
-        op_schema, dims=dims, keep_dim=keep_dim, reduction_linear=False
-    )
->>>>>>> 6ba8d43c
+    return pointwise_rule(op_schema)