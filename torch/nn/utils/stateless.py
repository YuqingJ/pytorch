--- conflicted
+++ resolved
@@ -215,11 +215,7 @@
         "This API is deprecated as of PyTorch 2.0 and will be removed in a future "
         "version of PyTorch. Please use torch.func.functional_call instead "
         "which is a drop-in replacement for this API.",
-<<<<<<< HEAD
-        stacklevel=2,
-=======
         stacklevel=TO_BE_DETERMINED,
->>>>>>> fff02e67
     )
 
     return _functional_call(
