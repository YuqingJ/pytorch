--- conflicted
+++ resolved
@@ -426,18 +426,14 @@
 
 
 @register_meta(aten.sym_constrain_range.default)
-<<<<<<< HEAD
-def sym_constrain_range(size, min, max):
-=======
 def sym_constrain_range(size, min=None, max=None):
     if isinstance(size, (SymFloat, SymBool)):
         raise ValueError("Constraining SymFloat or Symbool is nyi")
->>>>>>> 11602ac5
     constrain_range(size, min=min, max=max)
 
 
 @register_meta(aten._functional_sym_constrain_range.default)
-def functional_sym_constrain_range(size, min, max, dep_token):
+def functional_sym_constrain_range(size, min=None, max=None, dep_token=None):
     aten.sym_constrain_range(size, min=min, max=max)
     return dep_token
 
@@ -2978,14 +2974,11 @@
     )
 
 
-<<<<<<< HEAD
-=======
 @register_meta([aten._foreach_copy_])
 def meta__foreach_copy_inplace(self, src, non_blocking=False):
     _check_foreach_binop_tensor_lists(self, src)
 
 
->>>>>>> 11602ac5
 @register_meta([aten._fused_adam_.default])
 def meta__fused_adam_(
     self,
