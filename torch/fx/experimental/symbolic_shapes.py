import torch
from typing import Set, Dict, List, Type, Optional, cast
import sys
import itertools
import operator
import math
import functools
import threading
from contextlib import contextmanager
from functools import lru_cache
import traceback
import collections
import textwrap
import logging

# NB: The sym_* functions are used via getattr() and must be imported here.
from torch import SymInt, SymFloat, sym_float, sym_int, sym_max, sym_min  # noqa: F401
from torch._guards import ShapeGuard, Source

log = logging.getLogger(__name__)

try:
    import sympy  # type: ignore[import]
    from sympy.printing.precedence import precedence  # type: ignore[import] # noqa: F401
    from sympy.printing.str import StrPrinter  # type: ignore[import]
    HAS_SYMPY = True
except ImportError:
    HAS_SYMPY = False

aten = torch._ops.ops.aten  # type: ignore[has-type]

__all__ = [
    "has_symbolic_sizes_strides", "create_contiguous", "ShapeEnv",
    "SymDispatchMode", "FloorDiv", "guard_int", "wrap_node",
]

SYM_FUNCTION_MODE = None

# We don't bother with the metaclass as all of the dispatching logic happens
# entirely from Python
#
# Didn't bother with ancestors for now, unlikely to have multiple modes for
# symints right now


# SymDispatchMode gets invoked whenever an operation is processed on
# a PySymInt.  When this occurs, you get called at __sym_dispatch__
# with the operation in question.  This is symmetric to TorchDispatchMode
# but with some caveats:
#
#   - In TorchDispatchMode, you get the same arguments as what a user
#     invoked your API with; e.g., if you call torch.ops.aten.foo(a, b),
#     you get (a, b) as args to your call.  In SymDispatchMode, if
#     you call a + b (where a and b are SymInts), you will get
#     (a.get_pyobj(), b.get_pyobj()) as your args (these are PySymInts)
#
#   - SymInt/PySymInt don't have FX proxy support (unlike, e.g., Tensor).
#     So you have to manually call Tracer/create_node to write into
#     the graph.  See ProxySymDispatchMode for an example
#
class SymDispatchMode:
    def __sym_dispatch__(self, func, types, args, kwargs):
        raise NotImplementedError()

    def __enter__(self):
        global SYM_FUNCTION_MODE
        old = SYM_FUNCTION_MODE
        if hasattr(self, "inner"):
            raise RuntimeError(f"{self} has already been used as a mode. Please use a fresh version")
        else:
            self.inner = old
        SYM_FUNCTION_MODE = self
        return self

    def __exit__(self, exc_type, exc_val, exc_tb):
        global SYM_FUNCTION_MODE
        SYM_FUNCTION_MODE = self.inner

def has_symbolic_sizes_strides(elem):
    return elem._has_symbolic_sizes_strides

def create_contiguous(shape):
    strides = [1]
    for dim in reversed(shape[:-1]):
        strides.append(dim * strides[-1])
    return list(reversed(strides))

def _handle_sym_dispatch(func, args, kwargs):
    global SYM_FUNCTION_MODE
    mode = SYM_FUNCTION_MODE
    assert mode
    SYM_FUNCTION_MODE = mode.inner
    try:
        # TODO: properly compute types
        types: List[Type] = []
        return mode.__sym_dispatch__(func, types, args, kwargs)
    finally:
        SYM_FUNCTION_MODE = mode

def guard_int(a):
    if isinstance(a, SymInt):
        return a.node.guard_int("", 0)  # NB: uses Python backtrace
    assert isinstance(a, int)
    return a

# Drop in replacement for math.sqrt
def sym_sqrt(a):
    if hasattr(a, '__sym_sqrt__'):
        return a.__sym_sqrt__()
    return math.sqrt(a)

def to_node(self, num):
    if isinstance(num, (SymInt, SymFloat)):
        return num.node
    elif isinstance(num, int):
        return self.wrap_int(num)
    elif isinstance(num, float):
        return self.wrap_float(num)
    else:
        # NotImplemented is important so that Python tries the
        # other magic method
        return NotImplemented

# Given a GraphModule, return all the FakeTensors for all the placeholders
def fx_placeholder_vals(gm):
    return [n.meta['val'] for n in gm.graph.nodes if n.op == "placeholder"]

# Given a GraphModule and arguments to run it with, evaluate that the guards
# for its associated ShapeEnv are satisfied by the passed arguments.  This
# WILL check for duck sizing.
def eval_guards(gm, *args):
    return gm.shape_env.evaluate_guards_for_args(fx_placeholder_vals(gm), args)

def bind_symbols(gm, *args):
    return gm.shape_env.bind_symbols(fx_placeholder_vals(gm), args)

# TODO: An incomplete list
# 1. Set variables to be equal when we do equality
# 2. Specialize on 0/1 when we do subtraction
class SymNode:
    """
    This is a type erased SymInt/SymFloat which we use to do actual operations.
    End users don't touch this.  Magic methods are NOT defined on this object.
    """
    def __init__(self, expr, shape_env, pytype, constant=None):
        self._expr = expr
        self.shape_env = shape_env
        self.pytype = pytype
        self.constant = constant

    @property
    def expr(self):
        self._update_expr()
        return self._expr

    def _update_expr(self):
        self._expr = self.shape_env.replace(self._expr)

    def is_int(self):
        return self.pytype is int

    def is_float(self):
        return self.pytype is float

    def wrap_int(self, num):
        assert isinstance(num, int)
        return SymNode(sympy.Integer(num), self.shape_env, int, constant=num)

    def wrap_float(self, num):
        assert isinstance(num, float)
        return SymNode(sympy.Float(num), self.shape_env, float, constant=num)

    def clone(self):
        return self

    def str(self):
        return f"{self.expr}"

    def __str__(self):
        return self.str()

    def __repr__(self):
        return self.str()

    # These methods are metaprogrammed in below
    def sym_int(self) -> "SymNode":  # noqa: F811
        raise AssertionError("should have been overridden")

    def sym_float(self) -> "SymNode":  # noqa: F811
        raise AssertionError("should have been overridden")

    # Today we error on calling int on a symbolic shape, as this is a very accessible footgun.
    def int_(self):
        raise RuntimeError("Trying to extract a concrete int out of a symbolic int")

    # You can manually trigger a guard with this function
    def guard_int(self, file, line):
        # TODO: use the file/line for some useful diagnostic on why a
        # guard occurred
        return int(self.shape_env.evaluate_expr(self.expr))

    def guard_float(self, file, line):
        # TODO: use the file/line for some useful diagnostic on why a
        # guard occurred
        return float(self.shape_env.evaluate_expr(self.expr))

    def bool_(self):
        return bool(self.shape_env.evaluate_expr(self.shape_env.replace(self.expr)))


if HAS_SYMPY:
    class FloorDiv(sympy.Function):
        """
        We maintain this so that:
        1. We can use divisibility guards to simplify FloorDiv(a, b) to a / b.
        2. Printing out the expression is nicer (compared to say, representing a//b as (a - a % b) / b)
        """
        nargs = (2,)
        precedence = 50  # precedence of mul  # noqa: F811

        def _sympystr(self, printer):
            lhs = self.args[0]
            rhs = self.args[1]
            lhs_str = printer.parenthesize(lhs, self.precedence)
            rhs_str = printer.parenthesize(rhs, self.precedence)
            return f"{lhs_str}//{rhs_str}"

        @classmethod
        def eval(cls, base, divisor):
<<<<<<< HEAD
            def check_supported_type(x):
                if (x.is_integer is False and x.is_real is False and x.is_complex) or x.is_Boolean:
                    raise TypeError(
                        f"unsupported operand type(s) for //: "
                        f"'{type(base).__name__}' and '{type(divisor).__name__}'"
                        f", expected integer or real")

            check_supported_type(base)
            check_supported_type(divisor)

            # We don't provide the same error message as in Python because SymPy
            # makes it difficult to check the types.
            if divisor.is_zero:
                raise ZeroDivisionError("division by zero")

            # We don't cast the return type as in Python because SymPy makes it
            # difficult to check the types.
            if base.is_zero:
                return sympy.S.Zero
            if isinstance(base, sympy.Integer) and isinstance(divisor, sympy.Integer):
                return base // divisor
            if isinstance(base, (sympy.Integer, sympy.Float)) and isinstance(divisor, (sympy.Integer, sympy.Float)):
                return sympy.floor(base / divisor)
            if divisor == 1:
                return base
=======
            if base == 0:
                return sympy.Integer(0)
            if divisor == 1:
                return base
            if isinstance(base, sympy.Integer) and isinstance(divisor, sympy.Integer):
                return base // divisor
>>>>>>> 41442fd5
            if isinstance(base, FloorDiv):
                return FloorDiv(base.args[0], base.args[1] * divisor)

            gcd = sympy.gcd(base, divisor)
            if gcd != 1:
                return FloorDiv(
                    sympy.simplify(base / gcd), sympy.simplify(divisor / gcd)
                )

# Methods that have a `__foo__` as well as `__rfoo__`
reflectable_magic_methods = {
    'add': lambda a, b: a + b,
    'sub': lambda a, b: a - b,
    'mul': lambda a, b: a * b,
    'mod': lambda a, b: a % b,
    'pow': lambda a, b: a ** b,
    'truediv': lambda a, b: a / b,
    'floordiv': lambda a, b: FloorDiv(a, b),
}

magic_methods = {
    **reflectable_magic_methods,
    'eq': lambda a, b: sympy.Eq(a, b),
    'gt': lambda a, b: sympy.Gt(a, b),
    'lt': lambda a, b: sympy.Lt(a, b),
    'le': lambda a, b: sympy.Le(a, b),
    'ge': lambda a, b: sympy.Ge(a, b),
    'floor': lambda a: sympy.floor(a),
    'sym_float': lambda a: a,  # Cannot use sympy.Float(a) here, coz it expects python literals
    'ceil': lambda a: sympy.ceiling(a),
    'neg': lambda a: -a,
    'sym_min': lambda a, b: sympy.Min(a, b),
    'sym_max': lambda a, b: sympy.Max(a, b),
    'sym_sqrt': lambda a: sympy.sqrt(a),
}

unary_magic_methods = {
    'sym_float',
    'ceil',
    'floor',
    'neg',
    'sym_sqrt',
}

magic_methods_on_math = {"ceil", "floor"}
magic_methods_on_submodule = {"sym_float", "sym_sqrt", "sym_min", "sym_max"}

always_float_magic_methods = {"truediv", "sym_float", "sym_sqrt"}
always_int_magic_methods = {"ceil", "floor"}
always_bool_magic_methods = {"eq", "gt", "lt", "le", "ge"}

def wrap_node(x):
    # TODO: let C++ also take advantage of this
    if isinstance(x, SymNode) and x.constant is not None:
        return x.constant
    if x.is_int():
        return SymInt(x)
    elif x.is_float():
        return SymFloat(x)
    else:
        raise AssertionError(f"unrecognized return type {x}")

def _make_node_magic(method, func):
    func = lru_cache(256)(func)

    def binary_magic_impl(self, other):
        if method in magic_methods_on_submodule:
            op = getattr(sys.modules[__name__], method)
        else:
            assert method not in magic_methods_on_math
            op = getattr(operator, method)
        if SYM_FUNCTION_MODE:
            r = _handle_sym_dispatch(op, (wrap_node(self), wrap_node(other)), {})
            assert isinstance(r, (SymInt, SymFloat)), type(r)
            return r.node
        assert isinstance(other, SymNode)
        other_expr = other.expr
        # TODO: consider constant prop here
        expr = self.shape_env.replace(self.expr)
        other_expr = self.shape_env.replace(other_expr)
        try:
            out = func(expr, other_expr)
        except Exception:
            log.warning(f"failed to eval {method}({expr}, {other_expr})")
            raise
        out = sympy.expand(out)
        pytype: Type
        if method in always_float_magic_methods:
            pytype = float
        else:
            pytype = self.pytype

        # TODO: relational operators actually technically return a
        # PySymBool, this is a type error
        return SymNode(out, self.shape_env, pytype)

    def unary_magic_impl(self):
        if SYM_FUNCTION_MODE:
            if method in magic_methods_on_math:
                op = getattr(math, method)
            elif method in magic_methods_on_submodule:
                op = getattr(sys.modules[__name__], method)
            else:
                op = getattr(operator, method)
            r = _handle_sym_dispatch(op, (wrap_node(self),), {})
            assert isinstance(r, (SymInt, SymFloat)), type(r)
            return r.node
        # TODO: consider constant prop here
        expr = self.shape_env.replace(self.expr)
        try:
            out = func(expr)
        except Exception:
            log.warning(f"failed to eval {method}({expr})")
            raise
        out = sympy.expand(out)
        pytype: Type
        if method in always_int_magic_methods:
            pytype = int
        elif method in always_float_magic_methods:
            pytype = float
        else:
            pytype = self.pytype

        return SymNode(out, self.shape_env, pytype)

    if method in unary_magic_methods:
        setattr(SymNode, method, unary_magic_impl)
    else:
        setattr(SymNode, method, binary_magic_impl)

for method, func in magic_methods.items():
    _make_node_magic(method, func)

def _make_user_magic(method, user_type):
    # User magic takes care of wrapping the other operand into a node,
    # so that our internal logic can assume everything is nodes

    def unary_magic_impl(self):
        return wrap_node(getattr(self.node, method)())

    def binary_magic_impl(self, other):
        other_node = to_node(self.node, other)
        if other_node is NotImplemented:
            return NotImplemented
        return wrap_node(getattr(self.node, method)(other_node))

    def rbinary_magic_impl(self, other):
        other_node = to_node(self.node, other)
        if other_node is NotImplemented:
            return NotImplemented
        return wrap_node(getattr(other_node, method)(self.node))

    if method in unary_magic_methods:
        setattr(user_type, f"__{method}__", unary_magic_impl)
    else:
        setattr(user_type, f"__{method}__", binary_magic_impl)
        if method in reflectable_magic_methods:
            setattr(user_type, f"__r{method}__", rbinary_magic_impl)

for method, func in magic_methods.items():
    _make_user_magic(method, SymInt)
    _make_user_magic(method, SymFloat)

del method
del func

def _lru_cache(fn, maxsize=None):
    """
    Wrapper around lru_cache that clears when new info about shapes has been
    updated.

    Use lru_cache if the output is always the same, regardless of the
    constraints we know now (i.e. evaluate_expr)

    Use _lru_cache otherwise.
    """
    fn_cache = lru_cache(maxsize)(fn)
    prior_key = None

    @functools.wraps(fn)
    def wrapper(self, *args, **kwargs):
        nonlocal prior_key
        if prior_key != self._get_key():
            prior_key = self._get_key()
            fn_cache.cache_clear()
        return fn_cache(self, *args, **kwargs)

    wrapper.cache_info = fn_cache.cache_info  # type: ignore[attr-defined]
    return wrapper


if HAS_SYMPY:
    # This stub exists so we can easily add metadata to sympy symbols
    # NB: This inherits from Dummy, not Symbol, because Symbols with the same
    # name get interned.  This is bad for us as we want the metadata
    # to vary across different invocations and not leak.
    class Symbol(sympy.Dummy):
        __slots__: List[str] = ['sources', 'stack']
        sources: List[Source]
        stack: Optional[str]

        def __new__(cls, *args, **kwargs):
            self = super().__new__(cls, *args, **kwargs)
            self.sources = []
            self.stack = None
            return self


    class ShapeGuardPrinter(StrPrinter):
        def __init__(
            self,
            symbol_to_source,
            source_ref,
        ):
            super().__init__()
            self.symbol_to_source = symbol_to_source
            self.source_ref = source_ref

        def _print_Symbol(self, expr) -> str:
            assert isinstance(expr, Symbol), str(type(expr))
            assert expr in self.symbol_to_source, (
                f"{expr} (could be from {[s.name() for s in expr.sources]}) "
                f"not in {self.symbol_to_source}"
            )
            return self.source_ref(self.symbol_to_source[expr][0])



class ShapeEnv(object):
    def __init__(self):
        self.guards: List[ShapeGuard] = []
        # Maps symbolic ints to their original concrete values
        # Currently populated from tensors
        self.var_to_val: Dict["sympy.Symbol", "sympy.Integer"] = {}
        # Maps from sympy ints to expressions representing them
        # Populated from equality guards (i.e. a.shape[0] == b.shape[0])
        self.replacements: Dict["sympy.Symbol", "sympy.Expr"] = {}  #
        # Set holds a % b expressions that evaluate to 0.
        self.divisible: Set["sympy.Expr"] = set()
        # Duck-shaping says that if two input tensors have the same size,
        # they get assigned the same symbolic variable
        self.val_to_var: Dict[int, "sympy.Expr"] = {0: sympy.Integer(0), 1: sympy.Integer(1)}
        self.tls = threading.local()
        self.unbacked_symfloat_counter = itertools.count()
        self.unbacked_symint_counter = itertools.count()

    def _suppress_guards_tls(self):
        return getattr(self.tls, "suppress_guards", False)

    @contextmanager
    def suppress_guards(self):
        self.tls.suppress_guards = True
        try:
            yield
        finally:
            self.tls.suppress_guards = False

    def _get_key(self):
        """
        Defines the current "state" of the guards we've accumulated in this ShapeEnv.
        Determines when we need to invalidate our cache
        """
        return (len(self.replacements), len(self.divisible))

    def create_symbolic_sizes_strides_storage_offset(self, ex: torch.Tensor, source: Source):
        """
        Returns a list of symbolic sizes and strides for the given tensor.
        We try our best to express stride in terms of the sizes, so as to not
        introduce new symbolic variables.
        """
        from torch._dynamo.source import TensorPropertySource, TensorProperty

        size = [
            self.create_symbol(
                val, TensorPropertySource(source, TensorProperty.SIZE, i)
            ) for i, val in enumerate(ex.size())
        ]
        stride: List[Optional[sympy.Expr]] = [None] * len(size)
        for i, val in enumerate(ex.stride()):
            if val in (0, 1):
                stride[i] = sympy.Integer(val)
        while any(x is None for x in stride):
            candidates = {
                ex.size(i) * ex.stride()[i]: size[i] * stride[i]
                for i in range(len(size))
                if stride[i] is not None and ex.stride()[i] >= 0
            }
            # iterate over unbound strides in sorted order
            val_list = sorted(
                [(ex.stride()[i], i) for i in range(len(stride)) if stride[i] is None]
            )
            for _, i in val_list:
                if stride[i] is None and ex.stride()[i] in candidates:
                    stride[i] = candidates[ex.stride()[i]]
                    candidates[ex.size(i) * ex.stride()[i]] = size[i] * stride[i]
            if any(x is None for x in stride):
                # bind the smallest unbound stride to a new variable
                val, i = min(
                    [
                        (ex.stride()[i], i)
                        for i in range(len(stride))
                        if stride[i] is None
                    ]
                )
                stride[i] = self.create_symbol(
                    val,
                    TensorPropertySource(source, TensorProperty.STRIDE, i)
                )
        assert all(x is not None for x in stride)
        sym_size = [self.create_symintnode(i) for i in size]
        sym_stride = []
        for i, stride_expr in enumerate(stride):
            # NB: Don't duck size the stride; instead use the expression
            # we computed
            assert stride_expr is not None
            sym_stride.append(self.create_symintnode(stride_expr))
        sym_storage_offset = self.create_symintnode(self.create_symbol(
            ex.storage_offset(),
            TensorPropertySource(source, TensorProperty.STORAGE_OFFSET)
        ))
        return sym_size, sym_stride, sym_storage_offset

    def create_symintnode(self, sym: "sympy.Expr"):
        return SymInt(SymNode(sym, self, int))

    def create_unbacked_symfloat(self):
        symbol = Symbol(f"f{next(self.unbacked_symfloat_counter)}")
        symbol.stack = ''.join(traceback.format_list(traceback.extract_stack()[:-1]))
        return SymFloat(SymNode(symbol, self, float))

    def create_unbacked_symint(self):
        symbol = Symbol(f"i{next(self.unbacked_symint_counter)}", integer=True)
        symbol.stack = ''.join(traceback.format_list(traceback.extract_stack()[:-1]))
        return SymInt(SymNode(symbol, self, int))

    # This is guaranteed to return a symbol or its negation is a sympy.Symbol,
    # but there may be a replacement that allows it to be immediately
    # simplified
    def create_symbol(self, val: int, source: Source) -> "sympy.Expr":
        assert isinstance(source, Source), f"{type(source)} {source}"

        if not HAS_SYMPY:
            raise RuntimeError("Need sympy installed to create symbolic shapes")

        if val < 0:
            from torch._dynamo.source import NegateSource
            return -self.create_symbol(-val, NegateSource(source))

        # Now attempt to duck size this value
        # TODO: Use site has to duck size
        # TODO: Do this duck sizing lazily later

        # Create a duck sized int if necessary
        if val not in self.val_to_var:
            sympy_expr = Symbol(f"s{len(self.var_to_val)}", positive=True, integer=True)
            self.var_to_val[sympy_expr] = sympy.Integer(val)
            self.val_to_var[val] = sympy_expr

        # This implements duck-shaping: input sizes that match are assigned
        # the same symint
        r = self.duck_int(val)
        if isinstance(r, Symbol):
            r.sources.append(source)
        return r

    # Given a concrete integer value, return the duck sized symbol associated
    # with it; e.g., suppose we already have a tensor of size 3 in scope,
    # which was assigned s3, then shape_env.duck_int(3) we will get back s3.
    # This has some pretty tricky preconditions associated with it, so if
    # you are in a binding context, you probably wanted create_symbol instead.
    def duck_int(self, val):
        assert val in self.val_to_var, (
            "Direct call to duck_int MUST only duck size an integer values "
            "that have already produced by inputs (allocated "
            "by create_symbol), or we risk being unable to instantiate the "
            "symbolic variable later.  However, at time of this call "
            f"val={val} was not duck sized.  Bound duck sized integers: "
            f"{list(self.val_to_var.keys())}"
        )
        return self.val_to_var[val]

    # Generates a Python string which, when evaluated in a context that
    # defines tensors for all the sources, returns True or False depending
    # on if the guards evaluated to True or not.  Primarily used by Dynamo,
    # but this is also helpful for manual testing of guards (see
    # evaluate_guards_for_args)
    def codegen_guards(self, placeholders, sources,
                       source_ref=lambda n: n.name()):
        # It took a lot of sweat to figure out the algorithm here.  Let's
        # explain how it works.
        #
        # The ShapeEnv lifecycle looks something like this:
        #
        # - For each input, you either generate a fresh Sympy symbol (s0) to
        #   represent its value (a binding site), or you reuse some
        #   preexisting symbol or expression, skipping the symbol allocation
        #   (e.g., duck sizing to a preexisting symbol, or expressing a
        #   stride as a multiplication of a separate stride and size.)
        #   Naively, you might expect to bind a fresh Sympy symbol for
        #   every input, but this is fairly wasteful as most of these
        #   symbols immediately simplify away, and if you don't eagerly
        #   specialize, e.g., 0/1 symbols, you end up with very complicated
        #   expressions that are not optimizable in practice.
        #
        # - You perform some compute on these symbols, occasionally
        #   introducing guards on boolean expressions on these symbols.
        #   In particular, whenever we guard on equality (_maybe_guard_eq),
        #   we can simplify shapes; e.g., when s0 == s1 * 2, we can now
        #   replace all occurrences of s0 with s1 * 2.  Sometimes, a
        #   boolean expression evaluation doesn't introduce a guard, as
        #   the guard is already entailed by the simplifications we have
        #   applied.
        #
        # - In the end, you have a bunch of replacements (saying how to
        #   simplify shapes) and a bunch of guards (all the equality guards
        #   are trivial, because they're covered by the replacements).
        #
        # From the ShapeEnv, we must generate a Python expression that, when
        # evaluated on a set of inputs, tells us whether or not these boolean
        # expressions would have evaluated in the same way.  However,
        # we cannot easily compute this, as we elide recording boolean
        # expressions when we think they are vacuously true.  Thus, we seek
        # an approximation: we must generate an expression, if true, would have
        # produced an "equivalent" ShapeEnv, which would answer guard
        # expressions in the same way.
        #
        # Our notion of equivalence is a bit subtle.  For example, consider
        # the ShapeEnv created from an input of size (5, 4) versus (4, 4)
        # (no other guards.)  Duck sizing would generate (s0, s1) in the first
        # case but (s0, s0) in the second.  We do NOT assume that size
        # variables are disjoint; so in fact a graph that assumes the input
        # could be (s0, s1) subsumes (s0, s0) (setting s0 == s1), but not
        # vice versa.  However, consider an analogous case (1,) versus (2,).
        # Duck sizing generates (1,) and (s0,); the (s0,) graph does NOT
        # subsume the (1,) graph because we assume that any size variables
        # is NOT 0/1 (and make simplifications according to this; e.g., if
        # we queried s0 == 0, we would immediately return False without
        # returning a guard.)
        #
        # So, it is perhaps easier to flip things on their head: the guard
        # expressions we generate here say what simplifications are valid,
        # and what are not.  Below, we explain each of the guard expressions
        # we generate

        # TODO: Make this more efficient by binding all the size/stride/offsets
        # to locals before performing tests on them.

        from torch._dynamo.source import NegateSource, TensorPropertySource, TensorProperty

        # Actual codegen must be delayed as we don't necessarily know what
        # the symbol mapping is
        input_guards = []

        symbol_to_source = collections.defaultdict(list)

        # How do we know what the value of s0 is?  Fresh variables can only be
        # bound by inputs, so there MUST be some other input which binds the
        # variable.  If there is no such input, this is an error in our
        # system.  We record where all symbols come from, to help you diagnose
        # why those symbols didn't occur.
        #
        # In fact, generally speaking it is only possible for the "outermost"
        # user of a ShapeEnv to evaluate the guards, because some inputs may
        # not be available to inner levels.  For example, Dynamo can guard on
        # tensors that never actually become graph arguments (they are
        # pruned).  In this case, only Dynamo knows about these arguments.
        def track_symint(source, val):
            if isinstance(val, SymInt):
                s = val.node.expr

                if isinstance(s, sympy.Symbol):
                    symbol_to_source[s].append(source)
                elif isinstance(-s, sympy.Symbol):
                    symbol_to_source[-s].append(NegateSource(source))

                input_guards.append((source, s))
            else:
                input_guards.append((source, sympy.Integer(val)))

        for t, source in zip(placeholders, sources):
            assert isinstance(source, Source)
            if t is None:
                continue
            if isinstance(t, SymInt):
                track_symint(source, t)
                continue
            assert isinstance(t, torch.Tensor)
            for i, s in enumerate(t.size()):
                track_symint(TensorPropertySource(source, TensorProperty.SIZE, i), s)
            for i, s in enumerate(t.stride()):
                track_symint(TensorPropertySource(source, TensorProperty.STRIDE, i), s)
            track_symint(TensorPropertySource(source, TensorProperty.STORAGE_OFFSET), t.storage_offset())

        # 1. Every input must equal the final simplified symbolic expression
        #    stored on the placeholder.  Given a placeholder (s0*2, s1),
        #    if we have an input (2, 3), we must show s0*2 == 2 and s1 == 3.
        #    This does a lot of work: it covers duck sizing and equality guards.
        exprs = []
        for source, expr in input_guards:
            # Small optimization
            if (
                isinstance(expr, Symbol) and
                expr in symbol_to_source and
                source == symbol_to_source[expr][0]
            ):
                continue
            sexpr = ShapeGuardPrinter(symbol_to_source, source_ref).doprint(expr)
            exprs.append(f"{source_ref(source)} == {sexpr}")

        # 2. Every guard must evaluate to True (but remember many guards
        #    like s0 == s1*2 because trivial due to simplification)
        for g, tb in self.guards:
            if self._maybe_evaluate_static(g) is not None:
                continue
            g = self.simplify(g)
            try:
                exprs.append(ShapeGuardPrinter(symbol_to_source, source_ref).doprint(g))
            except Exception:
                log.warning(f"Failing guard allocated at: \n{tb}")
                raise

        # 3. Every symbol must not be equal to 0/1
        for sources in symbol_to_source.values():
            assert sources
            # We must assert that each symbol is not zero or one, as we make
            # negative inferences on shape variables
            exprs.append(f"{source_ref(sources[0])} != 0 and {source_ref(sources[0])} != 1")

        if exprs:
            return " and ".join(exprs)
        else:
            return "True"

    def evaluate_guards_for_args(self, placeholders, args):
        from torch._dynamo.source import GlobalSource
        arg_names = [f"t{i}" for i in range(len(args))]
        code = self.codegen_guards(placeholders, [GlobalSource(a) for a in arg_names])
        return eval(code, {}, dict(zip(arg_names, args)))

    def bind_symbols(self, placeholders, args):
        # Given a paired list of placeholders (fake tensors with
        # symbolic sizes) and concrete arguments (regular tensors
        # with real sizes), returns a dictionary mapping each
        # symbol to its real value.  So for example, if you
        # have a placeholder with size (s0, s1), binding
        # (2, 4) to it will give you {s0: 2, s1: 4}.  This is
        # not guaranteed to bind ALL symbols in the ShapeEnv;
        # we can't bind a symbol if it doesn't occur in any placeholder,
        # and symbols that already have replacements won't get bindings.

        # This is a little duplicative with evaluate_guards but
        # it's different enough that it seemed cleanest to make
        # another copy.  This assumes the guards are already checked,
        # though if it's cheap we'll check for shenanigans
        bindings: Dict[sympy.Symbol, int] = {}

        def bind_symint(arg, val):
            if isinstance(val, SymInt):
                s = val.node.expr

                if isinstance(s, sympy.Symbol):
                    if s in bindings:
                        assert bindings[s] == arg, f"{bindings[s]} != {arg}"
                    else:
                        bindings[s] = arg
                elif isinstance(-s, sympy.Symbol):
                    if -s in bindings:
                        assert bindings[-s] == -arg, f"{bindings[-s]} != {-arg}"
                    else:
                        bindings[-s] = -arg

        for t, arg in zip(placeholders, args):
            if t is None:
                continue
            if isinstance(t, SymInt):
                bind_symint(arg, t)
                continue
            assert isinstance(t, torch.Tensor)
            for i, s in enumerate(t.size()):
                bind_symint(arg.size(i), s)
            for i, s in enumerate(t.stride()):
                bind_symint(arg.stride(i), s)
            bind_symint(arg.storage_offset(), t.storage_offset())

        return bindings

    def get_nontrivial_guards(self):
        return [self.simplify(guard.expr) for guard in self.guards if self._maybe_evaluate_static(guard.expr) is None]

    def format_guards(self, verbose=False):
        def format_tb(tb):
            if not verbose:
                return ""
            return f"\n   Guarded at:\n{textwrap.indent(tb, '   ')}"

        return '\n'.join(f" - {guard.expr}{format_tb(guard.stack)}" for guard in self.guards)

    def get_shape_groups(self):
        shape_groups = collections.defaultdict(list)
        for k, v in self.replacements.items():
            shape_groups[v].append(k)
        return shape_groups

    @_lru_cache
    def _maybe_evaluate_static(self, expr: "sympy.Expr") -> "Optional[sympy.Expr]":
        """
        Tries to evaluate expr without introducing guards
        """
        expr = self.simplify(expr)
        # Simplifies assuming that shape vars > 1 (since we cache on 0/1 shape values)
        symbols = list(expr.free_symbols)
        new_shape_env = {
            k: sympy.Symbol(f"shape_{idx}", positive=True, integer=True) + 1
            for idx, k in enumerate(symbols)
            # Do not assume unbacked symints are > 1
            if k in self.var_to_val
        }
        new_expr = expr.xreplace(new_shape_env)
        floor_div_replace = {}
        for atom in new_expr.atoms(FloorDiv):
            floor_div_replace[atom] = sympy.floor(atom.args[0] / atom.args[1])
        new_expr = sympy.expand(new_expr.xreplace(floor_div_replace))
        if len(list(new_expr.free_symbols)) == 0:
            return new_expr
        return None

    @_lru_cache
    def replace(self, expr: "sympy.Expr") -> "sympy.Expr":
        replacements = {s: self._find(cast(sympy.Symbol, s)) for s in expr.free_symbols}
        return sympy.expand(expr.xreplace(replacements))

    @_lru_cache
    def _update_divisible(self):
        new_divisible = set()
        for k in self.divisible:
            res = self.replace(k)
            if len(res.free_symbols) > 0:
                new_divisible.add(k)

        self.divisible = new_divisible

    @_lru_cache
    def simplify(self, expr: "sympy.Expr") -> "sympy.Expr":
        expr = self.replace(expr)
        if expr.has(FloorDiv):
            self._update_divisible()
            div_replacements = {}
            for atom in expr.atoms(FloorDiv):
                base, divisor = atom.args
                if self.replace(base % divisor) in self.divisible:
                    div_replacements[atom] = base / divisor
            expr = expr.xreplace(div_replacements)
            expr = sympy.expand(expr)
        return expr

    @lru_cache(256)
    def size_hint(self, expr: "sympy.Expr"):
        """
        Gets a size hint for a given expression from the underlying shapes we had.
        Does not introduce a guard, so only use this when you can guarantee that
        your code is still valid for arbitrary shapes (such as optimization decisions)
        """
        result_expr = sympy.expand(expr).xreplace(self.var_to_val)
        if len(result_expr.free_symbols) != 0:
            raise self._make_data_dependent_error(result_expr)
        return result_expr

    def _make_data_dependent_error(self, expr):
        # TODO: in a Dynamo context, having user code, and having the
        # name of the local, will be much better
        accesses = '\n\n'.join(
            f"Data dependent variable '{s}' allocated at:\n{s.stack}"
            for s in expr.free_symbols
        )
        return RuntimeError(
            f"\n\n{accesses}\n"
            "RuntimeError: It appears that you're trying to get a value out of symbolic int/float "
            "whose value is data-dependent (and thus we do not know the true value.)  "
            f"The expression we were trying to evaluate is {expr}.  "
            "Scroll up to see where each of these data-dependent accesses originally occurred."
            # TODO: Help text about how to use our runtime tests to fix this
            # problem
        )

    @_lru_cache
    def _find(self, a: "sympy.Symbol") -> "sympy.Expr":
        """
        Implements a DSU-like algorithm to find the variable that represents a
        Also handles transitive non-identity replacements.

        a: b + c
        c: d
        """
        if a not in self.replacements:
            return a
        res = self.replacements[a]
        cur_replace = {s: self._find(s) for s in res.free_symbols}
        self.replacements[a] = self.replacements[a].xreplace(cur_replace)
        return self.replacements[a]

    @lru_cache(256)
    def _maybe_guard_eq(self, expr: "sympy.Eq") -> None:
        """
        Evaluates the result of an eq call. If true, uses information to
        simplify shapes (i.e. a == b or a % 5 == 0)
        """
        concrete_bool = bool(self.size_hint(expr))
        if not concrete_bool:
            return
        free = list(expr.free_symbols)

        assert len(free) > 0, "The expression should not be static by this point"
        # In case of really gnarly expression, we don't blow up
        if len(free) > 5:
            return
        free = sorted(free, key=lambda x: (self.size_hint(x), x.name), reverse=True)  # type: ignore[attr-defined]
        lhs = expr.lhs
        rhs = expr.rhs
        try:
            solutions = sympy.solve(lhs - rhs, free[0], dict=True)
            if len(solutions) != 1:
                return
            solution = solutions[0][free[0]]
            if all(t.is_integer for t in sympy.preorder_traversal(solution)):
                new_var = self._find(solution)
                self.replacements[cast(sympy.Symbol, free[0])] = new_var
        except NotImplementedError:
            if expr.has(sympy.Mod):
                mod_expr = tuple(expr.atoms(sympy.Mod))[0]
                try:
                    solutions = sympy.solve(lhs - rhs, mod_expr, dict=True)
                    if len(solutions) == 1 and solutions[0][mod_expr] == 0:
                        self.divisible.add(mod_expr)
                except NotImplementedError:
                    pass
            return
        except RecursionError:
            log.warning(f"RecursionError in sympy.solve({lhs} - {rhs}, {free[0]})")

    @lru_cache(256)
    def evaluate_expr(self, expr: "sympy.Expr"):
        """
        Given an expression, evaluates it, adding guards if necessary
        """
        if len(expr.free_symbols) == 0:
            return expr
        expr = self.simplify(expr)
        static_expr = self._maybe_evaluate_static(expr)
        if static_expr is not None:
            return static_expr

        if isinstance(expr, sympy.Eq):
            self._maybe_guard_eq(expr)
            # TODO: If we successfully eliminate a symbol via equality, it
            # is not actually necessary to save a guard for the equality,
            # as we will implicitly generate a guard when we match that
            # input against the symbol
        concrete_val = self.size_hint(expr)

        # TODO: optimize this; avoid formatting traces until we need them
        # NB: drop two frames; evaluate_expr and the Sym* function that
        # actually called us
        if not self._suppress_guards_tls():
            stack = ''.join(traceback.format_list(traceback.extract_stack()[:-2]))
            if concrete_val is sympy.true:
                self.guards.append(ShapeGuard(expr, stack))
            elif concrete_val is sympy.false:
                self.guards.append(ShapeGuard(sympy.Not(expr), stack))
            else:
                self.guards.append(
                    ShapeGuard(sympy.Eq(expr, concrete_val), stack))  # type: ignore[arg-type]
        return concrete_val<|MERGE_RESOLUTION|>--- conflicted
+++ resolved
@@ -227,40 +227,12 @@
 
         @classmethod
         def eval(cls, base, divisor):
-<<<<<<< HEAD
-            def check_supported_type(x):
-                if (x.is_integer is False and x.is_real is False and x.is_complex) or x.is_Boolean:
-                    raise TypeError(
-                        f"unsupported operand type(s) for //: "
-                        f"'{type(base).__name__}' and '{type(divisor).__name__}'"
-                        f", expected integer or real")
-
-            check_supported_type(base)
-            check_supported_type(divisor)
-
-            # We don't provide the same error message as in Python because SymPy
-            # makes it difficult to check the types.
-            if divisor.is_zero:
-                raise ZeroDivisionError("division by zero")
-
-            # We don't cast the return type as in Python because SymPy makes it
-            # difficult to check the types.
-            if base.is_zero:
-                return sympy.S.Zero
-            if isinstance(base, sympy.Integer) and isinstance(divisor, sympy.Integer):
-                return base // divisor
-            if isinstance(base, (sympy.Integer, sympy.Float)) and isinstance(divisor, (sympy.Integer, sympy.Float)):
-                return sympy.floor(base / divisor)
-            if divisor == 1:
-                return base
-=======
             if base == 0:
                 return sympy.Integer(0)
             if divisor == 1:
                 return base
             if isinstance(base, sympy.Integer) and isinstance(divisor, sympy.Integer):
                 return base // divisor
->>>>>>> 41442fd5
             if isinstance(base, FloorDiv):
                 return FloorDiv(base.args[0], base.args[1] * divisor)
 
