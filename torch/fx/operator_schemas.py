--- conflicted
+++ resolved
@@ -191,11 +191,7 @@
             return ret_type(base_type)
     except Exception as e:
         # We tried to create a type hint for list but failed.
-<<<<<<< HEAD
-        warnings.warn(f"We were not able to successfully create type hint from the type {x}", stacklevel=2)
-=======
         warnings.warn(f"We were not able to successfully create type hint from the type {x}", stacklevel=TO_BE_DETERMINED)
->>>>>>> fff02e67
         pass
     return x
 
@@ -220,11 +216,7 @@
         sig_el_type = signature_type.__args__[0]
         if not inspect.isclass(sig_el_type):
             warnings.warn(
-<<<<<<< HEAD
-                f"Does not support nested parametric types, got {signature_type}. Please file a bug.", stacklevel=2)
-=======
                 f"Does not support nested parametric types, got {signature_type}. Please file a bug.", stacklevel=TO_BE_DETERMINED)
->>>>>>> fff02e67
             return False
         if getattr(argument_type, '__origin__', None) in {list, List}:
             return issubclass(argument_type.__args__[0], sig_el_type)
