#include <pybind11/pytypes.h>
#include <torch/csrc/utils/pybind.h>
#include <torch/csrc/utils/python_arg_parser.h>
#include <torch/csrc/utils/schema_info.h>

#include <ATen/core/operator_name.h>
#include <torch/csrc/jit/api/module.h>
#include <torch/csrc/jit/backends/backend_init.h>
#include <torch/csrc/jit/codegen/cuda/interface.h>
// #include <torch/csrc/jit/codegen/cuda/python_frontend/python_bindings.h>
#include <torch/csrc/jit/codegen/fuser/interface.h>
#include <torch/csrc/jit/codegen/fuser/kernel_cache.h>
#if (!defined(FBCODE_CAFFE2) && defined(BUILD_ONEDNN_GRAPH))
#include <torch/csrc/jit/codegen/onednn/interface.h>
#endif
#include <c10/core/SymNodeImpl.h>
#include <torch/csrc/jit/frontend/ir_emitter.h>
#include <torch/csrc/jit/frontend/tracer.h>
#include <torch/csrc/jit/ir/irparser.h>
#include <torch/csrc/jit/jit_log.h>
#include <torch/csrc/jit/passes/autocast.h>
#include <torch/csrc/jit/passes/batch_mm.h>
#include <torch/csrc/jit/passes/canonicalize.h>
#include <torch/csrc/jit/passes/canonicalize_graph_fuser_ops.h>
#include <torch/csrc/jit/passes/common_subexpression_elimination.h>
#include <torch/csrc/jit/passes/constant_pooling.h>
#include <torch/csrc/jit/passes/constant_propagation.h>
#include <torch/csrc/jit/passes/create_autodiff_subgraphs.h>
#include <torch/csrc/jit/passes/create_functional_graphs.h>
#include <torch/csrc/jit/passes/cuda_graph_fuser.h>
#include <torch/csrc/jit/passes/dbr_quantization/remove_redundant_aliases.h>
#include <torch/csrc/jit/passes/dead_code_elimination.h>
#include <torch/csrc/jit/passes/decompose_ops.h>
#include <torch/csrc/jit/passes/device_type_analysis.h>
#include <torch/csrc/jit/passes/dtype_analysis.h>
#include <torch/csrc/jit/passes/erase_number_types.h>
#include <torch/csrc/jit/passes/fold_conv_bn.h>
#include <torch/csrc/jit/passes/freeze_module.h>
#include <torch/csrc/jit/passes/frozen_concat_linear.h>
#include <torch/csrc/jit/passes/frozen_conv_add_relu_fusion.h>
#include <torch/csrc/jit/passes/frozen_conv_folding.h>
#include <torch/csrc/jit/passes/frozen_graph_optimizations.h>
#include <torch/csrc/jit/passes/frozen_linear_folding.h>
#include <torch/csrc/jit/passes/frozen_linear_transpose.h>
#include <torch/csrc/jit/passes/frozen_ops_to_mkldnn.h>
#include <torch/csrc/jit/passes/fuse_linear.h>
#include <torch/csrc/jit/passes/fuse_relu.h>
#include <torch/csrc/jit/passes/graph_fuser.h>
#include <torch/csrc/jit/passes/inline_fork_wait.h>
#include <torch/csrc/jit/passes/inliner.h>
#include <torch/csrc/jit/passes/integer_value_refinement.h>
#include <torch/csrc/jit/passes/loop_unrolling.h>
#include <torch/csrc/jit/passes/lower_graph.h>
#include <torch/csrc/jit/passes/lower_tuples.h>
#include <torch/csrc/jit/passes/metal_rewrite.h>
#include <torch/csrc/jit/passes/mobile_optimizer_type.h>
#include <torch/csrc/jit/passes/normalize_ops.h>
#include <torch/csrc/jit/passes/peephole.h>
#include <torch/csrc/jit/passes/peephole_list_idioms.h>
#include <torch/csrc/jit/passes/quantization/dedup_module_uses.h>
#include <torch/csrc/jit/passes/quantization/finalize.h>
#include <torch/csrc/jit/passes/quantization/fusion_passes.h>
#include <torch/csrc/jit/passes/quantization/insert_observers.h>
#include <torch/csrc/jit/passes/quantization/insert_quant_dequant.h>
#include <torch/csrc/jit/passes/quantization/quantization_type.h>
#include <torch/csrc/jit/passes/refine_tuple_types.h>
#include <torch/csrc/jit/passes/remove_dropout.h>
#include <torch/csrc/jit/passes/remove_expands.h>
#include <torch/csrc/jit/passes/remove_inplace_ops.h>
#include <torch/csrc/jit/passes/remove_mutation.h>
#include <torch/csrc/jit/passes/replacement_of_old_operators.h>
#include <torch/csrc/jit/passes/restore_mutation.h>
#include <torch/csrc/jit/passes/shape_analysis.h>
#include <torch/csrc/jit/passes/specialize_autogradzero.h>
#include <torch/csrc/jit/passes/subgraph_rewrite.h>
#include <torch/csrc/jit/passes/symbolic_shape_analysis.h>
#include <torch/csrc/jit/passes/tensorexpr_fuser.h>
#include <torch/csrc/jit/passes/utils/check_alias_annotation.h>
#include <torch/csrc/jit/passes/vulkan_rewrite.h>
#include <torch/csrc/jit/passes/xnnpack_rewrite.h>
#include <torch/csrc/jit/python/pybind_utils.h>
#include <torch/csrc/jit/python/python_arg_flatten.h>
#include <torch/csrc/jit/python/python_custom_class.h>
#include <torch/csrc/jit/python/python_ir.h>
#include <torch/csrc/jit/python/python_tracer.h>
#include <torch/csrc/jit/python/python_tree_views.h>
#include <torch/csrc/jit/python/script_init.h>
#include <torch/csrc/jit/python/utf8_decoding_ignore.h>
#include <torch/csrc/jit/runtime/argument_spec.h>
#include <torch/csrc/jit/runtime/autodiff.h>
#include <torch/csrc/jit/runtime/decomposition_registry.h>
#include <torch/csrc/jit/runtime/graph_executor.h>
#include <torch/csrc/jit/runtime/jit_exception.h>
#include <torch/csrc/jit/runtime/jit_trace.h>
#include <torch/csrc/jit/runtime/operator.h>
#include <torch/csrc/jit/runtime/print_handler.h>
#include <torch/csrc/jit/runtime/static/init.h>
#include <torch/csrc/jit/runtime/symbolic_shape_registry.h>
#include <torch/csrc/jit/serialization/export.h>
#include <torch/csrc/jit/serialization/import.h>
#include <torch/csrc/jit/tensorexpr/kernel.h>
#include <torch/csrc/jit/tensorexpr/tensorexpr_init.h>
#include <torch/csrc/utils/cpp_stacktraces.h>

#include <c10/macros/Export.h>
#include <c10/util/irange.h>
#include <c10/util/signal_handler.h>
#include <caffe2/serialize/inline_container.h>

#include <pybind11/cast.h>
#include <pybind11/functional.h>
#include <pybind11/iostream.h>
#include <pybind11/operators.h>

#include <torch/csrc/jit/runtime/profiling_graph_executor_impl.h>
#include <memory>
#include <sstream>
#include <stdexcept>
#include <string>
#include <tuple>
#include <utility>

namespace torch::jit {

using c10::AliasInfo;
using c10::Argument;
using c10::FunctionSchema;
using c10::SchemaArgType;
using c10::SchemaArgument;
using c10::SymNode;
using caffe2::serialize::PyTorchStreamReader;
using caffe2::serialize::PyTorchStreamWriter;
using torch::utils::SchemaInfo;

namespace {

using autograd::variable_list;

bool loadPythonClasses() {
  // Leaving this code here, because it will likely be useful at some point
  // PyObject *jit_module = PyImport_ImportModule("torch.jit");
  // THPUtils_assert(jit_module, "class loader couldn't access "
  //"torch.jit module");
  // PyObject *jit_dict = PyModule_GetDict(jit_module);

  return true;
}

c10::optional<IValue> toTypeInferredIValueOptional(py::handle input) {
  // Errors need to be caught here because toTypeInferredIValue errors out
  // on various object types, but we want it to work with all types.
  try {
    return toTypeInferredIValue(input);
  } catch (const c10::Error& e) {
    return c10::nullopt;
  }
}
} // anonymous namespace

#if !defined(USE_ROCM)
TORCH_API void runJITCPPTests();
#endif

void initJITBindings(PyObject* module) {
  auto m = py::handle(module).cast<py::module>();
  auto jit = m.def_submodule("_jit");

  // This is a static object, so we must leak the Python object
  // "release()" is used here to preserve 1 refcount on the
  // object, preventing it from ever being de-allocated by CPython.
  static py::handle exc =
      py::exception<JITException>(m, "JITException").release();

  py::register_exception_translator([](std::exception_ptr p) {
    try {
      if (p) {
        std::rethrow_exception(p);
      }
    } catch (const JITException& e) {
      // special handling of JITException, to set its python class name and msg
      py::gil_scoped_acquire acquire;
      const auto& className = e.getPythonClassName();
      const auto& originalMsg = e.getOriginalMsg();
      JITException::setCaughtOriginalMsg(originalMsg.value_or(""));
      JITException::setCaughtPythonClassName(className.value_or(""));
      // If we still had the py::exception<JITException> object, we could
      // just call it. But we must get a handle to leak it and there is no
      // way I can find to re-create it from the handle. So setting the
      // exception manually
      PyErr_SetString(exc.ptr(), e.what());
    }
  });

  m.def(
      "_get_caught_jit_exception_class_name",
      JITException::getCaughtPythonClassName);
  m.def(
      "_get_caught_jit_exception_original_msg",
      JITException::getCaughtOriginalMsg);

  py::class_<python::IODescriptor> iodescriptor(
      m,
      "IODescriptor"); // NOLINT(bugprone-unused-raii)

  m.def("_jit_init", loadPythonClasses)
      .def(
          "_jit_debug_fuser_num_cached_kernel_specs",
          torch::jit::fuser::debugNumCachedKernelSpecs)
      .def("_jit_pass_lower_all_tuples", LowerAllTuples)
      .def(
          "_new_symbolic_shape_symbol",
          []() { return c10::ShapeSymbol::newSymbol().value(); })
      .def(
          "_jit_shape_compute_graph_for_node",
          [](Node* n) -> c10::optional<std::shared_ptr<Graph>> {
            if (!n->maybeSchema()) {
              return c10::nullopt;
            }
            return shapeComputeGraphForSchema(n->schema());
          })
      .def(
          "_jit_decomposition_graph_for_node",
          [](Node* n) -> c10::optional<std::shared_ptr<Graph>> {
            if (!n->maybeSchema()) {
              return c10::nullopt;
            }
            return GetDecomposition(n->schema());
          })
      .def("_jit_pass_run_decompositions", RunDecompositions)
      // using Node* here instead of Schema because looking up the schema
      // and passing it in from Python will have a different pointer than the
      // schema that is globally used for caching
      .def(
          "_jit_register_shape_compute_graph_for_node",
          [](Node* n, std::shared_ptr<Graph>& graph) {
            if (n->maybeSchema()) {
              const FunctionSchema& schema = n->schema();
              RegisterShapeComputeGraphForSchema(schema, graph);
            } else {
              TORCH_INTERNAL_ASSERT(false, "Expected schema", n);
            }
          })
      .def(
          "_jit_register_decomposition_for_schema",
          [](const FunctionSchema& s, std::shared_ptr<Graph>& graph) {
            // because this is invoked by python, the function schema *
            // becomes different, and we need to find and reuse the
            // one that is used for caching
            auto op =
                findOperatorFor(c10::OperatorName(s.name(), s.overload_name()));
            RegisterDecomposition(op->schema(), graph);
          })
      .def("_jit_pass_propagate_shapes_on_graph", PropagateShapesOnGraph)
      .def(
          "_jit_pass_propagate_shapes_on_graph_and_build_compute",
          [](std::shared_ptr<Graph>& graph) {
            return PropagateShapesAndBuildLargeShapeComputeGraph(
                graph, *graph->nodes().begin(), *graph->nodes().end());
          })
      .def(
          "_jit_pass_propagate_shapes_on_graph_and_build_compute",
          [](std::shared_ptr<Graph>& graph, Node* beg) {
            return PropagateShapesAndBuildLargeShapeComputeGraph(
                graph, beg, *graph->nodes().end());
          })
      .def(
          "_jit_pass_propagate_shapes_on_graph_and_build_compute",
          PropagateShapesAndBuildLargeShapeComputeGraph)
      .def("_jit_pass_integer_value_refinement", RefineIntegerValues)
      .def(
          "_jit_set_symbolic_shapes_test_mode",
          &setSymbolicShapeAnalysisTestMode)
      .def(
          "_jit_symbolic_shapes_test_mode_enabled",
          &symbolicShapeAnalysisTestModeEnabled)
      .def("_jit_pass_autocast", Autocast)
      .def("_jit_set_autocast_mode", &setAutocastMode)
      .def("_jit_pass_fuse", FuseGraph)
      .def(
          "_jit_pass_replace_old_ops_with_upgraders",
          [](std::shared_ptr<Graph>& g) {
            return ReplaceOldOperatorsWithUpgraders(g);
          })
      .def(
          "_jit_pass_dce",
          [](std::shared_ptr<Graph>& g) {
            return EliminateDeadCode(g->block()); // overload resolution
          })
      .def(
          "_jit_pass_dce_allow_deleting_nodes_with_side_effects",
          [](std::shared_ptr<Graph>& g) {
            return EliminateDeadCode(
                g->block(),
                true,
                DCESideEffectPolicy::
                    ALLOW_DELETING_NODES_WITH_SIDE_EFFECTS); // overload
                                                             // resolution
          })
      .def(
          "_jit_pass_cse",
          [](std::shared_ptr<Graph>& g) {
            return EliminateCommonSubexpression(g); // overload resolution
          })
      .def(
          "_jit_pass_fuse_quantized_add_relu",
          [](std::shared_ptr<Graph>& g) {
            return FuseQuantizedAddRelu(g); // overload resolution
          })
      .def(
          "_jit_pass_insert_observers",
          [](Module& module,
             const std::string& method_name,
             const py::dict& qconfig_dict,
             bool inplace,
             int quant_type_int) {
            auto dict = py::cast<std::unordered_map<
                std::string,
                c10::optional<std::tuple<Module, Module>>>>(qconfig_dict);
            auto quant_type = static_cast<QuantType>(quant_type_int);
            return InsertObservers(
                module, method_name, dict, inplace, quant_type);
          },
          py::arg("module"),
          py::arg("method_name"),
          py::arg("qconfig_dict"),
          py::arg("inplace"),
          py::arg("quant_type_int") = 1)
      .def(
          "_jit_pass_insert_observer_method_for_ondevice_ptq",
          [](Module& module,
             const std::string& method_name,
             const py::dict& qconfig_dict,
             bool inplace,
             int quant_type_int) {
            auto dict = py::cast<std::unordered_map<
                std::string,
                c10::optional<std::tuple<Module, Module>>>>(qconfig_dict);
            auto quant_type = static_cast<QuantType>(quant_type_int);
            return InsertObserversForOnDevicePTQ(
                module, method_name, dict, inplace, quant_type);
          },
          py::arg("module"),
          py::arg("method_name"),
          py::arg("qconfig_dict"),
          py::arg("inplace"),
          py::arg("quant_type_int") = 1)
      .def(
          "_jit_pass_insert_quant_dequant",
          [](Module& module,
             const std::string& method_name,
             bool inplace,
             bool debug,
             int quant_type_int) {
            auto quant_type = static_cast<QuantType>(quant_type_int);
            return InsertQuantDeQuant(
                module, method_name, inplace, debug, quant_type);
          },
          py::arg("module"),
          py::arg("method_name"),
          py::arg("inplace"),
          py::arg("debug"),
          py::arg("quant_type_int") = 1)
      .def(
          "_jit_pass_insert_quant_dequant_for_ondevice_ptq",
          [](Module& module,
             const std::string& method_name,
             bool inplace,
             bool debug,
             int quant_type_int) {
            auto quant_type = static_cast<QuantType>(quant_type_int);
            return InsertQuantDeQuantOnDevicePTQ(
                module, method_name, inplace, debug, quant_type);
          },
          py::arg("module"),
          py::arg("method_name"),
          py::arg("inplace"),
          py::arg("debug"),
          py::arg("quant_type_int") = 1)
      .def(
          "_jit_pass_insert_prepack_unpack",
          [](std::shared_ptr<Graph>& g) { return InsertPrepackUnpack(g); })
      .def(
          "_jit_pass_insert_prepack_unpack",
          [](Module& module) { return InsertPrepackUnpack(module); })
      .def(
          "_jit_pass_quant_fusion",
          [](std::shared_ptr<Graph>& g) { return QuantFusion(g); })
      .def(
          "_jit_pass_fold_convbn",
          [](Module& module) { return FoldConvBatchNorm(module); })
      .def(
          "_jit_pass_dbr_quant_remove_redundant_aliases",
          [](Module& module) { return DBRQuantRemoveRedundantAliases(module); })
      .def(
          "_freeze_module",
          [](Module& module,
             std::vector<std::string>& preservedAttrs,
             bool freezeInterfaces,
             bool preserveParameters) {
            return freeze_module(
                module, preservedAttrs, freezeInterfaces, preserveParameters);
          },
          py::arg("module"),
          py::arg("preservedAttrs") = std::vector<std::string>(),
          py::arg("freezeInterfaces") = true,
          py::arg("preserveParameters") = false)
      .def("_jit_pass_concat_frozen_linear", &FrozenConcatLinear)
      .def("_jit_pass_fold_frozen_conv_bn", &FoldFrozenConvBatchnorm)
      .def("_jit_pass_fold_frozen_conv_add_or_sub", &FoldFrozenConvAddOrSub)
      .def("_jit_pass_fold_frozen_conv_mul_or_div", &FoldFrozenConvMulOrDiv)
      .def("_jit_pass_fold_frozen_linear_bn", &FoldFrozenLinearBatchnorm)
      .def("_jit_pass_convert_frozen_ops_to_mkldnn", &ConvertFrozenOpsToMKLDNN)
      .def("_jit_pass_fuse_frozen_conv_add_relu", &FuseFrozenConvAddRelu)
      .def("_jit_pass_transpose_frozen_linear", &FrozenLinearTranspose)
      .def("_jit_pass_optimize_frozen_graph", &OptimizeFrozenGraph)
      .def(
          "_jit_pass_optimize_for_inference",
          [](Module& module, std::vector<std::string> other_methods) {
            optimize_for_inference(module, other_methods);
          },
          py::arg("module"),
          py::arg("other_methods") = std::vector<std::string>())
      .def("_jit_pass_fuse_linear", &FuseLinear)
      .def(
          "_jit_pass_fuse_add_relu",
          [](std::shared_ptr<Graph>& graph) { FuseAddRelu(graph); })
      .def("_jit_pass_dedup_module_uses", &DedupModuleUses)
      .def("_jit_pass_replicate_dequantize", &ReplicateDeQuant)
      .def(
          "_jit_pass_swap_functional_linear",
          [](std::shared_ptr<Graph>& graph) { SwapFunctionalLinear(graph); })
      .def(
          "_jit_pass_swap_functional_linear",
          [](Module& module) { SwapFunctionalLinear(module); })
      .def(
          "_jit_pass_quant_finalize",
          [](Module& module,
             int quant_type_int,
             const std::vector<std::string>& preserved_attrs) {
            auto quant_type = static_cast<QuantType>(quant_type_int);
            return Finalize(module, quant_type, preserved_attrs);
          },
          py::arg("module"),
          py::arg("quant_type_int") = 1,
          py::arg("preserved_attrs") = std::vector<std::string>())
      .def(
          "_jit_pass_quant_finalize_for_ondevice_ptq",
          [](Module& module,
             int quant_type_int,
             const std::string& method_name) {
            auto quant_type = static_cast<QuantType>(quant_type_int);
            return FinalizeOnDevicePTQ(module, quant_type, method_name);
          },
          py::arg("module"),
          py::arg("quant_type_int") = 1,
          py::arg("preserved_attrs") = std::vector<std::string>())
      .def(
          "_jit_pass_pattern_based_rewrite",
          [](const Module& m) { return PatternBasedRewrite(m); })
      .def(
          "_jit_pass_custom_pattern_based_rewrite",
          [](const std::string& pattern,
             const std::string& fused_node_name,
             const Module& m) {
            SubgraphRewriter subgraph_rewriter;
            subgraph_rewriter.RegisterRewritePattern(pattern, fused_node_name);
            subgraph_rewriter.runOnModule(m);
          })
      .def(
          "_jit_pass_custom_pattern_based_rewrite_graph",
          [](const std::string& pattern,
             const std::string& fused_node_name,
             std::shared_ptr<Graph> g,
             const std::vector<std::pair<std::string, std::string>>&
                 value_name_pairs) {
            SubgraphRewriter subgraph_rewriter;
            subgraph_rewriter.RegisterRewritePattern(
                pattern, fused_node_name, value_name_pairs);
            subgraph_rewriter.runOnGraph(g);
          },
          py::arg("pattern"),
          py::arg("fused_node_name"),
          py::arg("g"),
          py::arg("value_name_pairs") =
              std::vector<std::pair<std::string, std::string>>())
      .def("_jit_pass_constant_pooling", ConstantPooling)
      // RemoveInplaceOps is used by CoreML so it must be removed with care.
      .def("_jit_pass_propagate_dtype", DtypePropagation)
      .def("_jit_pass_propagate_device", DeviceTypePropagation)
      .def(
          "_jit_pass_remove_inplace_ops",
          [](const std::shared_ptr<Graph>& g) { return RemoveInplaceOps(g); })
      .def(
          "_jit_pass_create_functional_graphs",
          [](std::shared_ptr<Graph>& g) { return CreateFunctionalGraphs(g); })
      .def(
          "_jit_pass_remove_mutation",
          [](std::shared_ptr<Graph>& g) {
            RemoveListMutation(g);
            return RemoveTensorMutation(g);
          })
      .def(
          "_jit_pass_functional_to_inplace_activation",
          [](std::shared_ptr<Graph>& g) {
            return FunctionalToInplaceActivation(g);
          })
      .def(
          "_jit_pass_inplace_to_functional_activation",
          [](std::shared_ptr<Graph>& g) {
            return InplaceToFunctionalActivation(g);
          })
      .def(
          "_jit_pass_inline_functional_graphs",
          [](std::shared_ptr<Graph>& g) { return InlineFunctionalGraphs(g); })
      .def(
          "_jit_pass_peephole",
          [](const std::shared_ptr<Graph>& g, bool disable_shape_peepholes) {
            return PeepholeOptimize(g, disable_shape_peepholes);
          },
          py::arg("graph"),
          py::arg("disable_shape_peepholes") = false)
      .def(
          "_jit_pass_peephole_list_idioms",
          [](const std::shared_ptr<Graph>& g, bool refine_list_len) {
            return PeepholeOptimizeListIdioms(g, refine_list_len);
          },
          py::arg("graph"),
          py::arg("refine_list_len") = false)
      .def(
          "_jit_pass_refine_integer_values",
          [](std::shared_ptr<Graph>& g) { return RefineIntegerValues(g); })
      .def(
          "_jit_pass_fuse_addmm",
          [](std::shared_ptr<Graph>& g) { return FuseAddMM(g); })
      .def(
          "_jit_pass_canonicalize",
          [](const std::shared_ptr<Graph>& g, bool keep_unique_names = true) {
            return Canonicalize(g, keep_unique_names);
          },
          py::arg("graph"),
          py::arg("keep_unique_names") = true)
      .def("_jit_pass_lint", LintGraph)
      .def(
          "_jit_pass_complete_shape_analysis",
          [](const std::shared_ptr<Graph>& graph,
             const py::tuple& inputs,
             bool with_grad) {
            ArgumentSpecCreator arg_spec_creator(*graph);
            Stack stack;
            stack.reserve(inputs.size()); // captures?
            for (auto& obj : inputs) {
              stack.push_back(toTypeInferredIValue(obj));
            }
            ArgumentSpec spec = arg_spec_creator.create(with_grad, stack);
            arg_spec_creator.specializeTypes(*graph, spec);
            // We only get partial specialization from the arg_spec_creator, but
            // we want full shape specialization. The alternative would be to
            // have a "complete type inference" function in ArguemntSpecCreator.
            auto g_inputs = graph->inputs();
            for (const auto i : c10::irange(inputs.size())) {
              if (stack[i].isTensor()) {
                g_inputs[i]->setType(stack[i].type());
              }
            }
            PropagateInputShapes(graph);
          })
      .def(
          "_jit_interpret_graph",
          [](std::shared_ptr<Graph>& graph, const py::tuple& inputs) {
            Stack stack;
            stack.reserve(inputs.size()); // captures?
            for (auto& obj : inputs) {
              stack.push_back(toTypeInferredIValue(obj));
            }
            auto g_inputs = graph->inputs();
            for (const auto i : c10::irange(inputs.size())) {
              if (stack[i].isTensor()) {
                g_inputs[i]->setType(stack[i].type());
              }
            }
            Code code(graph, "<on-demand-func>");
            InterpreterState(code).run(stack);
            return createPyObjectForStack(std::move(stack));
          },
          py::doc(
              "Interpret a JIT graph with given inputs without running any optimization passes on it"))
      .def(
          "_jit_trace_graph",
          [](std::shared_ptr<Graph>& graph, const py::tuple& inputs) {
            Stack stack;
            stack.reserve(inputs.size()); // captures?
            for (auto& obj : inputs) {
              stack.push_back(toTypeInferredIValue(obj));
            }
            auto g_inputs = graph->inputs();
            for (const auto i : c10::irange(inputs.size())) {
              if (stack[i].isTensor()) {
                g_inputs[i]->setType(stack[i].type());
              }
            }
            return TraceGraph(graph, stack);
          })
      .def(
          "_jit_trace_module",
          [](Module& model, const py::tuple& inputs) {
            auto graph = model.get_method("forward").graph();
            Stack stack;
            stack.reserve(inputs.size() + 1); // captures?
            push(stack, model._ivalue());
            for (auto& obj : inputs) {
              stack.push_back(toTypeInferredIValue(obj));
            }
            auto traced = TraceGraph(graph, stack);
            GRAPH_DUMP("Traced Graph", traced);

            // the easiest way to replace a graph in a module is
            // to remove all the nodes in the original graph
            // clone everything from the traced one
            graph->block()->clear();
            graph->block()->cloneFrom(traced->block(), nullptr);
            GRAPH_DUMP("Copied Graph", graph);
          })
      .def("_jit_pass_remove_expands", RemoveExpands)
      .def("_jit_pass_erase_number_types", EraseNumberTypes)
      .def("_jit_pass_inline_fork_wait", InlineForkWait)
      .def("_jit_pass_inline", Inline)
      .def(
          "_jit_pass_lower_graph",
          [](std::shared_ptr<Graph>& graph, const Module& self) {
            return LowerGraph(*graph, self._ivalue());
          })
      .def("_jit_pass_loop_unrolling", UnrollLoops)
      .def("_jit_pass_constant_loop_unrolling", UnrollConstantLoops)
      .def(
          "_jit_pass_constant_propagation_immutable_types",
          [](std::shared_ptr<Graph>& g) {
            return ConstantPropagationImmutableTypes(g);
          })
      .def(
          "_jit_pass_constant_propagation",
          [](std::shared_ptr<Graph>& g) { return ConstantPropagation(g); },
          py::arg("graph"))
      .def("_jit_pass_erase_shape_information", EraseShapeInformation)
      .def(
          "_jit_object_is_non_holding",
          [](Node& n) {
            return toIValue(n.output())->toObject()->is_weak_compilation_ref();
          })
      .def(
          "_jit_erase_non_input_shape_information",
          [](std::shared_ptr<Graph>& g) {
            std::vector<TypePtr> input_types;
            for (Value* v : g->inputs()) {
              if (auto tt = v->type()->cast<TensorType>()) {
                input_types.emplace_back(tt);
              } else {
                input_types.emplace_back(nullptr);
              }
            }
            EraseShapeInformation(g);
            for (size_t i = 0; i < input_types.size(); ++i) {
              if (input_types[i]) {
                g->inputs().at(i)->setType(input_types[i]);
              }
            }
          })
      .def(
          "_jit_pass_create_autodiff_subgraphs",
          [](const std::shared_ptr<Graph>& graph, py::object threshold) {
            if (threshold.is_none()) {
              CreateAutodiffSubgraphs(graph);
            } else {
              CreateAutodiffSubgraphs(graph, py::cast<int>(threshold));
            }
          },
          py::arg("graph"),
          py::arg("threshold") = py::none())
#if defined(BUILDING_TESTS) && !defined(USE_ROCM)
      .def(
          "_jit_run_cpp_tests",
          []() {
            // We have to release the GIL inside this method, because if we
            // happen to initialize the autograd engine in these tests, the
            // newly spawned worker threads will try to initialize their
            // PyThreadState*, and they need the GIL for this.
            pybind11::gil_scoped_release _no_gil;
            return runJITCPPTests();
          })
      .def("_jit_has_cpp_tests", []() { return true; })
      .def("_has_tensorexpr_cpp_tests", []() { return true; })
#else
      .def("_jit_run_cpp_tests", []() { throw std::exception(); })
      .def("_jit_has_cpp_tests", []() { return false; })
      .def("_run_tensorexpr_cpp_tests", []() { throw std::exception(); })
      .def("_has_tensorexpr_cpp_tests", []() { return false; })
#endif
      .def(
          "_jit_flatten",
          [](py::handle& obj) {
            auto res = python::flatten(obj);
            return std::make_pair(res.vars, res.desc);
          })
      .def(
          "_jit_unflatten",
          [](const autograd::variable_list& vars, python::IODescriptor& desc) {
            return py::reinterpret_steal<py::object>(
                python::unflatten(vars, desc));
          })
      .def("_jit_pass_canonicalize_graph_fuser_ops", CanonicalizeOps)
      .def("_jit_pass_decompose_ops", DecomposeOps)
      .def("_jit_pass_specialize_autogradzero", specializeAutogradZero)
      .def("_jit_override_can_fuse_on_cpu", &overrideCanFuseOnCPU)
      .def("_jit_override_can_fuse_on_gpu", &overrideCanFuseOnGPU)
      .def("_jit_can_fuse_on_cpu", &canFuseOnCPU)
      .def("_jit_can_fuse_on_gpu", &canFuseOnGPU)
      .def("_jit_can_fuse_on_cpu_legacy", &canFuseOnCPULegacy)
      .def("_jit_override_can_fuse_on_cpu_legacy", &overrideCanFuseOnCPULegacy)
      .def(
          "_jit_differentiate",
          [](Graph& g) {
            // the python binding slightly differs in semantics
            // it makes a copy of the input Graph, and works on that
            // jit::differentiate mutates the input Graph
            auto g_clone = g.copy();
            return differentiate(g_clone);
          })
      .def(
          "_jit_check_alias_annotation",
          [](const std::shared_ptr<Graph>& g,
             const py::tuple& args,
             const std::string& unqualified_op_name) {
            auto stack = toTraceableStack(args);
            checkAliasAnnotation(g, std::move(stack), unqualified_op_name);
          })
#if (!defined(FBCODE_CAFFE2) && defined(BUILD_ONEDNN_GRAPH))
      .def("_jit_set_llga_enabled", &RegisterLlgaFuseGraph::setEnabled)
      .def("_jit_llga_enabled", &RegisterLlgaFuseGraph::isEnabled)
#else
      .def("_jit_set_llga_enabled", [](bool flag) { return false; })
      .def("_jit_llga_enabled", []() { return false; })
#endif
      .def(
          "_jit_set_tracer_state_warn",
          [](bool new_warn) {
            jit::tracer::getTracerStateWarnMode() = new_warn;
          })
      .def(
          "_jit_get_tracer_state_warn",
          []() {
            bool current_tracer_warn = jit::tracer::getTracerStateWarnMode();
            return current_tracer_warn;
          })
      .def(
          "_jit_set_nvfuser_skip_node_kind",
          // Args:
          //     `op_name`: Symbol of op;
          //     `flip`: flag indicating whether to flip the given op in the
          //             skip list.
          // Returns:
          //     a bool flag indicating if `op_name` was already in the skip
          //     list.
          [](const std::string& op_name, bool flip = true) {
            return fuser::cuda::skipNode(op_name, flip);
          })
      .def("_jit_set_nvfuser_enabled", &fuser::cuda::setEnabled)
      .def("_jit_nvfuser_can_be_enabled", &fuser::cuda::canBeEnabled)
      .def(
          "_jit_set_nvfuser_single_node_mode",
          [](bool flag) { return fuser::cuda::setSingletonFusion(flag); })
      .def(
          "_jit_nvfuser_single_node_mode",
          []() { return fuser::cuda::getSingletonFusion(); })
      .def(
          "_jit_set_nvfuser_horizontal_mode",
          [](bool flag) { return fuser::cuda::setHorizontalFusion(flag); })
      .def(
          "_jit_nvfuser_horizontal_mode",
          []() { return fuser::cuda::getHorizontalFusion(); })
      .def(
          "_jit_set_nvfuser_guard_mode",
          [](bool profiling_flag) {
            bool oldState = fuser::cuda::getCudaFusionGuardMode();
            fuser::cuda::getCudaFusionGuardMode() = profiling_flag;
            return oldState;
          })
      .def("_jit_nvfuser_enabled", &fuser::cuda::isEnabled)
      .def(
          "_jit_nvfuser_set_comparison_callback",
          [](bool run_fallback, py::function fn) {
            // If set, then the callback will be run after each nvfuser fusion
            // group is executed. Can be used for testing accuracy.
            // If run_fallback == True, then a fallback will be run and
            // unfused_outputs will be nonempty, showing the result if the
            // fusion didn't take place. Otherwise, unfused_outputs will
            // be empty
            auto fn_ptr = std::make_shared<py::function>(fn);
            auto callback_lambda = [fn_ptr](
                                       const Stack& fused_outputs,
                                       const Stack& unfused_outputs,
                                       const std::string& graph_ir) {
              py::gil_scoped_acquire acquire{};
              (*fn_ptr)(fused_outputs, unfused_outputs, graph_ir);
            };
            setCudaFuserComparisonCallback({run_fallback, callback_lambda});
          })
      .def(
          "_jit_nvfuser_clear_comparison_callback",
          []() {
            setCudaFuserComparisonCallback({false, nullptr});
          })
      .def(
          "_jit_set_profiling_mode",
          [](bool profiling_flag) {
            bool oldState = getProfilingMode();
            getProfilingMode() = profiling_flag;
            return oldState;
          })
      .def(
          "_jit_set_profiling_executor",
          [](bool profiling_flag) {
            bool oldState = getExecutorMode();
            getExecutorMode() = profiling_flag;
            return oldState;
          })
      .def(
          "_jit_set_num_profiled_runs",
          [](size_t num) {
            size_t old_num = getNumProfiledRuns();
            getNumProfiledRuns() = num;
            return old_num;
          })
      .def(
          "_jit_get_num_profiled_runs",
          [] {
            // pybind can't automatically bind to atomic size_t
            size_t num_runs = getNumProfiledRuns();
            return num_runs;
          })
      .def(
          "_jit_set_bailout_depth",
          [](size_t depth) {
            TORCH_WARN(
                "Use _jit_set_fusion_strategy, bailout depth is deprecated. Setting to (STATIC, ",
                depth,
                ")");
            size_t old_depth = getBailoutDepth();
            FusionStrategy strat = {{FusionBehavior::STATIC, depth}};
            setFusionStrategy(strat);
            return old_depth;
          })
      .def(
          "_jit_set_fusion_strategy",
          [](std::vector<std::pair<std::string, size_t>> strategy) {
            FusionStrategy vec_conv;
            for (const auto& pair : strategy) {
              if (pair.first == "STATIC") {
                vec_conv.emplace_back(FusionBehavior::STATIC, pair.second);
              } else if (pair.first == "DYNAMIC") {
                vec_conv.emplace_back(FusionBehavior::DYNAMIC, pair.second);
              } else {
                TORCH_INTERNAL_ASSERT(
                    false,
                    "FusionBehavior only supported 'STATIC' or 'DYNAMIC', got: ",
                    pair.first);
              }
            }
            auto old_strategy = getFusionStrategy();
            auto strat =
                fmap(old_strategy, [](std::pair<FusionBehavior, size_t> behav) {
                  return std::pair<std::string, size_t>(
                      behav.first == FusionBehavior::STATIC ? "STATIC"
                                                            : "DYNAMIC",
                      behav.second);
                });
            setFusionStrategy(vec_conv);
            return strat;
          })
      .def(
          "_jit_set_inline_everything_mode",
          [](bool enabled) { getInlineEverythingMode() = enabled; })
      .def(
          "_jit_get_inline_everything_mode",
          []() { return getInlineEverythingMode(); })
      .def(
          "_jit_get_logging_option",
          []() { return ::torch::jit::get_jit_logging_levels(); })
      .def(
          "_jit_set_logging_option",
          [](std::string loggingOption) -> void {
            ::torch::jit::set_jit_logging_levels(loggingOption);
          })
      .def(
          "_jit_set_logging_stream",
          [](std::string stream_name) -> void {
            if (stream_name == "stdout") {
              ::torch::jit::set_jit_logging_output_stream(std::cout);
            } else if (stream_name == "stderr") {
              ::torch::jit::set_jit_logging_output_stream(std::cerr);
            } else {
              std::cerr << "ERROR: only `stdout` and `stderr`"
                        << "are supported as output options" << std::endl;
            }
          })
      .def(
          "_storage_id",
          [](const at::Tensor& ten) -> int64_t {
            return reinterpret_cast<int64_t>(
                ten.storage().unsafeGetStorageImpl());
          })
      .def(
          "_jit_try_infer_type",
          [](py::object obj) -> InferredType {
            return tryToInferType(std::move(obj));
          })
      .def(
          "_jit_get_te_cuda_pointwise_loop_levels",
          []() -> int {
            using namespace torch::jit::tensorexpr;
            return getTECudaPointwiseLoopLevels();
          })
      .def(
          "_jit_set_te_cuda_pointwise_loop_levels",
          [](int level) {
            using namespace torch::jit::tensorexpr;
            return getTECudaPointwiseLoopLevels() = level;
          })
      .def(
          "_jit_get_te_cuda_pointwise_block_count",
          []() -> int {
            using namespace torch::jit::tensorexpr;
            return getTECudaPointwiseBlockCount();
          })
      .def(
          "_jit_set_te_cuda_pointwise_block_count",
          [](int block_count) {
            using namespace torch::jit::tensorexpr;
            return getTECudaPointwiseBlockCount() = block_count;
          })
      .def(
          "_jit_get_te_cuda_pointwise_block_size",
          []() -> int {
            using namespace torch::jit::tensorexpr;
            return getTECudaPointwiseBlockSize();
          })
      .def(
          "_jit_set_te_cuda_pointwise_block_size",
          [](int block_size) {
            using namespace torch::jit::tensorexpr;
            return getTECudaPointwiseBlockSize() = block_size;
          })
      .def("_jit_set_texpr_fuser_enabled", &setTensorExprFuserEnabled)
      .def("_jit_texpr_fuser_enabled", &tensorExprFuserEnabled)
      .def("_jit_texpr_fallback_allowed", &tensorexpr::fallbackAllowed)
      .def("_jit_texpr_set_fallback_allowed", &tensorexpr::setFallbackAllowed)
      .def("_jit_set_texpr_reductions_enabled", &setTexprReductionsEnabled)
      .def(
          "_jit_set_texpr_dynamic_shape_enabled",
          &setTensorExprDynamicShapeFusionEnabled)
      .def(
          "_jit_texpr_dynamic_shape_enabled",
          &tensorExprDynamicShapeFusionEnabled)
      .def("_jit_texpr_reductions_enabled", &texprReductionsEnabled)
      .def(
          "_jit_set_te_generate_block_code",
          [](bool gen_block_code) {
            using namespace torch::jit::tensorexpr;
            return getTEGenerateBlockCode() = gen_block_code;
          })
      .def(
          "_jit_get_te_generate_block_code",
          []() -> bool {
            using namespace torch::jit::tensorexpr;
            return getTEGenerateBlockCode();
          })
      .def(
          "_jit_get_te_must_use_llvm_cpu",
          []() -> bool {
            using namespace torch::jit::tensorexpr;
            return getTEMustUseLLVMOnCPU();
          })
      .def(
          "_jit_set_te_must_use_llvm_cpu",
          [](bool use_llvm) {
            using namespace torch::jit::tensorexpr;
            getTEMustUseLLVMOnCPU() = use_llvm;
          })
      .def(
          "_jit_cat_wo_conditionals",
          [](bool optimize_cat) {
            using namespace torch::jit::tensorexpr;
            getCatWoConditionals() = optimize_cat;
          })
      .def(
          "_jit_opt_conditionals",
          [](bool opt_conds) {
            using namespace torch::jit::tensorexpr;
            getOptConditionals() = opt_conds;
          })
      .def(
          "_llvm_enabled",
          []() {
#ifdef TORCH_ENABLE_LLVM
            return true;
#else
            return false;
#endif
          })
      .def(
          "_jit_pass_fuse_tensorexprs",
          [](std::shared_ptr<Graph>& g) {
            FuseTensorExprs(g);
            RemoveTensorTypeSpecializations(g);
          })
      .def(
          "_jit_fuser_get_fused_kernel_code",
          [](Graph& g, const std::vector<at::Tensor>& inps) {
            return debugGetFusedKernelCode(g, inps);
          })
      .def(
          "_jit_pass_remove_dropout",
          [](script::Module& module) { return removeDropout(module); })
      .def(
          "_jit_pass_refine_tuple_types",
          [](std::shared_ptr<Graph>& graph) { return RefineTupleTypes(graph); })
      .def(
          "_jit_pass_transform_conv1d_to_conv2d",
          [](std::shared_ptr<Graph>& graph) {
            return transformConv1dToConv2d(graph);
          })
      .def(
          "_jit_pass_transform_conv1d_to_conv2d",
          [](script::Module& module) {
            return transformConv1dToConv2d(module);
          })
      .def(
          "_jit_pass_insert_prepacked_ops",
          [](std::shared_ptr<Graph>& graph) {
            return insertPrePackedOps(graph);
          })
      .def(
          "_jit_pass_insert_prepacked_ops",
          [](script::Module& module) { return insertPrePackedOps(module); })
      .def(
          "_jit_pass_fuse_clamp_w_prepacked_linear_conv",
          [](script::Module& module) {
            return fusePrePackedLinearConvWithClamp(module);
          })
      .def(
          "_jit_pass_fold_prepacking_ops",
          [](script::Module& module) { return FoldPrePackingOps(module); })
      .def(
          "_jit_pass_optimize_for_mobile",
          [](script::Module& module,
             std::set<MobileOptimizerType>& optimization_blocklist,
             std::vector<std::string>& preserved_methods) {
            return optimizeForMobile(
                module, optimization_blocklist, preserved_methods);
          })
      .def(
          "_hack_do_not_use_clone_module_with_class",
          [](script::Module& module,
             std::vector<std::string>& ignored_methods,
             std::vector<std::string>& ignored_attributes) {
            const bool inplace = false;
            const std::unordered_set<std::string> ignored_methods_set(
                ignored_methods.begin(), ignored_methods.end());
            const std::unordered_set<std::string> ignored_attributes_set(
                ignored_attributes.begin(), ignored_attributes.end());
            return module.clone(
                inplace, ignored_methods_set, ignored_attributes_set);
          })
      .def(
          "_jit_pass_vulkan_insert_prepacked_ops",
          [](std::shared_ptr<Graph>& graph) {
            return vulkanInsertPrePackedOps(graph);
          })
      .def(
          "_jit_pass_vulkan_insert_prepacked_ops",
          [](script::Module& module) {
            return vulkanInsertPrePackedOps(module);
          })
      .def(
          "_jit_pass_vulkan_fuse_clamp_w_prepacked_conv",
          [](script::Module& module) {
            return vulkanFusePrePackedConvWithClamp(module);
          })
      .def(
          "_jit_pass_vulkan_fold_prepacking_ops",
          [](script::Module& module) {
            return vulkanFoldPrePackingOps(module);
          })
      .def(
          "_jit_pass_vulkan_optimize_for_mobile",
          [](script::Module& module,
             std::set<MobileOptimizerType>& optimization_blocklist,
             std::vector<std::string>& preserved_methods) {
            return vulkanOptimizeForMobile(
                module, optimization_blocklist, preserved_methods);
          })
      .def(
          "_jit_pass_metal_insert_prepacked_ops",
          [](std::shared_ptr<Graph>& graph) {
            return metalInsertPrePackedOps(graph);
          })
      .def(
          "_jit_pass_metal_insert_prepacked_ops",
          [](script::Module& module) {
            return metalInsertPrePackedOps(module);
          })
      .def(
          "_jit_pass_metal_fuse_clamp_w_prepacked_conv",
          [](script::Module& module) {
            return metalFusePrePackedConvWithClamp(module);
          })
      .def(
          "_jit_pass_metal_fold_prepacking_ops",
          [](script::Module& module) { return metalFoldPrePackingOps(module); })
      .def(
          "_jit_pass_metal_optimize_for_mobile",
          [](script::Module& module,
             std::vector<std::string>& preserved_methods) {
            return metalOptimizeForMobile(module, preserved_methods);
          })
      .def(
          "_jit_pass_filter_non_tensor_arguments",
          [](std::map<std::string, IValue> params) {
            std::map<std::string, at::Tensor> retval;
            for (auto& kv : params) {
              if (kv.second.isTensor()) {
                retval[kv.first] = std::move(kv.second).toTensor();
              }
            }
            return retval;
          })
      .def("_jit_pass_batch_mm", BatchMM)
      .def(
          "_jit_decay_packed_param_input_types",
          [](Graph& g) {
            for (Value* i : g.inputs()) {
              if (i->type() ==
                      getCustomClass(
                          "__torch__.torch.classes.quantized.Conv2dPackedParamsBase") ||
                  i->type() ==
                      getCustomClass(
                          "__torch__.torch.classes.quantized.Conv3dPackedParamsBase") ||
                  i->type() ==
                      getCustomClass(
                          "__torch__.torch.classes.quantized.LinearPackedParamsBase")) {
                // Dummy CompleteTensorType to appease ONNX validator.
                i->setType(TensorType::create(
                    at::kQInt8,
                    c10::kCPU,
                    std::vector<int64_t>{1},
                    std::vector<int64_t>{1},
                    c10::nullopt));
              }
            }
          })
      .def("_jit_set_utf8_decoding_ignore", &setUTF8DecodingIgnore);

  // NB: This isn't actually used for regular PyTorch symbolic tracing;
  // XLA is what needs this
#define SYMNODE_UNARY(n) .def(#n, [](c10::SymNode a) { return a->n(); })
#define SYMNODE_BINARY(n) \
  .def(#n, [](c10::SymNode a, c10::SymNode b) { return a->n(b); })
#define SYMNODE_SIZES_STRIDES(n)                \
  .def(                                         \
      #n,                                       \
      [](c10::SymNode a,                        \
         c10::ArrayRef<c10::SymNode> sizes,     \
         c10::ArrayRef<c10::SymNode> strides) { \
        return a->n(sizes, strides);            \
      })
  auto symnode_class =
      py::class_<c10::SymNodeImpl, c10::SymNode>(m, "_SymNode")
      // clang-format off
      // These DO NOT install magic methods; the SymInt/SymFloat wrapper in
      // Python is responsible for this
      SYMNODE_UNARY(clone)
      SYMNODE_UNARY(is_int)
      SYMNODE_UNARY(is_float)
      SYMNODE_UNARY(is_bool)
      SYMNODE_UNARY(bool_)
      SYMNODE_UNARY(int_)
      SYMNODE_UNARY(sym_float)
      SYMNODE_BINARY(add)
      SYMNODE_BINARY(sub)
      SYMNODE_BINARY(mul)
      SYMNODE_BINARY(truediv)
      SYMNODE_BINARY(pow)
      SYMNODE_BINARY(floordiv)
      SYMNODE_BINARY(mod)
      SYMNODE_BINARY(eq)
      SYMNODE_BINARY(ne)
      SYMNODE_BINARY(gt)
      SYMNODE_BINARY(lt)
      SYMNODE_BINARY(le)
      SYMNODE_BINARY(ge)
      SYMNODE_BINARY(sym_min)
      SYMNODE_BINARY(sym_max)
      SYMNODE_BINARY(sym_and)
      SYMNODE_BINARY(sym_or)
      SYMNODE_UNARY(sym_not)
      SYMNODE_UNARY(ceil)
      SYMNODE_UNARY(floor)
      SYMNODE_UNARY(neg)
      SYMNODE_SIZES_STRIDES(is_contiguous)
      SYMNODE_SIZES_STRIDES(is_channels_last_contiguous_2d)
      SYMNODE_SIZES_STRIDES(is_channels_last_contiguous_3d)
      SYMNODE_SIZES_STRIDES(is_channels_last_strides_2d)
      SYMNODE_SIZES_STRIDES(is_channels_last_strides_3d)
      SYMNODE_SIZES_STRIDES(is_non_overlapping_and_dense)
      .def(
          "guard_int",
          [](c10::SymNode a, const char* file, int64_t line) {
            return a->guard_int(file, line);
          })
      .def(
          "guard_bool",
          [](c10::SymNode a, const char* file, int64_t line) {
            return a->guard_bool(file, line);
          })
      .def(
          "guard_float",
          [](c10::SymNode a, const char* file, int64_t line) {
            return a->guard_float(file, line);
          })
      .def(
          "expect_true",
          [](c10::SymNode a, const char* file, int64_t line) {
            return a->expect_true(file, line);
          })
      .def(
          "has_hint",
          [](c10::SymNode a) {
            return a->has_hint();
          })
      .def(
          "wrap_int",
          [](c10::SymNode a, int64_t b) {
            return a->wrap_int(b);
          })
      .def(
          "wrap_float",
          [](c10::SymNode a, double b) {
            return a->wrap_float(b);
          })
      .def(
          "wrap_bool",
          [](c10::SymNode a, bool b) {
            return a->wrap_bool(b);
          })
      .def(
          "__str__",
          [](c10::SymNode a) { return a->str(); })
      .def(
          "__repr__",
          [](c10::SymNode a) { return a->str(); })
      .def(
          "is_constant",
          [](const c10::SymNode& node){
            return (
              node->constant_int().has_value()
              || node->constant_bool().has_value()
            );
          })
      .def(
          "is_symbolic",
          [](const c10::SymNode& node) {
            return (
                !node->singleton_int().has_value()
                && !node->constant_bool().has_value()
                && !node->constant_int().has_value()
            );
<<<<<<< HEAD
          })
      .def(
          "is_singleton_int",
          [](const c10::SymNode& node){
            return node->singleton_int().has_value();
          })
      .def(
          "hash",
          [](const c10::SymNode& node) -> size_t {
            if (node->singleton_int().has_value()) {
              return std::hash<int64_t>()(node->singleton_int().value());
            } else if (node->constant_bool().has_value()) {
              return (size_t) node->constant_bool().value();
            } else if (node->constant_int().has_value()) {
              TORCH_CHECK(false, "NYI");
            }
            return std::hash<void*>()(node.get());
=======
>>>>>>> 5596c613
          });

  // clang-format on

  // NOLINTNEXTLINE(bugprone-unused-raii)
  py::class_<CompleteArgumentSpec>(m, "CompleteArgumentSpec")
      .def("__repr__", [](CompleteArgumentSpec& self) {
        std::ostringstream s;
        s << self;
        return s.str();
      });
  // NOLINTNEXTLINE(bugprone-unused-raii)
  py::class_<ArgumentSpec>(m, "ArgumentSpec");
  py::class_<Code>(m, "Code")
      .def(
          "grad_executor_states",
          [](Code& c) {
            std::vector<GraphExecutorState> states;
            for (auto& e : c.grad_executors()) {
              states.emplace_back(e->getDebugState());
            }
            return states;
          })
      .def(
          "differentiable_op_executor_states",
          [](Code& c) {
            std::vector<GraphExecutorState> states;
            for (auto& e : c.diff_graph_op_executors()) {
              if (e->isOptimized()) {
                states.emplace_back(e->getDebugState());
              } else {
                // we leave an empty entry for node that doesn't have an
                // optimized plan
                states.emplace_back();
              }
            }
            return states;
          })
      .def("num_bailouts", [](Code& c) { return c.num_bailouts(); })
      .def("request_bailout", [](Code& c, size_t index) {
        c.request_bailout(index);
      });

  py::class_<ExecutionPlan>(m, "ExecutionPlan")
      .def_property_readonly("graph", [](ExecutionPlan& s) { return s.graph; })
      .def_property_readonly("code", [](ExecutionPlan& s) { return s.code; });

  py::class_<Gradient>(m, "Gradient")
      .def_property_readonly("f", [](Gradient& m) { return m.f; })
      .def_property_readonly("df", [](Gradient& m) { return m.df; })
      .def_property_readonly(
          "f_real_outputs", [](Gradient& m) { return m.f_real_outputs; })
      .def_property_readonly(
          "df_input_vjps", [](Gradient& m) { return m.df_input_vjps; })
      .def_property_readonly(
          "df_input_captured_inputs",
          [](Gradient& m) { return m.df_input_captured_inputs; })
      .def_property_readonly(
          "df_input_captured_outputs",
          [](Gradient& m) { return m.df_input_captured_outputs; })
      .def_property_readonly(
          "df_output_vjps", [](Gradient& m) { return m.df_output_vjps; });

  py::class_<GraphExecutorState>(m, "GraphExecutorState")
      .def_property_readonly(
          "graph", [](GraphExecutorState& s) { return s.graph; })
      .def_property_readonly(
          "execution_plans",
          [](GraphExecutorState& s) { return s.execution_plans; })
      .def_property_readonly(
          "fallback", [](GraphExecutorState& s) { return s.fallback; });

  py::class_<PyTorchStreamWriter>(m, "PyTorchFileWriter")
      .def(py::init<std::string>())
      .def(py::init([](const py::object& buffer) {
        auto writer_func = [=](const void* data, size_t size) {
          // Writing an empty file is a noop
          if (size == 0) {
            return size;
          }
          auto memory_view = py::memoryview::from_memory(
              reinterpret_cast<const char*>(data), size);
          buffer.attr("write")(std::move(memory_view));
          return size;
        };
        return std::make_unique<PyTorchStreamWriter>(std::move(writer_func));
      }))
      .def(py::init<const std::function<size_t(const void*, size_t)>&>())
      .def(
          "write_record",
          [](PyTorchStreamWriter& self,
             const std::string& name,
             const char* data,
             size_t size) { return self.writeRecord(name, data, size); })
      .def("write_end_of_file", &PyTorchStreamWriter::writeEndOfFile)
      .def("set_min_version", &PyTorchStreamWriter::setMinVersion)
      .def(
          "write_record",
          [](PyTorchStreamWriter& self,
             const std::string& name,
             uintptr_t data,
             size_t size) {
            return self.writeRecord(
                name, reinterpret_cast<const char*>(data), size);
          })
      .def("archive_name", &PyTorchStreamWriter::archiveName)
      .def("serialization_id", &PyTorchStreamWriter::serializationId)
      .def(
          "get_all_written_records",
          &PyTorchStreamWriter::getAllWrittenRecords);

  py::enum_<MobileOptimizerType>(m, "_MobileOptimizerType")
      .value("CONV_BN_FUSION", MobileOptimizerType::CONV_BN_FUSION)
      .value(
          "INSERT_FOLD_PREPACK_OPS",
          MobileOptimizerType::INSERT_FOLD_PREPACK_OPS)
      .value("REMOVE_DROPOUT", MobileOptimizerType::REMOVE_DROPOUT)
      .value("FUSE_ADD_RELU", MobileOptimizerType::FUSE_ADD_RELU)
      .value(
          "HOIST_CONV_PACKED_PARAMS",
          MobileOptimizerType::HOIST_CONV_PACKED_PARAMS)
      .value(
          "VULKAN_AUTOMATIC_GPU_TRANSFER",
          MobileOptimizerType::VULKAN_AUTOMATIC_GPU_TRANSFER);

  // This allows PyTorchStreamReader to read from a Python buffer. It requires
  // that the buffer implement `seek()`, `tell()`, and `read()`.
  class BufferAdapter : public caffe2::serialize::ReadAdapterInterface {
   public:
    BufferAdapter(const py::object& buffer) : buffer_(buffer) {
      // Jump to the end of the buffer to get its size
      auto current = buffer.attr("tell")();
      start_offset_ = py::cast<size_t>(current);
      buffer.attr("seek")(current, py::module::import("os").attr("SEEK_END"));
      size_ = py::cast<size_t>(buffer.attr("tell")()) - start_offset_;
      buffer.attr("seek")(current);

      // If we can read directly into a buffer, do that instead of an extra copy
      use_readinto_ = py::hasattr(buffer, "readinto");
    }

    size_t size() const override {
      return size_;
    }

    THPObjectPtr getMemview(void* buf, size_t n) const {
      THPObjectPtr memview(PyMemoryView_FromMemory(
          reinterpret_cast<char*>(buf), n, PyBUF_WRITE));
      if (!memview) {
        throw python_error();
      }
      return memview;
    }

    size_t read(uint64_t pos, void* buf, size_t n, const char* what)
        const override {
      // Seek to desired position (NB: this has to be a Py_ssize_t or Python
      // throws a weird error)
      Py_ssize_t absolute_pos = start_offset_ + pos;
      buffer_.attr("seek")(absolute_pos);

      if (use_readinto_) {
        auto memview = getMemview(buf, n);
        auto res =
            PyObject_CallMethod(buffer_.ptr(), "readinto", "O", memview.get());
        if (res) {
          int64_t i = static_cast<int64_t>(PyLong_AsLongLong(res));
          if (i > 0) {
            return i;
          }
        }
      }

      // Read bytes into `buf` from the buffer
      std::string bytes = py::cast<std::string>(buffer_.attr("read")(n));
      std::copy(
          bytes.data(),
          bytes.data() + bytes.size(),
          reinterpret_cast<char*>(buf));
      return bytes.size();
    }

    py::object buffer_;
    size_t size_;
    size_t start_offset_;
    bool use_readinto_;
  };

  py::class_<PyTorchStreamReader, std::shared_ptr<PyTorchStreamReader>>(
      m, "PyTorchFileReader")
      .def(py::init<std::string>())
      .def(py::init([](const py::object& buffer) {
        auto adapter = std::make_unique<BufferAdapter>(buffer);
        return std::make_shared<PyTorchStreamReader>(std::move(adapter));
      }))
      .def(
          "get_record",
          [](PyTorchStreamReader& self, const std::string& key) {
            at::DataPtr data;
            size_t size = 0;
            std::tie(data, size) = self.getRecord(key);
            return py::bytes(reinterpret_cast<const char*>(data.get()), size);
          })
      .def(
          "has_record",
          [](PyTorchStreamReader& self, const std::string& key) {
            return self.hasRecord(key);
          })
      .def(
          "get_storage_from_record",
          [](PyTorchStreamReader& self,
             const std::string& key,
             size_t numel,
             py::object data_type_obj) {
            at::DataPtr data(std::get<0>(self.getRecord(key)));
            auto scalar_type =
                reinterpret_cast<THPDtype*>(data_type_obj.ptr())->scalar_type;

            c10::Storage storage(
                c10::Storage::use_byte_size_t(),
                numel * elementSize(scalar_type),
                std::move(data),
                /*allocator=*/nullptr,
                /*resizable=*/false);
            auto ptr =
                c10::make_intrusive<at::TensorImpl, at::UndefinedTensorImpl>(
                    std::move(storage),
                    at::DispatchKeySet(),
                    at::CPU(scalar_type).typeMeta());
            return at::Tensor(std::move(ptr));
          })
      .def("serialization_id", &PyTorchStreamReader::serializationId)
      .def(
          "get_all_records",
          [](PyTorchStreamReader& self) { return self.getAllRecords(); })
      .def(
          "get_record_offset",
          [](PyTorchStreamReader& self, const std::string& key) {
            return self.getRecordOffset(key);
          });

  // Used by torch.Package to coordinate deserialization of storages across
  // ScriptModules and eager modules
  py::class_<
      DeserializationStorageContext,
      std::shared_ptr<DeserializationStorageContext>>(
      m, "DeserializationStorageContext")
      .def(py::init<>())
      .def(
          "get_storage",
          [](DeserializationStorageContext& self,
             const std::string& name,
             py::object data_type_obj) {
            c10::Storage storage = self.getStorage(name);
            auto scalar_type =
                reinterpret_cast<THPDtype*>(data_type_obj.ptr())->scalar_type;
            auto ptr =
                c10::make_intrusive<at::TensorImpl, at::UndefinedTensorImpl>(
                    std::move(storage),
                    at::DispatchKeySet(),
                    at::CPU(scalar_type).typeMeta());

            return at::Tensor(std::move(ptr));
          })
      .def(
          "add_storage",
          [](DeserializationStorageContext& self,
             const std::string& name,
             const at::Tensor& tensor) {
            return self.addStorage(name, tensor.storage());
          })
      .def("has_storage", &DeserializationStorageContext::hasStorage);

  m.def(
      "_get_schema",
      [](const std::string& op_name, const std::string& overload_name) {
        try {
          auto symbol = Symbol::fromQualString(op_name);
          auto operations = getAllOperatorsFor(symbol);
          for (const auto& op : operations) {
            if (op->schema().overload_name() == overload_name) {
              return op->schema();
            }
          }
          throw std::runtime_error("Found no matching schema");
        } catch (const c10::Error& e) {
          auto msg = torch::get_cpp_stacktraces_enabled()
              ? e.what()
              : e.what_without_backtrace();
          throw std::runtime_error(msg);
        }
      });

  m.def(
      "_get_operation_overload",
      [](const std::string& op_name, const std::string& overload_name) {
        try {
          auto symbol = Symbol::fromQualString(op_name);
          auto operations = getAllOperatorsFor(symbol);
          bool allow_numbers_as_tensors = symbol.is_prims() ||
              symbol.is_nvprims() ||
              (symbol.is_aten() &&
               torch::should_allow_numbers_as_tensors(symbol.toUnqualString()));
          for (const auto& op : operations) {
            if (op->schema().overload_name() == overload_name) {
              auto func =
                  py::cpp_function([op, symbol, allow_numbers_as_tensors](
                                       py::args args, py::kwargs kwargs) {
                    ToIValueAllowNumbersAsTensors g(allow_numbers_as_tensors);
                    return _get_operation_for_overload_or_packet(
                        {op}, symbol, args, kwargs, /*is_overload*/ true);
                  });
              auto func_dk = py::cpp_function(
                  [op, symbol, allow_numbers_as_tensors](
                      c10::DispatchKey dk_, py::args args, py::kwargs kwargs) {
                    c10::optional<c10::DispatchKey> dk =
                        c10::make_optional(dk_);
                    ToIValueAllowNumbersAsTensors g(allow_numbers_as_tensors);
                    return _get_operation_for_overload_or_packet(
                        {op}, symbol, args, kwargs, /*is_overload*/ true, dk);
                  });
              return py::make_tuple(
                  func, func_dk, py::cast(op->getTags().vec()));
            }
          }
          throw std::runtime_error("Found no matching operator overload");
        } catch (const c10::Error& e) {
          auto msg = torch::get_cpp_stacktraces_enabled()
              ? e.what()
              : e.what_without_backtrace();
          throw std::runtime_error(msg);
        }
      });

  m.def(
      "_jit_get_operation",
      [](const std::string& op_name) {
        try {
          auto symbol = Symbol::fromQualString(op_name);
          const auto& unsortedOps = getAllOperatorsFor(symbol);
          TORCH_CHECK(!unsortedOps.empty(), "No such operator ", op_name);

          // Depending on the order of registration, aten or jit ops may be
          // registered first. This sorting is helpful in cases where
          // deterministic (i.e. not dependent on build config) behavior is
          // desired; e.g. torch.ops.aten.* uses this function, and tries to
          // find the "first" op that matches input args. Without the sorting,
          // the "first" op may change depending on registration order.
          std::vector<std::shared_ptr<Operator>> sortedOps;
          sortedOps.reserve(unsortedOps.size());
          std::copy_if(
              unsortedOps.begin(),
              unsortedOps.end(),
              std::back_inserter(sortedOps),
              [](const std::shared_ptr<Operator>& op) {
                return op->isC10Op();
              });
          std::copy_if(
              unsortedOps.begin(),
              unsortedOps.end(),
              std::back_inserter(sortedOps),
              [](const std::shared_ptr<Operator>& op) {
                return !op->isC10Op();
              });
          std::ostringstream docstring;
          docstring << "Automatically bound operator '" << op_name
                    << "' with schema(s):\n";

          for (const auto& op : sortedOps) {
            docstring << "  " << op->schema() << "\n";
          }

          py::list overload_names;
          for (const auto& op : sortedOps) {
            overload_names.append(py::str(op->schema().overload_name()));
          }

          bool allow_numbers_as_tensors = symbol.is_prims() ||
              symbol.is_nvprims() ||
              (symbol.is_aten() &&
               torch::should_allow_numbers_as_tensors(symbol.toUnqualString()));

          auto func = py::cpp_function(
              [sortedOps, symbol, allow_numbers_as_tensors](
                  py::args args, py::kwargs kwargs) {
                ToIValueAllowNumbersAsTensors g(allow_numbers_as_tensors);
                return _get_operation_for_overload_or_packet(
                    sortedOps, symbol, args, kwargs, false);
              },
              py::name(symbol.toUnqualString()),
              py::doc(docstring.str().c_str()));
          return py::make_tuple(func, overload_names);
        } catch (const c10::Error& e) {
          auto msg = torch::get_cpp_stacktraces_enabled()
              ? e.what()
              : e.what_without_backtrace();
          throw std::runtime_error(msg);
        }
      },
      py::arg("qualified_name"));

  m.def(
      "parse_ir",
      [](const std::string& input, bool parse_tensor_constants) {
        auto graph = std::make_shared<Graph>();
        parseIR(input, &*graph, parse_tensor_constants);
        return graph;
      },
      py::arg("input"),
      py::arg("parse_tensor_constants") = false);
  m.def("parse_schema", parseSchema);
  m.def("unify_type_list", [](const std::vector<TypePtr>& types) {
    std::ostringstream s;
    auto type = unifyTypeList(types, s);
    if (!type) {
      throw std::runtime_error(s.str());
    }
    return type.value();
  });
  py::enum_<SchemaArgType>(m, "_SchemaArgType")
      .value("input", SchemaArgType::input)
      .value("output", SchemaArgType::output);
  py::class_<SchemaArgument>(m, "_SchemaArgument")
      .def(py::init<SchemaArgType, size_t>())
      .def_readwrite("type", &SchemaArgument::type)
      .def_readwrite("index", &SchemaArgument::index);
  py::class_<SchemaInfo>(m, "_SchemaInfo")
      .def(py::init<FunctionSchema>())
      .def("is_mutable", [](SchemaInfo& self) { return self.is_mutable(); })
      .def(
          "is_mutable",
          [](SchemaInfo& self, const SchemaArgument& argument) {
            return self.is_mutable(argument);
          })
      .def(
          "has_argument",
          [](SchemaInfo& self, const std::string& name) {
            return self.has_argument(name);
          })
      .def(
          "is_mutable",
          [](SchemaInfo& self, const std::string& name) {
            return self.is_mutable(name);
          })
      .def(
          "may_alias",
          [](SchemaInfo& self,
             const SchemaArgument& lhs,
             const SchemaArgument& rhs) { return self.may_alias(lhs, rhs); })
      .def(
          "may_contain_alias",
          [](SchemaInfo& self,
             const SchemaArgument& lhs,
             const SchemaArgument& rhs) {
            return self.may_contain_alias(lhs, rhs);
          })
      .def(
          "add_argument_value",
          [](SchemaInfo& self,
             const std::string& name,
             const py::object& value) {
            c10::optional<IValue> i_value = toTypeInferredIValueOptional(value);
            if (i_value) {
              // For normalization purposes there is an inconsistency within
              // torch.fx that turns all arguments named "self" into "input".
              // Thus this check ensures that those arguments are checked
              // correctly.
              if (name == "input" && !self.hasInputArgumentNamed("input")) {
                self.addArgumentValue("self", *i_value);
              } else {
                self.addArgumentValue(name, *i_value);
              }
            }
          })
      .def("add_argument_values", [](SchemaInfo& self, const py::dict& values) {
        std::unordered_map<std::string, IValue> value_map;
        for (const auto& key_pair : values) {
          IValue key = toTypeInferredIValue(key_pair.first);
          TORCH_INTERNAL_ASSERT(
              key.isString(),
              "Add argument value keys types should be strings.");
          c10::optional<IValue> value =
              toTypeInferredIValueOptional(key_pair.second);
          if (value) {
            // For normalization purposes there is an inconsistency within
            // torch.fx that
            // turns all arguments named "self" into "input". Thus this check
            // ensures that those arguments are checked correctly.
            if (key.toStringRef() == "input" &&
                !self.hasInputArgumentNamed("input")) {
              self.addArgumentValue("self", *value);
            } else {
              value_map[key.toStringRef()] = *value;
            }
          }
        }
        self.addArgumentValues(value_map);
      });
  py::class_<FunctionSchema>(m, "FunctionSchema")
      .def_property_readonly(
          "name", [](FunctionSchema& self) { return self.name(); })
      .def_property_readonly(
          "overload_name",
          [](FunctionSchema& self) { return self.overload_name(); })
      .def_property_readonly(
          "arguments", [](FunctionSchema& self) { return self.arguments(); })
      .def_property_readonly(
          "returns", [](FunctionSchema& self) { return self.returns(); })
      .def(
          "is_backward_compatible_with",
          [](const FunctionSchema& self, const FunctionSchema& old_schema) {
            return self.isBackwardCompatibleWith(old_schema);
          })
      .def(
          "check_forward_compatible_with",
          [](const FunctionSchema& self, const FunctionSchema& old_schema) {
            std::ostringstream out;
            auto result = self.isForwardCompatibleWith(old_schema, out);
            return std::make_pair(result, out.str());
          })
      .def(
          "__eq__",
          [](const FunctionSchema& self, const FunctionSchema& other) {
            return self == other;
          })
      .def(
          "__hash__",
          [](const FunctionSchema& self) {
            return std::hash<FunctionSchema>{}(self);
          })
      .def(
          "__str__",
          [](FunctionSchema& self) {
            std::stringstream ss;
            ss << self;
            return ss.str();
          })
      .def_property_readonly(
          "is_mutable", [](FunctionSchema& self) { return self.is_mutable(); });
  py::class_<Argument>(m, "Argument")
      .def_property_readonly("name", [](Argument& self) { return self.name(); })
      .def_property_readonly("type", [](Argument& self) { return self.type(); })
      .def_property_readonly(
          "real_type", [](Argument& self) { return self.real_type(); })
      .def_property_readonly(
          "N",
          [](Argument& self) -> py::object {
            return (self.N()) ? py::cast(*self.N()) : py::none();
          })
      .def_property_readonly(
          "default_value",
          [](Argument& self) -> py::object {
            if (!self.default_value()) {
              return py::none();
            }
            IValue v = *self.default_value();
            return toPyObject(std::move(v));
          })
      .def(
          "has_default_value",
          [](Argument& self) -> py::bool_ {
            return self.default_value().has_value();
          })
      .def_property_readonly(
          "alias_info", [](Argument& self) { return self.alias_info(); })
      .def_property_readonly(
          "is_out", [](Argument& self) { return self.is_out(); })
      .def_property_readonly("kwarg_only", [](Argument& self) -> bool {
        return self.kwarg_only();
      });
  py::class_<AliasInfo>(m, "_AliasInfo")
      .def_property_readonly(
          "is_write", [](AliasInfo& self) { return self.isWrite(); })
      .def_property_readonly(
          "before_set",
          [](AliasInfo& self) {
            std::set<py::str> before_set_python;
            for (const auto& set : self.beforeSets()) {
              before_set_python.insert(py::str(set.toUnqualString()));
            }
            return before_set_python;
          })
      .def_property_readonly("after_set", [](AliasInfo& self) {
        std::set<py::str> after_set_python;
        for (const auto& set : self.afterSets()) {
          after_set_python.insert(py::str(set.toUnqualString()));
        }
        return after_set_python;
      });
  m.def("_jit_get_all_schemas", []() {
    const std::vector<std::shared_ptr<Operator>>& operations =
        getAllOperators();
    return fmap(operations, [](const std::shared_ptr<Operator>& op) {
      return op->schema();
    });
  });
  m.def("_jit_get_custom_class_schemas", customClassSchemasForBCCheck);
  m.def("_jit_get_schemas_for_operator", [](const std::string& qualified_name) {
    auto symbol = Symbol::fromQualString(qualified_name);
    const auto& operations = getAllOperatorsFor(symbol);
    return fmap(operations, [](const std::shared_ptr<Operator>& op) {
      return op->schema();
    });
  });
  m.def("_is_tracing", []() { return jit::tracer::isTracing(); });

  py::class_<PythonFutureWrapper, std::shared_ptr<PythonFutureWrapper>>(
      m, "Future")
      .def(py::init([](std::vector<c10::Device> devices = {}) {
        return std::make_shared<PythonFutureWrapper>(
            c10::make_intrusive<c10::ivalue::Future>(
                PyObjectType::get(), std::move(devices)));
      }))
      .def(
          "done",
          // Intentionally not releasing GIL
          &PythonFutureWrapper::done)
      .def(
          "value",
          &PythonFutureWrapper::value,
          py::call_guard<py::gil_scoped_release>())
      .def(
          "wait",
          &PythonFutureWrapper::wait,
          py::call_guard<py::gil_scoped_release>())
      .def(
          "then",
          &PythonFutureWrapper::then,
          py::call_guard<py::gil_scoped_release>())
      .def(
          "add_done_callback",
          &PythonFutureWrapper::add_done_callback,
          py::call_guard<py::gil_scoped_release>())
      .def(
          "set_result",
          // Intentionally not releasing GIL
          &PythonFutureWrapper::markCompleted)
      .def(
          "_set_unwrap_func",
          // Intentionally not releasing GIL as this just does an assign
          [](PythonFutureWrapper& self, py::function unwrapFunc) {
            auto functionGuard =
                std::make_shared<torch::jit::PythonFunctionGuard>(
                    std::move(unwrapFunc));

            std::function<void(py::object)> pf =
                [functionGuard(std::move(functionGuard))](
                    const py::object& inp) {
                  return functionGuard->func_(inp);
                };
            self.unwrap_func = std::move(pf);
          })
      .def(
          py::pickle(
              /* __getstate__ */
              [](const PythonFutureWrapper& /* unused */) {
                TORCH_CHECK(false, "Can not pickle torch.futures.Future");
                // Note that this return has no meaning since we always
                // throw, it's only here to satisfy Pybind API's
                // requirement.
                return py::make_tuple();
              },
              /* __setstate__ */
              [](const py::tuple& /* unused */) { // NOLINT
                TORCH_CHECK(false, "Can not unpickle torch.futures.Future");
                // Note that this return has no meaning since we always
                // throw, it's only here to satisfy PyBind's API
                // requirement.
                return nullptr;
              }),
          py::call_guard<py::gil_scoped_release>());

  py::class_<PythonAwaitWrapper, std::shared_ptr<PythonAwaitWrapper>>(
      m, "_Await")
      .def(
          "wait",
          &PythonAwaitWrapper::wait,
          py::call_guard<py::gil_scoped_release>())
      .def("fn", &PythonAwaitWrapper::fn)
      .def("args", &PythonAwaitWrapper::args)
      .def("type", &PythonAwaitWrapper::type)
      .def("is_nowait", &PythonAwaitWrapper::is_nowait)
      .def(
          "__getattr__",
          [](PythonAwaitWrapper& self, const std::string& name) -> py::object {
            // In eager mode allow Await[W] to be used as W, redirecting getattr
            // to the result of delayed function.
            return py::getattr(self.wait(), name.c_str(), py::none());
          })
      .def(
          py::pickle(
              /* __getstate__ */
              [](const PythonAwaitWrapper& /* unused */) {
                TORCH_CHECK(false, "Can not pickle torch.jit._Await");
                // Note that this return has no meaning since we always
                // throw, it's only here to satisfy Pybind API's
                // requirement.
                return py::make_tuple();
              },
              /* __setstate__ */
              [](const py::tuple& /* unused */) { // NOLINT
                TORCH_CHECK(false, "Can not unpickle torch.jit._Await");
                // Note that this return has no meaning since we always
                // throw, it's only here to satisfy PyBind's API
                // requirement.
                return nullptr;
              }),
          py::call_guard<py::gil_scoped_release>());

  m.def("_is_alias_of", [](const py::object& self, const py::object& other) {
    c10::optional<IValue> self_value = toTypeInferredIValueOptional(self);
    c10::optional<IValue> other_value = toTypeInferredIValueOptional(other);

    // Only return true if we are certain that self and other are aliasing.
    if (!self_value || !other_value) {
      return false;
    }
    return self_value->isAliasOf(*other_value);
  });
  m.def("_overlaps", [](const py::object& self, const py::object& other) {
    c10::optional<IValue> self_value = toTypeInferredIValueOptional(self);
    c10::optional<IValue> other_value = toTypeInferredIValueOptional(other);

    // Only return true if we are certain that self and other are overlapping.
    if (!self_value || !other_value) {
      return false;
    }
    return self_value->overlaps(*other_value);
  });
  m.def("_awaitable", [](const py::args& args, const py::kwargs& kwargs) {
    AT_ASSERT(args.size() >= 1);
    py::tuple args_tup(args.size() - 1);
    for (const auto i : c10::irange(1, args.size())) {
      args_tup[i - 1] = args[i];
    }
    return std::make_shared<PythonAwaitWrapper>(
        py::cast<py::function>(args[0]), std::move(args_tup));
  });
  m.def("_awaitable_nowait", [](py::handle input) {
    return std::make_shared<PythonAwaitWrapper>(std::move(input));
  });
  m.def(
      "_awaitable_wait", [](const std::shared_ptr<PythonAwaitWrapper>& py_aw) {
        TORCH_CHECK(py_aw, "Await can't be None");
        return py_aw->wait();
      });
  m.def("fork", [](const py::args& args, const py::kwargs& kwargs) {
    AT_ASSERT(!args.empty());

    py::function f = py::cast<py::function>(args[0]);
    py::tuple args_tup(args.size() - 1);

    for (const auto i : c10::irange(1, args.size())) {
      args_tup[i - 1] = args[i];
    }

    if (jit::tracer::isTracing()) {
      auto graph = jit::tracer::getTracingState()->graph;
      auto fork_node = graph->insertNode(graph->create(prim::TracedFork, 1));
      auto body_block = fork_node->addBlock();

      Value* node_output = nullptr;
      py::object py_func_output;
      // Insert new trace ops into the fork op's sub-block
      WithInsertPoint guard(body_block);
      IValue output_ivalue;
      {
        tracer::WithNestedTracingFrame env_guard;

        // Run the user-supplied function
        py_func_output = f(*args_tup, **kwargs);

        // Convert the output of the user-supplied function to IValue. The type
        // information of this IValue is used both to record the correct type in
        // the trace.
        output_ivalue = toTypeInferredIValue(py_func_output);
        Value* out_val = jit::tracer::getValueTrace(output_ivalue);
        body_block->registerOutput(out_val);
        node_output =
            fork_node->output()->setType(FutureType::create(out_val->type()));
      }

      auto retval =
          c10::make_intrusive<c10::ivalue::Future>(output_ivalue.type());

      // Record the ivalue in the tracer
      jit::tracer::setValueTrace(retval, node_output);

      // stuff the ivalue output in the Future
      retval->markCompleted(output_ivalue);

      return std::make_shared<PythonFutureWrapper>(retval);
    } else {
      auto result = toTypeInferredIValue(f(*args_tup, **kwargs));
      auto retval = c10::make_intrusive<c10::ivalue::Future>(result.type());
      retval->markCompleted(std::move(result));
      return std::make_shared<PythonFutureWrapper>(retval);
    }
  });

  m.def("wait", [](const std::shared_ptr<PythonFutureWrapper>& fut) {
    TORCH_CHECK(fut, "Future can't be None");
    return fut->wait();
  });

  m.def(
      "_collect_all",
      [](const std::vector<std::shared_ptr<jit::PythonFutureWrapper>>& futures)
          -> std::shared_ptr<jit::PythonFutureWrapper> {
        auto typePtr = futures.empty() || futures[0] == nullptr
            ? AnyType::get()
            : futures[0]->fut->elementType();
        c10::List<c10::intrusive_ptr<c10::ivalue::Future>> asList(
            c10::FutureType::create(typePtr));
        asList.reserve(futures.size());
        for (const auto& f : futures) {
          TORCH_CHECK(f, "Future can't be None");
          asList.push_back(f->fut);
        }
        return std::make_shared<jit::PythonFutureWrapper>(
            c10::collectAll(asList),
            /* unwrap_func */ [futures](const py::object& /*unused*/) {
              // Throw errors when calling wait() on the returned Future if
              // any of the original futures would throw.
              // NB: PythonFutureWrapper takes an unwrap_func which serves as a
              // callback to evalute the value in the Future. RPC uses this
              // unwrap_func to check whether the returned py::object is a
              // RemoteException object, and re-throw the exception if it is.
              // By extracting the c10::ivalue::Future from PythonFutureWrapper
              // the unwrap_func on the original PythonFutureWrapper objects are
              // discarded, and hence it will return the RemoteException as an
              // object instead of re-throwing it.
              for (auto& fut : futures) {
                fut->wait();
              }
            });
      },
      py::call_guard<py::gil_scoped_release>());

  m.def("_jit_assert_is_instance", [](py::object obj, const TypePtr& type) {
    toIValue(std::move(obj), type);
  });

#if defined(C10_SUPPORTS_FATAL_SIGNAL_HANDLERS)
  m.def("_set_print_stack_traces_on_fatal_signal", [](bool print) {
    c10::FatalSignalHandler::getInstance().setPrintStackTracesOnFatalSignal(
        print);
  });
#endif // defined(C10_SUPPORTS_SIGNAL_HANDLER)

  initPythonCustomClassBindings(module);
  initPythonIRBindings(module);
  tracer::initPythonTracerBindings(module);
  initTreeViewBindings(module);
  initJitScriptBindings(module);
  initJitBackendBindings(module);
  initStaticModuleBindings(module);
  initTensorExprBindings(module);
  // initNvFuserPythonBindings(module);

  setPrintHandler([](const std::string& str) {
    py::gil_scoped_acquire acquire;
    try {
      auto _stdout = py::module::import("sys").attr("stdout");
      _stdout.attr("write")(str);
    } catch (py::error_already_set& e) {
      throw std::runtime_error(e.what());
    }
  });

  // On exit we need to reset the print handler to default one,
  // because otherwise prim::Print() instruction won't work for JIT modules.
  auto atexit = py::module_::import("atexit");
  atexit.attr("register")(
      py::cpp_function([]() { setPrintHandler(getDefaultPrintHandler()); }));
}

} // namespace torch::jit<|MERGE_RESOLUTION|>--- conflicted
+++ resolved
@@ -1272,31 +1272,15 @@
                 && !node->constant_bool().has_value()
                 && !node->constant_int().has_value()
             );
-<<<<<<< HEAD
-          })
-      .def(
-          "is_singleton_int",
-          [](const c10::SymNode& node){
-            return node->singleton_int().has_value();
-          })
-      .def(
-          "hash",
-          [](const c10::SymNode& node) -> size_t {
-            if (node->singleton_int().has_value()) {
-              return std::hash<int64_t>()(node->singleton_int().value());
-            } else if (node->constant_bool().has_value()) {
-              return (size_t) node->constant_bool().value();
-            } else if (node->constant_int().has_value()) {
-              TORCH_CHECK(false, "NYI");
-            }
-            return std::hash<void*>()(node.get());
-=======
->>>>>>> 5596c613
+          })
+      .def(
+          "singleton_int",
+          [](const c10::SymNode& node) {
+            return node->singleton_int();
           });
 
   // clang-format on
 
-  // NOLINTNEXTLINE(bugprone-unused-raii)
   py::class_<CompleteArgumentSpec>(m, "CompleteArgumentSpec")
       .def("__repr__", [](CompleteArgumentSpec& self) {
         std::ostringstream s;
