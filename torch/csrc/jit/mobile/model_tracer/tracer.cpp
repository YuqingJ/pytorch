#include <iostream>
#include <string>

/**
 * The tracer.cpp generates a binary that accepts a TorchScript model or a
 * Torch Mobile Model (with bytecode.pkl) which has at least 1 bundled
 * input. This binary then feeds the bundled input(s) into the model
 * and executes using the lite interpreter.
 *
 * Both root operators as well as called operators are recorded and saved
 * into a YAML file (whose path is provided on the command line).
 *
 * Note: Root operators may include primary and other operators that
 * are not invoked using the dispatcher, and hence they may not show
 * up in the Traced Operator list.
 *
 */

#include <torch/csrc/autograd/grad_mode.h>
#include <torch/csrc/jit/mobile/model_tracer/TensorUtils.h>
#include <torch/csrc/jit/mobile/parse_operators.h>
#include <torch/script.h>

typedef std::map<std::string, std::set<std::string>> kt_type;
#include <torch/csrc/jit/mobile/model_tracer/TracerRunner.h>

C10_DEFINE_string(
    model_input_path,
    "",
    "The path of the input model file (.ptl).");

C10_DEFINE_string(
    build_yaml_path,
    "",
    "The path of the output YAML file containing traced operator information.");

#define REQUIRE_STRING_ARG(name)                            \
  if (FLAGS_##name.empty()) {                               \
    std::cerr << "You must specify the flag --" #name "\n"; \
    return 1;                                               \
  }

#define REQUIRE_INT_ARG(name)                               \
  if (FLAGS_##name == -1) {                                 \
    std::cerr << "You must specify the flag --" #name "\n"; \
    return 1;                                               \
  }

void printOpYAML(
    std::ostream& out,
    int indent,
    const std::string& op_name,
    bool is_used_for_training,
    bool is_root_operator,
    bool include_all_overloads) {
  out << std::string(indent, ' ') << op_name << ":" << std::endl;
  out << std::string(indent + 2, ' ')
      << "is_used_for_training: " << (is_used_for_training ? "true" : "false")
      << std::endl;
  out << std::string(indent + 2, ' ')
      << "is_root_operator: " << (is_root_operator ? "true" : "false")
      << std::endl;
  out << std::string(indent + 2, ' ')
      << "include_all_overloads: " << (include_all_overloads ? "true" : "false")
      << std::endl;
}

void printOpsYAML(
    std::ostream& out,
    const std::set<std::string>& operator_list,
    bool is_used_for_training,
    bool is_root_operator,
    bool include_all_overloads) {
  for (auto& it : operator_list) {
    printOpYAML(out, 2, it, false, is_root_operator, false);
  }
}

/**
 * Converts a pytorch model (full/lite) to lite interpreter model for
 * mobile, and additionally writes out a list of root and called
 * operators.
 */
int main(int argc, char* argv[]) {
  if (!c10::ParseCommandLineFlags(&argc, &argv)) {
    std::cerr << "Failed to parse command line flags!" << std::endl;
    return 1;
  }

  REQUIRE_STRING_ARG(model_input_path);
  REQUIRE_STRING_ARG(build_yaml_path);

  const std::string input_module_path = FLAGS_model_input_path;

  std::ofstream yaml_out(FLAGS_build_yaml_path);

  std::cout << "Processing: " << input_module_path << std::endl;
  std::cout << "Output: " << FLAGS_build_yaml_path << std::endl;
  torch::jit::mobile::TracerResult tracer_result;
  try {
    tracer_result = torch::jit::mobile::trace_run(FLAGS_model_input_path);
  } catch (std::exception& ex) {
    std::cerr
        << "ModelTracer has not been able to load the module for the following reasons:\n"
        << ex.what()
        << "\nPlease consider posting to the PyTorch with the error message."
        << std::endl;

    throw ex;
  }

  if (tracer_result.traced_operators.size() <=
<<<<<<< HEAD
          torch::jit::mobile::always_included_traced_ops.size() ||
      tracer_result.called_kernel_tags.size() == 0) {
    throw std::runtime_error(folly::sformat(
        "Error traced_operators size: {}, "
        "Kernel_metadata size: {}, "
        "Expected kernel to be > 0 and the traced operator list "
        "to be bigger then the default size {}. "
        "Please report a bug in PyTorch.",
        tracer_result.traced_operators.size(),
        tracer_result.called_kernel_tags.size(),
        torch::jit::mobile::always_included_traced_ops.size()));
=======
          torch::jit::mobile::always_included_traced_ops.size()) {
    throw std::runtime_error(c10::str(
        "Error traced_operators size: ",
        tracer_result.traced_operators.size(),
        ". Expected the traced operator list to be bigger then the default size ",
        torch::jit::mobile::always_included_traced_ops.size(),
        ". Please report a bug in PyTorch."
        ));
>>>>>>> 95854e0a
  }

  // If the op exist in both traced_ops and root_ops, leave it in root_ops only
  for (const auto& root_op : tracer_result.root_ops) {
    if (tracer_result.traced_operators.find(root_op) != tracer_result.traced_operators.end()) {
      tracer_result.traced_operators.erase(root_op);
    }
  }

  yaml_out << "include_all_kernel_dtypes: true" << std::endl;
  yaml_out << "operators:" << std::endl;
  printOpsYAML(
      yaml_out,
      tracer_result.root_ops,
      false /* is_used_for_training */,
      true /* is_root_operator */,
      false /* include_all_overloads */);
  printOpsYAML(
      yaml_out,
      tracer_result.traced_operators,
      false /* is_used_for_training */,
      false /* is_root_operator */,
      false /* include_all_overloads */);
}<|MERGE_RESOLUTION|>--- conflicted
+++ resolved
@@ -110,33 +110,19 @@
   }
 
   if (tracer_result.traced_operators.size() <=
-<<<<<<< HEAD
-          torch::jit::mobile::always_included_traced_ops.size() ||
-      tracer_result.called_kernel_tags.size() == 0) {
-    throw std::runtime_error(folly::sformat(
-        "Error traced_operators size: {}, "
-        "Kernel_metadata size: {}, "
-        "Expected kernel to be > 0 and the traced operator list "
-        "to be bigger then the default size {}. "
-        "Please report a bug in PyTorch.",
-        tracer_result.traced_operators.size(),
-        tracer_result.called_kernel_tags.size(),
-        torch::jit::mobile::always_included_traced_ops.size()));
-=======
-          torch::jit::mobile::always_included_traced_ops.size()) {
+      torch::jit::mobile::always_included_traced_ops.size()) {
     throw std::runtime_error(c10::str(
         "Error traced_operators size: ",
         tracer_result.traced_operators.size(),
         ". Expected the traced operator list to be bigger then the default size ",
         torch::jit::mobile::always_included_traced_ops.size(),
-        ". Please report a bug in PyTorch."
-        ));
->>>>>>> 95854e0a
+        ". Please report a bug in PyTorch."));
   }
 
   // If the op exist in both traced_ops and root_ops, leave it in root_ops only
   for (const auto& root_op : tracer_result.root_ops) {
-    if (tracer_result.traced_operators.find(root_op) != tracer_result.traced_operators.end()) {
+    if (tracer_result.traced_operators.find(root_op) !=
+        tracer_result.traced_operators.end()) {
       tracer_result.traced_operators.erase(root_op);
     }
   }
