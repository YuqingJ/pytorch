import collections
import contextlib
import dataclasses
import functools
import os
import re
from itertools import count
from typing import Any, Dict, List, Optional, Tuple

import sympy
from sympy import Expr

import torch
from torch._dynamo.utils import counters, dynamo_timed
from torch.fx.experimental.symbolic_shapes import SymTypes
from torch.fx.node import _get_qualified_name

from .. import codecache, config, ir
from ..codecache import CudaKernelParamCache
from ..triton_heuristics import grid as default_grid
from ..utils import (
    cache_on_self,
    get_benchmark_name,
    LineContext,
    sympy_dot,
    sympy_product,
)
from ..virtualized import V
from .common import CodeGen, DeferredLine, IndentedBuffer, PythonPrinter


pexpr = PythonPrinter().doprint


def buffer_reuse_key(node: ir.Buffer):
    size = node.get_size()
    stride = node.get_stride()
    last_element = sympy_dot([s - 1 for s in size], stride)
    return (
        node.get_device(),
        node.get_dtype(),
        V.graph.sizevars.simplify(sympy_product(size)),
        # Detect gaps in tensor storage caused by strides
        V.graph.sizevars.size_hint(last_element),
    )


def is_int(s: str):
    try:
        int(s)
    except ValueError:
        return False
    return True


def is_float(s: str):
    try:
        float(s)
    except ValueError:
        return False
    return True


def convert_arg_type(python_type):
    from .cpp import CONTAINER_PYTHON_TO_CPP, PYTHON_TO_CPP

    if python_type == "Tensor":
        # Conversions rules follow https://github.com/pytorch/pytorch/tree/main/aten/src/ATen/native#func
        return f"at::{python_type} const&"

    if python_type in PYTHON_TO_CPP:
        return PYTHON_TO_CPP[python_type]

    # Convert args of container types e.g. Optional[*]
    for py_container, cpp_container in CONTAINER_PYTHON_TO_CPP.items():
        container_match = re.findall(py_container + r"\[([a-zA-Z_]+)]", python_type)
        if len(container_match) == 1:
            contained_type = container_match[0]
            assert (
                contained_type in PYTHON_TO_CPP
            ), f"unsupported {py_container} type in convert_arg_type: {contained_type}"
            cpp_contained_type = PYTHON_TO_CPP[contained_type]
            return f"{cpp_container}<{cpp_contained_type}>"

    raise AssertionError(f"unsupport python_type: {python_type}")


def convert_return_type(python_type):
    # TODO: only support Tensor as func return type for now
    # TODO: support alias
    assert (
        python_type == "Tensor"
    ), f"only support tensor output for cpp_wrapper, but receive type {python_type}"
    return f"at::{python_type}"


def get_cpp_op_schema(kernel):
    # use x.real_type instead of x.type so that we get ScalarType instead of int
    arg_types = [repr(x.real_type) for x in kernel._schema.arguments]
    arg_names = [x.name for x in kernel._schema.arguments]
    # TODO: only support len(returns) == 1 for now.
    returns = [repr(x.type) for x in kernel._schema.returns]
    assert (
        len(returns) == 1
    ), f"only support 1 single output for cpp_wrapper, but {kernel.__name__} has {len(returns)} outputs"
    return_value = returns[0]
    cpp_return_value = convert_return_type(return_value)

    cpp_arg_type = [
        f"{convert_arg_type(arg_type)} {arg_name}"
        for arg_type, arg_name in zip(arg_types, arg_names)
    ]
    return f"{cpp_return_value}({', '.join(cpp_arg_type)})"


@dataclasses.dataclass
class SymbolicCallArg:
    inner: Any
    # the original symbolic expression represented by inner
    inner_expr: sympy.Expr

    def __str__(self):
        return str(self.inner)


class MemoryPlanningState:
    def __init__(self):
        super().__init__()
        self.reuse_pool: Dict[Any, List[FreeIfNotReusedLine]] = collections.defaultdict(
            list
        )

    def __contains__(self, key):
        return bool(self.reuse_pool.get(key, None))

    def pop(self, key) -> "FreeIfNotReusedLine":
        item = self.reuse_pool[key].pop()
        assert not item.is_reused
        return item

    def push(self, key, item: "FreeIfNotReusedLine"):
        assert not item.is_reused
        self.reuse_pool[key].append(item)


@dataclasses.dataclass
class EnterCudaDeviceContextManagerLine:
    device_idx: int
    first_time: bool

    def codegen(self, code: IndentedBuffer, device_cm_stack: contextlib.ExitStack):
        if V.graph.cpp_wrapper:
            code.writeline("\n")
            if V.graph.aot_mode:
                # In AOT mode, we have a stream provided as a param. A stream is
                # associated with a device, so we never expect the device to change.
                assert self.first_time
                # CUDAStreamGuard sets the stream and the device.
                if config.aot_inductor.abi_compatible:
                    code.writeline(
                        f"AOTICudaStreamGuard stream_guard(stream, {self.device_idx});"
                    )
                else:
                    code.writeline(
                        "at::cuda::CUDAStreamGuard stream_guard("
                        + f"at::cuda::getStreamFromExternal(stream, {self.device_idx}));"
                    )
            else:
                if self.first_time:
                    code.writeline(
                        f"at::cuda::CUDAGuard device_guard({self.device_idx});"
                    )
                else:
                    code.writeline(f"device_guard.set_index({self.device_idx});")
        else:
            # Note _DeviceGuard has less overhead than device, but only accepts
            # integers
            code.writeline(f"with torch.cuda._DeviceGuard({self.device_idx}):")
            device_cm_stack.enter_context(code.indent())
            code.writeline(
                f"torch.cuda.set_device({self.device_idx}) # no-op to ensure context"
            )


class ExitCudaDeviceContextManagerLine:
    def codegen(self, code: IndentedBuffer, device_cm_stack: contextlib.ExitStack):
        if not V.graph.cpp_wrapper:
            device_cm_stack.close()


@dataclasses.dataclass
class MemoryPlanningLine:
    wrapper: "WrapperCodeGen"

    def plan(self, state: MemoryPlanningState) -> "MemoryPlanningLine":
        """First pass to find reuse"""
        return self

    def codegen(self, code: IndentedBuffer):
        """Second pass to output code"""
        pass


@dataclasses.dataclass
class AllocateLine(MemoryPlanningLine):
    node: ir.Buffer
    can_reuse: bool = True

    def plan(self, state: MemoryPlanningState):
        if self.node.get_name() in V.graph.removed_buffers:
            return NullLine(self.wrapper)

        # try to reuse a recently freed buffer
        key = buffer_reuse_key(self.node)
        if config.allow_buffer_reuse and key in state and self.can_reuse:
            free_line = state.pop(key)
            free_line.is_reused = True
            return ReuseLine(self.wrapper, free_line.node, self.node)

        return self

    def codegen(self, code: IndentedBuffer):
        assert self.node.get_name() not in V.graph.removed_buffers
        line = self.wrapper.make_buffer_allocation(self.node)
        code.writeline(line)


@dataclasses.dataclass
class FreeIfNotReusedLine(MemoryPlanningLine):
    node: ir.Buffer
    is_reused: bool = False

    def plan(self, state: MemoryPlanningState):
        assert not self.is_reused
        if self.node.get_name() in V.graph.removed_buffers:
            return NullLine(self.wrapper)
        if config.allow_buffer_reuse:
            state.push(buffer_reuse_key(self.node), self)
        return self

    def codegen(self, code: IndentedBuffer):
        assert self.node.get_name() not in V.graph.removed_buffers
        if not self.is_reused:
            code.writeline(self.wrapper.make_buffer_free(self.node))


@dataclasses.dataclass
class ReuseLine(MemoryPlanningLine):
    node: ir.Buffer
    reused_as: ir.Buffer

    def plan(self, state: MemoryPlanningState):
        if self.node.get_name() in V.graph.removed_buffers:
            assert self.reused_as.get_name() in V.graph.removed_buffers
            return NullLine(self.wrapper)
        assert self.reused_as.get_name() not in V.graph.removed_buffers
        return self

    def codegen(self, code: IndentedBuffer):
        assert self.node.get_name() not in V.graph.removed_buffers
        assert self.reused_as.get_name() not in V.graph.removed_buffers
        code.writeline(self.wrapper.make_buffer_reuse(self.node, self.reused_as))


class NullLine(MemoryPlanningLine):
    pass


class WrapperCodeGen(CodeGen):
    """
    Generate outer wrapper in Python that calls the kernels.
    """

    def __init__(self):
        super().__init__()
        self._names_iter = count()
        self.header = IndentedBuffer()
        self.prefix = IndentedBuffer()
        self.wrapper_call = IndentedBuffer()
        self.src_to_kernel = {}
        self.kenel_numel_expr = set()
        self.lines = []
        self.declare = ""
        self.ending = ""
        self.open_bracket = "["
        self.closed_bracket = "]"
        self.comment = "#"
        self.namespace = ""
        self.none_str = "None"
        self.optional_tensor_str = "None"
        self.size = "size()"
        self.stride = "stride()"
        self.first_device_guard = True
        self.supports_intermediate_hooks = True
        self.expr_printer = pexpr

        self.write_header()
        self.write_prefix()

        if not V.graph.aot_mode:
            for name, hashed in V.graph.constant_reprs.items():
                # include a hash so our code cache puts different constants into different files
                self.write_constant(name, hashed)

        self.allocated = set()
        self.freed = set()

        # maps from reusing buffer to reused buffer
        self.reuses = dict()

        self.write_get_cuda_stream = functools.lru_cache(None)(  # type: ignore[assignment]
            self.write_get_cuda_stream
        )

        @functools.lru_cache(None)
        def add_import_once(line):
            self.header.writeline(line)

        self.add_import_once = add_import_once
        self._metas = {}

    def write_constant(self, name, hashed):
        self.header.writeline(f"{name} = None  # {hashed}")

    def write_header(self):
        self.header.splice(
            f"""
                from ctypes import c_void_p, c_long
                import torch
                import math
                import random
                import os
                import tempfile
                from math import inf, nan
                from torch._inductor.hooks import run_intermediate_hooks
                from torch._inductor.utils import maybe_profile

                from torch import empty_strided, device
                from {codecache.__name__} import AsyncCompile
                from torch._inductor.select_algorithm import extern_kernels

                aten = torch.ops.aten
                assert_size_stride = torch._C._dynamo.guards.assert_size_stride
                reinterpret_tensor = torch.ops.inductor._reinterpret_tensor
                async_compile = AsyncCompile()

            """
        )

    @cache_on_self
    def write_triton_header_once(self):
        self.header.splice(
            """
            import triton
            import triton.language as tl
            from torch._inductor.triton_heuristics import grid, start_graph, end_graph
            from torch._C import _cuda_getCurrentRawStream as get_cuda_stream
            """
        )

    def add_meta_once(self, meta):
        meta = repr(meta)
        if meta not in self._metas:
            var = f"meta{len(self._metas)}"
            self._metas[meta] = var
            self.header.writeline(f"{var} = {meta}")
        return self._metas[meta]

    @cache_on_self
    def get_output_refs(self):
        return [x.codegen_reference() for x in V.graph.graph_outputs]

    def mark_output_type(self):
        return

    def codegen_input_size_asserts(self):
        for name, buf in V.graph.graph_inputs.items():
            if isinstance(buf, sympy.Expr):
                continue

            # comparing strides for 0 size tensor is tricky. Ignore them for now.
            if sympy_product(buf.get_size()) == 0:
                continue
            size = self.codegen_shape_tuple(buf.get_size())
            stride = self.codegen_shape_tuple(buf.get_stride())
            self.prefix.writeline(f"assert_size_stride({name}, {size}, {stride})")

    def write_prefix(self):
        self.prefix.splice(
            """

            async_compile.wait(globals())
            del async_compile

            def call(args):
            """
        )
        with self.prefix.indent():
            if config.triton.debug_sync_graph:
                self.prefix.writeline("torch.cuda.synchronize()")
            inp_len = len(V.graph.graph_inputs.keys())
            if inp_len != 0:
                lhs = f"{', '.join(V.graph.graph_inputs.keys())}{'' if inp_len != 1 else ','}"
                self.prefix.writeline(f"{lhs} = args")
                self.prefix.writeline("args.clear()")

            self.codegen_inputs(self.prefix, V.graph.graph_inputs)
            if config.size_asserts:
                self.codegen_input_size_asserts()

    def write_get_cuda_stream(self, index):
        self.write_triton_header_once()
        name = f"stream{index}"
        self.writeline(f"{name} = get_cuda_stream({index})")
        return name

    def next_kernel_suffix(self):
        return f"{next(self._names_iter)}"

    def codegen_device_guard_enter(self, device_idx):
        self.writeline(
            EnterCudaDeviceContextManagerLine(device_idx, self.first_device_guard)
        )
        self.first_device_guard = False

    def codegen_device_guard_exit(self):
        self.writeline(ExitCudaDeviceContextManagerLine())

    def generate_return(self, output_refs):
        if output_refs:
            self.wrapper_call.writeline("return (" + ", ".join(output_refs) + ", )")
        else:
            self.wrapper_call.writeline("return ()")

    def generate_end(self, result):
        return

    def generate_extern_kernel_alloc(self, extern_kernel, args):
        output_name = extern_kernel.get_name()
        origin_node = extern_kernel.get_origin_node()
        self.writeline(
            f"{self.declare}{output_name} = {extern_kernel.kernel}({', '.join(args)}){self.ending}"
        )
        if (
            self.supports_intermediate_hooks
            and config.generate_intermediate_hooks
            and origin_node is not None
        ):
            counters["inductor"]["intermediate_hooks"] += 1
            self.writeline(
                f"run_intermediate_hooks({origin_node.name!r}, {output_name})"
            )

    def generate_extern_kernel_out(self, output_view, codegen_reference, args, kernel):
        if output_view:
            args.append(f"out={output_view.codegen_reference()}")
        else:
            args.append(f"out={codegen_reference}")
        self.writeline(f"{kernel}({', '.join(args)})")

    def generate_scatter_fallback(
        self, output, inputs, kernel, fn, src_is_tensor, reduce, kwargs
    ):
        line = f"{kernel}({','.join(map(str, inputs))}"
        if kernel == "aten.scatter_":
            if reduce:
                line += f", reduce={repr(reduce)}"
        else:
            line += ", ".join([""] + kwargs)
        line += f"){self.ending}"
        self.writeline(line)

    def generate_extern_kernel_alloc_and_find_schema_if_needed(
        self,
        name,
        kernel,
        codegen_args,
        cpp_op_schema,
        cpp_kernel_key,
        cpp_kernel_overload_name="",
        op_overload=None,
        raw_args=None,
    ):
        self.writeline(f"{name} = {kernel}({', '.join(codegen_args)})")

    @dynamo_timed
    def generate(self):
        result = IndentedBuffer()
        result.splice(self.header)

        out_names = V.graph.get_output_names()
        with contextlib.ExitStack() as stack:
            stack.enter_context(self.wrapper_call.indent())
            if config.profiler_mark_wrapper_call:
                self.generate_profiler_mark_wrapper_call(stack)
            if config.profile_bandwidth:
                self.write_triton_header_once()
                self.wrapper_call.writeline("start_graph()")

            while (
                self.lines
                and isinstance(self.lines[-1], MemoryPlanningLine)
                # TODO: this seems legit, NullLine has no node
                and self.lines[-1].node.name not in out_names  # type: ignore[attr-defined]
            ):
                # these lines will be pointless
                self.lines.pop()

            # codegen allocations in two passes
            planning_state = MemoryPlanningState()
            for i in range(len(self.lines)):
                if isinstance(self.lines[i], MemoryPlanningLine):
                    self.lines[i] = self.lines[i].plan(planning_state)

            device_cm_stack = contextlib.ExitStack()
            for line in self.lines:
                if isinstance(line, MemoryPlanningLine):
                    line.codegen(self.wrapper_call)
                elif isinstance(
                    line,
                    (
                        EnterCudaDeviceContextManagerLine,
                        ExitCudaDeviceContextManagerLine,
                    ),
                ):
                    line.codegen(self.wrapper_call, device_cm_stack)
                else:
                    self.wrapper_call.writeline(line)

            output_refs = self.get_output_refs()
            self.mark_output_type()
            if config.triton.debug_sync_graph:
                self.wrapper_call.writeline("torch.cuda.synchronize()")

            if config.profile_bandwidth:
                self.wrapper_call.writeline("end_graph()")

            self.generate_return(output_refs)

        self.append_precomputed_sizes_to_prefix()
        result.splice(self.prefix)

        with result.indent():
            result.splice(self.wrapper_call)

        self.generate_end(result)

        self.add_benchmark_harness(result)

        return result.getvaluewithlinemap()

    def codegen_input_size_var_decl(self, code: IndentedBuffer, name):
        code.writeline(f"{self.declare}{name}_size = {name}.{self.size}{self.ending}")

    def codegen_input_stride_var_decl(self, code: IndentedBuffer, name):
        code.writeline(
            f"{self.declare}{name}_stride = {name}.{self.stride}{self.ending}"
        )

    def codegen_inputs(self, code: IndentedBuffer, graph_inputs: Dict[str, ir.Buffer]):
        """Assign all symbolic shapes to locals"""

        @functools.lru_cache(None)
        def sizeof(name):
            self.codegen_input_size_var_decl(code, name)
            return f"{name}_size"

        @functools.lru_cache(None)
        def strideof(name):
            self.codegen_input_stride_var_decl(code, name)
            return f"{name}_stride"

        # Assign all symbolic shapes needed to local variables
        needed = V.graph.sizevars.free_symbols()

        def is_expr(x):
            return isinstance(x[1], sympy.Expr)

        graph_inputs_expr = list(filter(is_expr, graph_inputs.items()))
        graph_inputs_tensors = list(
            filter(lambda x: not is_expr(x), graph_inputs.items())
        )

        for name, shape in graph_inputs_expr:
            shape = V.graph.sizevars.simplify(shape)
            if shape in needed:
                needed.remove(shape)
                code.writeline(f"{self.declare}{shape} = {name}{self.ending}")

        for name, value in graph_inputs_tensors:
            shapes = value.get_size()
            for dim, shape in enumerate(shapes):
                shape = V.graph.sizevars.simplify(shape)
                if shape in needed:
                    needed.remove(shape)
                    code.writeline(
                        f"{self.declare}{shape} = {sizeof(name)}[{dim}]{self.ending}"
                    )

        for name, value in graph_inputs_tensors:
            shapes = value.get_stride()
            for dim, shape in enumerate(shapes):
                shape = V.graph.sizevars.simplify(shape)
                if shape in needed:
                    needed.remove(shape)
                    code.writeline(
                        f"{self.declare}{shape} = {strideof(name)}[{dim}]{self.ending}"
                    )

    def append_precomputed_sizes_to_prefix(self):
        with self.prefix.indent():
            for sym, expr in V.graph.sizevars.inv_precomputed_replacements.items():
                self.prefix.writeline(
                    f"{self.declare}{sym} = {self.expr_printer(expr)}{self.ending}"
                )

    def codegen_python_sizevar(self, x: Expr) -> str:
        return pexpr(V.graph.sizevars.simplify(x))

    def codegen_sizevar(self, x: Expr) -> str:
        return self.codegen_python_sizevar(x)

    def codegen_tuple_access(self, basename: str, index: str) -> str:
        return f"{basename}[{index}]"

    def codegen_python_shape_tuple(self, shape: Tuple[Expr, ...]) -> str:
        parts = list(map(self.codegen_python_sizevar, shape))
        if len(parts) == 0:
            return "()"
        if len(parts) == 1:
            return f"({parts[0]}, )"
        return f"({', '.join(parts)})"

    def codegen_shape_tuple(self, shape: Tuple[Expr, ...]) -> str:
        return self.codegen_python_shape_tuple(shape)

    def codegen_reinterpret_view(self, name, size, stride, offset, writer) -> str:
        size = self.codegen_shape_tuple(size)
        stride = self.codegen_shape_tuple(stride)
        offset = self.codegen_sizevar(offset)
        return f"reinterpret_tensor({name}, {size}, {stride}, {offset})"

    def benchmark_compiled_module(self, output):
        def add_fake_input(name, shape, stride, device, dtype):
            output.writeline(
                f"{name} = rand_strided("
                f"{self.codegen_python_shape_tuple(shape)}, "
                f"{self.codegen_python_shape_tuple(stride)}, "
                f"device='{device}', dtype={dtype})"
            )

        def add_expr_input(name, val):
            output.writeline(f"{name} = {val}")

        output.writelines(
            ["", "", "def benchmark_compiled_module(times=10, repeat=10):"]
        )
        with output.indent():
            output.splice(
                """
                from torch._dynamo.testing import rand_strided
                from torch._inductor.utils import print_performance
                """,
                strip=True,
            )

            for name, value in V.graph.constants.items():
                # all the constants are global variables, that's why we need
                # these 'global var_name' lines
                output.writeline(f"global {name}")
                add_fake_input(
                    name, value.size(), value.stride(), value.device, value.dtype
                )

            for name, value in V.graph.graph_inputs.items():
                if isinstance(value, sympy.Expr):  # Don't need to add symbolic
                    add_expr_input(name, V.graph.sizevars.size_hint(value))
                else:
                    shape = [V.graph.sizevars.size_hint(x) for x in value.get_size()]
                    stride = [V.graph.sizevars.size_hint(x) for x in value.get_stride()]
                    add_fake_input(
                        name, shape, stride, value.get_device(), value.get_dtype()
                    )

            call_str = f"call([{', '.join(V.graph.graph_inputs.keys())}])"
            output.writeline(
                f"return print_performance(lambda: {call_str}, times=times, repeat=repeat)"
            )

    def add_benchmark_harness(self, output):
        """
        Append a benchmark harness to generated code for debugging
        """
        if not config.benchmark_harness:
            return

        self.benchmark_compiled_module(output)

        output.writelines(["", "", 'if __name__ == "__main__":'])
        with output.indent():
            output.writelines(
                [
                    "from torch._inductor.wrapper_benchmark import compiled_module_main",
                    f"compiled_module_main('{get_benchmark_name()}', benchmark_compiled_module)",
                ]
            )

    def define_kernel(
        self, name: str, kernel: str, metadata: Optional[str] = None, cuda=True
    ):
        metadata_comment = f"{metadata}\n" if metadata else ""
        self.header.splice(f"\n\n{metadata_comment}{name} = {kernel}")

    def generate_numel_expr(self, kernel_name: str, tree):
        expr = f"{kernel_name}_{tree.prefix}numel"
        if expr not in self.kenel_numel_expr:
            self.kenel_numel_expr.add(expr)
            self.writeline(
                f"{self.declare}{expr} = {self.expr_printer(tree.numel)}{self.ending}"
            )
        else:
            self.writeline(f"{expr} = {self.expr_printer(tree.numel)}{self.ending}")
        # We can get symbolic expressions here, like s0*64
        # It is fine to have them here, but we need to handle them correctly as their own type
        # This is tricky to do, so we wrap in a custom type, distinct from scalars, but also from sympy*
        # scalars as well.
        # This is handled in `generate_args_decl` which has a correct comment of: TODO: only works for
        # constant now, need type info. I agree, this needs type info, and while this is not true type info
        # it suffices as a type hint for the purposes of producing the correct code for this type.
        return SymbolicCallArg(expr, tree.numel)

    def wrap_kernel_call(self, name, call_args):
        return f"{name}({', '.join(call_args)}){self.ending}"

    def generate_profiler_mark_wrapper_call(self, stack):
        self.wrapper_call.writeline("from torch.profiler import record_function")
        self.wrapper_call.writeline(
            f"with record_function('graph_{V.graph.graph_id}_inductor_wrapper_call'):"
        )
        stack.enter_context(self.wrapper_call.indent())

    def generate_default_grid(self, name: str, grid_args: List[Any]):
        return grid_args

    def generate_kernel_call(
        self,
        name,
        call_args,
        grid=None,
        device_index=None,
        cuda=True,
        triton=True,
    ):
        """
        Generates kernel call code.

        cuda: Defines whether the backend is GPU. Otherwise the backend is CPU.

        triton: Defines whether the GPU backend uses Triton for codegen.
                Otherwise it uses the CUDA language for codegen.
                Only valid when cuda == True.
        """
        if cuda:
            call_args_str = ", ".join(pexpr(item) for item in call_args)
            stream_name = self.write_get_cuda_stream(
                V.graph.scheduler.current_device.index
            )
            if triton:
                grid_str = ", ".join(pexpr(item) for item in grid)
                self.writeline(
                    f"{name}.run({call_args_str}, grid=grid({grid_str}), stream={stream_name})"
                )
            else:
                stream_ptr = f"c_void_p({stream_name})"
                self.writeline(f"{name}.{name}({call_args_str}, {stream_ptr})")
        else:
            self.writeline(self.wrap_kernel_call(name, call_args))

    def writeline(self, line):
        self.lines.append(line)

    def enter_context(self, ctx):
        self.lines.append(LineContext(ctx))

    def val_to_arg_str(self, s):
        if isinstance(s, SymTypes):
            return pexpr(sympy.expand(repr(s)))
        elif isinstance(s, sympy.Expr):
            return pexpr(s)
        elif isinstance(s, (tuple, list)):

            @dataclasses.dataclass
            class Shim:
                ref: Any

                def __repr__(self):
                    return self.ref

            return repr(type(s)(Shim(self.val_to_arg_str(a)) for a in s))
        elif isinstance(s, torch._ops.OpOverload):
            return _get_qualified_name(s)
        else:
            return repr(s)

    # The following methods are for memory management
    def make_buffer_allocation(self, buffer):
        device = buffer.get_device()
        dtype = buffer.get_dtype()
        shape = tuple(buffer.get_size())
        stride = tuple(buffer.get_stride())
        return (
            f"{buffer.get_name()} = empty_strided("
            f"{self.codegen_shape_tuple(shape)}, "
            f"{self.codegen_shape_tuple(stride)}, "
            f"device='{device.type}', dtype={dtype})"
        )

    def make_buffer_free(self, buffer):
        return f"del {buffer.get_name()}"

    def make_buffer_reuse(self, old, new):
        assert old.get_dtype() == new.get_dtype()
        old_name = old.get_name()
        new_name = new.get_name()
        del_line = ""
        if old_name not in V.graph.get_output_names():
            del_line = f"; {self.make_buffer_free(old)}"
        if old.get_size() == new.get_size() and old.get_stride() == new.get_stride():
            return (
                f"{self.declare}{new_name} = {old_name}{del_line}  {self.comment} reuse"
            )

        reinterpret_view = self.codegen_reinterpret_view(
            old_name, new.get_size(), new.get_stride(), 0, self.wrapper_call
        )
        return f"{self.declare}{new_name} = {reinterpret_view}{del_line}  {self.comment} reuse"

    def codegen_deferred_allocation(self, name, layout):
        self.writeline(
            DeferredLine(
                name,
                f"{self.declare}{name} = {layout.view.codegen_reference()}{self.ending}  {self.comment} alias",
            )
        )

    def use_preallocated_output(self, buffer):
        # outputs are passed-in in the AOT mode
        return (
            V.graph.aot_mode
            and buffer
            and buffer.get_name() in set(V.graph.get_output_names())
        )

    def codegen_allocation(self, buffer):
        assert (
            buffer.get_workspace_size() == 0
        ), "Only support zero workspace size for now!"

        name = buffer.get_name()

        if name in V.graph.removed_buffers or name in self.allocated:
            return
        self.allocated.add(name)
        if isinstance(
            buffer,
            (ir.ExternKernelAlloc, ir.MultiOutput),
        ):
            return

        layout = buffer.get_layout()
        if isinstance(layout, ir.MutationLayout):
            return
        if isinstance(layout, ir.AliasedLayout):
            assert isinstance(
                layout.view, ir.ReinterpretView
            ), f"unexpected {type(layout.view)}: {layout.view}"
            self.codegen_allocation(layout.view.data)
            self.codegen_deferred_allocation(name, layout)
            return

        self.writeline(
            AllocateLine(
                self,
                buffer,
                not self.use_preallocated_output(buffer),
            )
        )

    def codegen_free(self, buffer):
        assert (
            buffer.get_workspace_size() == 0
        ), "Only support zero workspace size for now!"

        name = buffer.get_name()

        # can be freed but not reused
        if isinstance(buffer, ir.InputBuffer):
            self.writeline(self.make_buffer_free(buffer))
            return

        if not self.can_reuse(buffer):
            return
        self.freed.add(name)

        layout = buffer.get_layout()
        if isinstance(layout, (ir.AliasedLayout, ir.MultiOutputLayout)):
            self.writeline(self.make_buffer_free(buffer))
            return

        self.writeline(FreeIfNotReusedLine(self, buffer))

    def can_reuse(self, input_buffer, output_buffer=None):
        name = input_buffer.get_name()
        if (
            name in V.graph.removed_buffers
            or name in V.graph.graph_inputs
            or name in V.graph.constants
            or name in V.graph.never_reuse_buffers
            or name in self.freed
            or self.use_preallocated_output(output_buffer)
        ):
            return False

        return True

    def did_reuse(self, buffer, reused_buffer):
        # Check whether a given buffer was reused by a possible reuser in the wrapper codegen
        # Can be consulted from inside ir codegen, e.g. to determine whether a copy is needed
        return (
            buffer.get_name() in self.reuses
            and self.reuses[buffer.get_name()] == reused_buffer.get_name()
        )

    def codegen_inplace_reuse(self, input_buffer, output_buffer):
        assert buffer_reuse_key(input_buffer) == buffer_reuse_key(output_buffer)
        self.codegen_allocation(input_buffer)
        self.freed.add(input_buffer.get_name())
        self.allocated.add(output_buffer.get_name())
        self.reuses[output_buffer.get_name()] = input_buffer.get_name()
        self.writeline(ReuseLine(self, input_buffer, output_buffer))


class CppWrapperCodeGen(WrapperCodeGen):
    """
    Generates cpp wrapper for running on CPU and calls cpp kernels
    """

    def __init__(self):
        super().__init__()
        from ..ir import OptionalTensor

        self.declare = "auto "
        self.ending = ";"
        self.open_bracket = "{"
        self.closed_bracket = "}"
        self.comment = "//"
        self.namespace = "at::"
        self.none_str = "at::Tensor()"
        self.optional_tensor_str = repr(OptionalTensor())
        self.extern_call_ops = set()
        self.size = "sizes()"
        self.stride = "strides()"
        self.call_func_name = "inductor_entry_cpp"
        self.cuda = False
        self.supports_intermediate_hooks = False
        self.outputs_need_copy = set()
        self.kernel_callsite_id = count()
        self.int_array_id = count()  # for int array local variable declarations
        self.declared_int_array_vars = set()
        self.tmp_tensor_id = count()  # for tmp tensor local variable declarations

        from .cpp import cexpr, CppPrinter

        self.expr_printer = cexpr

        # CppPrinter sometimes calls at::native functions which causes problems in
        # the ABI compatible mode. Currently we are hitting this problem when codegen
        # Grid computation expressions, but we my need to fix other size computation
        # as well.
        class GridExprCppPrinter(CppPrinter):
            def _print_FloorDiv(self, expr):
                x, div = expr.args
                x = self.paren(self.doprint(x))
                div = self.paren(self.doprint(div))
                assert expr.is_integer, "Expect integers in GridExprPrinter"
                return f"({x}/{div})"

        self.grid_expr_printer = GridExprCppPrinter().doprint

    def write_constant(self, name, hashed):
        # include a hash so our code cache gives different constants different files
        self.header.writeline(f"// {name} {hashed}")

    def write_header(self):
        if V.graph.aot_mode:
            with open(
                os.path.join(os.path.dirname(__file__), "aot_runtime", "interface.cpp")
            ) as f:
                self.header.splice(f.read())
        else:
            self.header.splice(
                """
                import torch
                from torch._inductor.codecache import CppWrapperCodeCache

                cpp_wrapper_src = (
                '''
                """
            )

        if config.aot_inductor.abi_compatible:
            self.header.splice("#include <torch/csrc/inductor/aoti_torch/c/shim.h>")
        else:
            self.header.splice(
                """
                #include <torch/csrc/inductor/inductor_ops.h>
                #define reinterpret_tensor torch::inductor::_reinterpret_tensor
                """
            )

    def mark_output_type(self):
        # mark output type to unwrap tensor back to python scalar
        from ..ir import ShapeAsConstantBuffer

        output_is_tensor = dict()
        for idx, x in enumerate(V.graph.graph_outputs):
            if isinstance(x, ShapeAsConstantBuffer):
                output_is_tensor[idx] = False
            else:
                output_is_tensor[idx] = True

        self.output_is_tensor = output_is_tensor

    def write_prefix(self):
        if V.graph.aot_mode:
            self.prefix.writeline("namespace torch {")
            self.prefix.writeline("namespace aot_inductor {")

    def write_input_output_info(
        self,
        info_kind: str,
        idx: int,
        name: str,
        dtype: str,
        sizes: List[sympy.Expr],
    ):
        self.prefix.writeline(f"""{info_kind}[{idx}].name = "{name}";""")
        self.prefix.writeline(f"""{info_kind}[{idx}].dtype = "{dtype}";""")
        self.prefix.writeline(f"{info_kind}[{idx}].shape.reserve({len(sizes)});")
        for size in sizes:
            if isinstance(size, sympy.Integer):
                self.prefix.writeline(
                    f"{info_kind}[{idx}].shape.push_back(make_static_dim({size}));"
                )
            else:
                size = V.graph.sizevars.simplify(size)
                # FIXME: handle non-Symbol cases later.
                assert isinstance(
                    size, sympy.Symbol
                ), f"expected {size=} to be a Symbol"
                self.prefix.writeline(
                    f"{info_kind}[{idx}].shape.push_back({size.name});"
                )

    def write_wrapper_decl(self):
        inputs_len = len(V.graph.graph_inputs.keys())
        if V.graph.aot_mode:
            # TODO: Stick with passing aten tensors to isolate changes. We will come back to fix this interface.
            self.prefix.splice(
                """
                void AOTInductorModel::run_impl(
                    std::vector<at::Tensor>& args,
                    std::vector<at::Tensor>& outputs,
                    cudaStream_t stream,
                    ProxyExecutor* proxy_executor) {
                """
            )
        else:
            self.prefix.splice(
                f"""std::vector<at::Tensor> {self.call_func_name}(const std::vector<at::Tensor>& args) {{"""
            )
        with self.prefix.indent():
            if inputs_len != 0:
                for idx, input_key in enumerate(V.graph.graph_inputs.keys()):
                    # unwrap input tensor back to scalar
                    if isinstance(V.graph.graph_inputs[input_key], sympy.Expr):
                        from ..graph import may_get_constant_buffer_dtype
                        from .cpp import DTYPE_TO_CPP

                        dtype = may_get_constant_buffer_dtype(
                            V.graph.graph_inputs[input_key]
                        )
                        assert (
                            dtype is not None
                        ), "Fails to get the dtype of the sympy.Expr"
                        cpp_dtype = DTYPE_TO_CPP[dtype]
                        assert (
                            not config.aot_inductor.abi_compatible
                        ), "Need to add .item support for abi_compatible AOTInductor codegen"
                        self.prefix.writeline(
                            f"{cpp_dtype} {input_key} = args[{idx}].item<{cpp_dtype}>();"
                        )
                    elif config.aot_inductor.abi_compatible:
                        # TODO: update this once the entry function signature is changed
                        self.prefix.writeline(
                            f"auto {input_key} = create_raii_tensor_handle_for_extern("
                            + f"reinterpret_cast<AtenTensorHandle>(&args[{idx}]));"
                        )
                    else:
                        self.prefix.writeline(f"auto {input_key} = args[{idx}];")

            assert all(
                isinstance(v, torch.Tensor) for v in list(V.graph.constants.values())
            ), "Expect all constants to be Tensor"
            for idx, constants_key in enumerate(V.graph.constants.keys()):
                if V.graph.aot_mode:
                    if config.aot_inductor.abi_compatible:
                        self.prefix.writeline(
                            f"auto {constants_key} = create_raii_tensor_handle_for_extern("
                            + f"""reinterpret_cast<AtenTensorHandle>(&constants_->at("{constants_key}")));"""
                        )
                    else:
                        self.prefix.writeline(
                            f"""auto {constants_key} = constants_->at("{constants_key}");"""
                        )
                else:
                    # Append constants as inputs to the graph
                    constants_idx = inputs_len + idx
                    self.prefix.writeline(
                        f"auto {constants_key} = args[{constants_idx}];"
                    )

            if V.graph.aot_mode and config.aot_inductor.abi_compatible:
                # TODO: update after the entry function interface is changed
                for idx, _ in enumerate(V.graph.graph_outputs):
                    output_key = f"output_tensor_handle_{idx}"
                    self.prefix.writeline(
                        f"auto {output_key} = create_raii_tensor_handle_for_extern("
                        + f"reinterpret_cast<AtenTensorHandle>(&outputs[{idx}]));"
                    )

            self.codegen_inputs(self.prefix, V.graph.graph_inputs)
            if V.graph.aot_mode:
                dynamic_symbols = V.graph.sizevars.free_symbols()
                for dim in dynamic_symbols:
                    self.prefix.writeline(
                        f'auto dim_{dim} = find_dynamic_dim("{dim}");'
                    )
                    self.prefix.writeline(f"dim_{dim}->set_value({dim});")

            if not config.aot_inductor.abi_compatible:
                self.wrapper_call.splice(
                    """
                    c10::optional<at::Scalar> optional_scalar;
                    c10::optional<c10::string_view> optional_string;
                    c10::optional<at::Layout> optional_layout;
                    c10::optional<at::Tensor> optional_tensor;
                    torch::List<c10::optional<at::Scalar>> optional_list;
                    """
                )

    def codegen_input_size_var_decl(self, code: IndentedBuffer, name):
        if config.aot_inductor.abi_compatible:
            code.writeline(f"int64_t* {name}_size;")
            code.writeline(
                f"AOTI_TORCH_ERROR_CHECK(aoti_torch_get_sizes(&{name}_size, {name}.get()));"
            )
        else:
            super().codegen_input_size_var_decl(code, name)

    def codegen_input_stride_var_decl(self, code: IndentedBuffer, name):
        if config.aot_inductor.abi_compatible:
            code.writeline(f"int64_t* {name}_stride;")
            code.writeline(
                f"AOTI_TORCH_ERROR_CHECK(aoti_torch_get_strides(&{name}_stride, {name}.get()));"
            )
        else:
            super().codegen_input_stride_var_decl(code, name)

    def codegen_model_constructor(self):
        """
        // Generated code example
        AOTInductorModel::AOTInductorModel()
            : AOTInductorModelBase(4, 1) {
        auto s0 = make_dynamic_dim("s0", 2048);
        inputs_info_[0].name = "input0";
        inputs_info_[0].shape.reserve(2);
        inputs_info_[0].shape.push_back(make_static_dim(10));
        inputs_info_[0].shape.push_back(make_static_dim(64));
        inputs_info_[1].shape.reserve(2);
        inputs_info_[1].shape.push_back(s0);
        inputs_info_[1].shape.push_back(make_static_dim(64));
        ...
        constants_info_[0].name = "L__self___weight";
        constants_info_[0].dtype = at::kFloat;
        constants_info_[0].offset = 0;
        constants_info_[0].data_size = 8192;
        constants_info_[0].shape = {64, 32};
        constants_info_[0].stride = {32, 1};
        ...
        outputs_info_[0].name = "output0";
        outputs_info_[0].shape.reserve(2);
        outputs_info_[0].shape.push_back(s0);
        outputs_info_[0].shape.push_back(make_static_dim(10));
        }
        """

        def codegen_dynamic_dims():
            dynamic_symbols = V.graph.sizevars.free_symbols()
            for dim in dynamic_symbols:
                var_to_range = V.graph.sizevars.shape_env.var_to_range
                dim_range = var_to_range.get(dim, None)
                assert (
                    dim_range is not None
                ), f"Could not find dim_range for {dim=} from {var_to_range=}"
                self.prefix.writeline(
                    f'auto {dim.name} = make_dynamic_dim("{dim.name}", {dim_range.lower}, {dim_range.upper});'
                )

        num_inputs = len(V.graph.graph_inputs)
        num_outputs = len(V.graph.graph_outputs)
        num_constants = len(V.graph.constants)
        self.prefix.splice(
            f"""
            AOTInductorModel::AOTInductorModel(std::shared_ptr<ConstantMap> constants_map, std::optional<std::string> cubin_dir)
                : AOTInductorModelBase({num_inputs}, {num_outputs}, {num_constants}, cubin_dir) {{
            """
        )

        with self.prefix.indent():
            from .cpp import DTYPE_TO_ATEN

            codegen_dynamic_dims()
            for idx, (name, inp) in enumerate(V.graph.graph_inputs.items()):
                assert not isinstance(
                    inp, sympy.Expr
                ), f"input {name=} cannot be symbolic"
                sizes = inp.get_size()
                dtype = V.graph.graph_inputs[name].get_dtype()
                self.write_input_output_info("inputs_info_", idx, name, dtype, sizes)

            for idx, (name, tensor) in enumerate(V.graph.constants.items()):
                assert isinstance(tensor, torch.Tensor)
                self.prefix.writeline(f"""constants_info_[{idx}].name = "{name}";""")
                self.prefix.writeline(
                    f"constants_info_[{idx}].dtype = {DTYPE_TO_ATEN[tensor.dtype]};"
                )
                self.prefix.writeline(
                    f"constants_info_[{idx}].offset = {tensor.storage_offset()};"
                )
                self.prefix.writeline(
                    f"constants_info_[{idx}].data_size = {tensor.untyped_storage().nbytes()};"
                )

                size_str = ", ".join([str(s) for s in tensor.size()])
                self.prefix.writeline(f"constants_info_[{idx}].shape = {{{size_str}}};")

                stride_str = ", ".join([str(s) for s in tensor.stride()])
                self.prefix.writeline(
                    f"constants_info_[{idx}].stride = {{{stride_str}}};"
                )

            self.prefix.writeline("constants_ = constants_map;")

            for idx, output in enumerate(V.graph.graph_outputs):
                assert not isinstance(
                    output, sympy.Expr
                ), f"output {name=} cannot be symbolic"
                sizes = output.get_size()
                name = f"output{idx}"
                dtype = output.get_dtype()
                self.write_input_output_info("outputs_info_", idx, name, dtype, sizes)

        self.prefix.writeline("}")

    def generate(self):
        if V.graph.aot_mode:
            self.codegen_model_constructor()
        self.write_wrapper_decl()
        return super().generate()

    def define_kernel(
        self, name: str, kernel: str, metadata: Optional[str] = None, cuda=False
    ):
        self.header.splice(f"\n{kernel}\n")

    def generate_return(self, output_refs):
        # Output tensors are allocated by the AOT runtime.
        if V.graph.aot_mode:
            for idx, output in enumerate(V.graph.graph_outputs):
                if hasattr(output, "get_name"):
                    name = output.get_name()
                    if name in self.outputs_need_copy:
                        output_buffer = output.codegen_reference(self.wrapper_call)
                        if config.aot_inductor.abi_compatible:
                            self.wrapper_call.writeline(
                                "AOTI_TORCH_ERROR_CHECK(aoti_torch_tensor_copy_("
                                + f"{output_buffer}.get(), output_tensor_handle_{idx}.get()));",
                            )
                        else:
                            self.wrapper_call.writeline(
                                f"outputs[{idx}].copy_({output_buffer});"
                            )
        else:
            self.wrapper_call.writeline(f"return {{{', '.join(output_refs)}}};\n}}")

    def generate_end(self, result):
        if V.graph.aot_mode:
            result.writeline("} // AOTInductorModel::run_impl")
            result.writeline("} // namespace aot_inductor")
            result.writeline("} // namespace inductor")
            return

        result.writeline("'''\n)")
        # get the hash of the wrapper code to name the extension
        wrapper_call_hash = codecache.code_hash(result.getvalue())
        result.splice(
            f"""
            module = CppWrapperCodeCache.load(cpp_wrapper_src, '{self.call_func_name}', '{wrapper_call_hash}', {self.cuda})
            """
        )

        # unwrap output tensor back to python scalar
        if all(x for x in self.output_is_tensor.values()):
            # If no ShapeAsConstantBuffer in the output, directly return the output as tensors
            return_str = "return f(args_tensor)"
        else:
            outputs = [
                f"outputs[{i}]" if self.output_is_tensor[i] else f"outputs[{i}].item()"
                for i in range(len(V.graph.graph_outputs))
            ]
            outputs_str = f"[{', '.join(outputs)}]"
            return_str = f"""
                    outputs = f(args_tensor)
                    return {outputs_str}
            """

        args_str = "args_tensor = [arg if isinstance(arg, torch.Tensor) else torch.tensor(arg) for arg in args]"
        if V.graph.constants:
            # Append constants to the input args for cpp wrapper.
            # Python wrapper directly gets the value inside the wrapper call
            # as a global variable passed when calling exec(code, mod.__dict__, mod.__dict__).
            # For cpp wrapper, we need to pass this python value to the inductor_entry_cpp function explicitly.
            assert all(
                isinstance(v, torch.Tensor) for v in list(V.graph.constants.values())
            ), "Expect all constants to be Tensor"
            constants_str = f"[{', '.join(V.graph.constants.keys())}]"
            args_str += f"""
                    constants_tensor = {constants_str}
                    args_tensor.extend(constants_tensor)
            """

        # Wrap the func to support setting result._boxed_call = True
        result.splice(
            f"""
            def _wrap_func(f):
                def g(args):
                    {args_str}
                    {return_str}
                return g
            call = _wrap_func(module.{self.call_func_name})
            """
        )

    def generate_c_shim_extern_kernel_call(self, kernel, args):
        # In the abi_compatible mode, we call fallback aten ops through a C shim layer
        kernel = "aoti_torch_" + kernel.split("::")[-1]
        for i, arg in enumerate(args):
            if arg.startswith("create_raii_tensor_handle_for_temp("):
                args[i] += ".get()"
        self.writeline(f"AOTI_TORCH_ERROR_CHECK({kernel}({', '.join(args)}));")

    def generate_extern_kernel_alloc(self, extern_kernel, args):
        if V.graph.aot_mode and config.aot_inductor.abi_compatible:
            output_name = extern_kernel.get_name()
            self.writeline(f"AtenTensorHandle {output_name};")
            kernel = extern_kernel.kernel
            size = self.codegen_shape_tuple(tuple(extern_kernel.get_size()))
            stride = self.codegen_shape_tuple(tuple(extern_kernel.get_stride()))
            args = [
                f"&{output_name}",
                str(len(extern_kernel.get_size())),  # ndim
                self.codegen_int_array_var(size),
                self.codegen_int_array_var(stride),
            ] + args
            # TODO: support extern kernel that allocates
            self.generate_c_shim_extern_kernel_call(kernel, args)
        else:
            super().generate_extern_kernel_alloc(extern_kernel, args)

    def generate_extern_kernel_out(self, output_view, codegen_reference, args, kernel):
        if output_view:
            output_as_strided = f"{output_view.codegen_reference()}"
            output_name = f"{output_view.get_name()}_as_strided"
            self.writeline(f"auto {output_name} = {output_as_strided};")

            args.insert(0, output_name)
        else:
            args.insert(0, f"{codegen_reference}")

        if V.graph.aot_mode and config.aot_inductor.abi_compatible:
            self.generate_c_shim_extern_kernel_call(kernel, args)
        else:
            self.writeline(self.wrap_kernel_call(kernel, args))

    def generate_scatter_fallback(
        self, output, inputs, kernel, fn, src_is_tensor, reduce, kwargs
    ):
        # TODO: support other overload for cpp wrapper and remove the below assertions
        line = f"{kernel}({output}, {','.join(map(str, inputs))}"
        if fn == "aten.scatter_":
            if src_is_tensor:
                if reduce:
                    line += f", {V.graph.wrapper_code.val_to_arg_str(reduce)}"
            else:
                assert (
                    reduce is None
                ), "Expect reduce to be None for aten.scatter_ with scalar src"
        else:
            line += f", {','.join(kwargs)}"
        line += f"){self.ending}"
        self.writeline(line)

    def add_benchmark_harness(self, output):
        if V.graph.aot_mode:
            return
        super().add_benchmark_harness(output)

    def codegen_sizevar(self, x: Expr) -> str:
        return self.expr_printer(V.graph.sizevars.simplify(x))

    def codegen_tuple_access(self, basename: str, index: str) -> str:
        return f"std::get<{index}>({basename})"

    def codegen_shape_tuple(self, shape: Tuple[Expr, ...]) -> str:
        parts = list(map(self.codegen_sizevar, shape))
        if len(parts) == 0:
            return "{}"
        if len(parts) == 1:
            return f"{{{parts[0]}, }}"
        return f"{{{', '.join(parts)}}}"

    def make_buffer_free(self, buffer):
        return (
            ""
            if isinstance(buffer.get_layout(), ir.MultiOutputLayout)
            else f"{buffer.get_name()}.reset();"
        )

    def generate_profiler_mark_wrapper_call(self, stack):
        self.wrapper_call.writeline(
            'RECORD_FUNCTION("inductor_wrapper_call", c10::ArrayRef<c10::IValue>());'
        )

    def codegen_device(self, device):
        if config.aot_inductor.abi_compatible:
            return f"aoti_torch_device_type_{device.type}(),{device.index if device.index else 0}"
        else:
            from .cpp import DEVICE_TO_ATEN

            return (
                f"c10::Device({DEVICE_TO_ATEN[device.type]}, {device.index})"
                if device.index is not None
                else f"{DEVICE_TO_ATEN[device.type]}"
            )

    def codegen_dtype(self, dtype):
        if config.aot_inductor.abi_compatible:
            return f"aoti_torch_dtype_{str(dtype).split('.')[-1]}()"
        else:
            from .cpp import DTYPE_TO_ATEN

            return DTYPE_TO_ATEN[dtype]

    @functools.lru_cache(None)
    def codegen_int_array_var(self, int_array: str, writer=None):
        # Because the memory planning is done in two passes (see the implementation
        # of self.generate), the writeline behavior is different in the two passes.
        # As a result, the emitted int array declarations may appear in a later
        # position of the generated code, so the second pass codegen should not
        # reuse int array declarations generated in the first pass
        if writer is None:
            # The first pass codegen uses `self` as the writer
            writer = self

        var = f"int_array_{next(self.int_array_id)}"
        if var not in self.declared_int_array_vars:
            self.declared_int_array_vars.add(var)
            writer.writeline(f"int64_t {var}[] = {int_array};")
        return var

    def make_buffer_allocation(self, buffer):
        name = buffer.get_name()
        # outputs are passed-in in the AOT mode
        if self.use_preallocated_output(buffer):
            output_idx = None
            output_buffer = None
            for idx, output in enumerate(V.graph.graph_outputs):
                if hasattr(output, "get_name") and name == output.get_name():
                    output_idx = idx
                    output_buffer = output
                    break

            assert (
                output_idx is not None and output_buffer is not None
            ), "Unknown output index"

            output_str = (
                f"output_tensor_handle_{output_idx}"
                if config.aot_inductor.abi_compatible
                else f"outputs[{output_idx}]"
            )

            if V.graph.sizevars.statically_known_leq(
                buffer.get_numel(), output_buffer.get_numel()
            ):
                # avoid resize_output warning:
                # "An output with one or more elements was resized since it had..."
                if (
                    buffer.get_size() != output_buffer.get_size()
                    or buffer.get_stride() != output_buffer.get_stride()
                ):
                    output_str = self.codegen_reinterpret_view(
                        output_str,
                        buffer.get_size(),
                        buffer.get_stride(),
                        0,
                        self.wrapper_call,
                    )
                return f"auto {name} = {output_str};"
            else:
                self.outputs_need_copy.add(name)

        device = self.codegen_device(buffer.get_device())
        dtype = self.codegen_dtype(buffer.get_dtype())
        size = self.codegen_shape_tuple(tuple(buffer.get_size()))
        stride = self.codegen_shape_tuple(tuple(buffer.get_stride()))
        if config.aot_inductor.abi_compatible:
            device_type, device_id = device.split(",")
            args = [
                f"&{name}_handle",
                str(len(buffer.get_size())),
                self.codegen_int_array_var(size, self.wrapper_call),
                self.codegen_int_array_var(stride, self.wrapper_call),
                dtype,
                device_type,
                device_id,
            ]
            self.wrapper_call.writeline(f"AtenTensorHandle {name}_handle;")
            self.wrapper_call.writeline(
                f"AOTI_TORCH_ERROR_CHECK(aoti_torch_empty_strided({', '.join(args)}));"
            )
            return f"auto {name} = create_raii_tensor_handle_for_temp({name}_handle);"
        else:
            return (
                f"{self.declare}{name} = {self.namespace}empty_strided("
                f"{size}, {stride}, at::TensorOptions({device}).dtype({dtype}));"
            )

    def codegen_reinterpret_view(self, name, size, stride, offset, writer) -> str:
        dim = str(len(size))
        size = self.codegen_shape_tuple(size)
        stride = self.codegen_shape_tuple(stride)
        offset = self.codegen_sizevar(offset)

        if config.aot_inductor.abi_compatible:
            tmp_name = f"tmp_tensor_handle_{next(self.tmp_tensor_id)}"
            # Because the memory planning is done in two passes (see the implementation
            # of self.generate), the writeline behavior is different in the two passes.
            if writer is None:
                writer = self
            args = [
                f"&{tmp_name}",
                f"{name}.get()",
                dim,
                self.codegen_int_array_var(size, writer),
                self.codegen_int_array_var(stride, writer),
                offset,
            ]
            writer.writeline(f"AtenTensorHandle {tmp_name};")
            writer.writeline(
                f"AOTI_TORCH_ERROR_CHECK(aoti_torch__reinterpret_tensor({', '.join(args)}));"
            )
            return f"create_raii_tensor_handle_for_temp({tmp_name})"
        else:
            args = [name, size, stride, offset]
            return f"reinterpret_tensor({', '.join(args)})"

    def generate_extern_kernel_args_decl_if_needed(
        self, op_overload, raw_args, output_args
    ):
        arg_types = [x.real_type for x in op_overload._schema.arguments]
        return_types = [x.type for x in op_overload._schema.returns]

        new_tensor_args = []
        new_int_args = []

        def fill_args(arg, arg_type):
            static_arg_types = (
                torch.FloatType,
                torch.BoolType,
                torch.StringType,
                torch.Type,
                torch.DeviceObjType,
            )

            if isinstance(arg_type, torch.TensorType):
                assert isinstance(arg, (ir.InputBuffer, ir.ComputedBuffer))
                new_tensor_args.append(f"&{arg.name}")
            elif isinstance(arg_type, (torch.IntType, torch.SymIntType)):
                # int or SymInt
                assert isinstance(arg, int)
                new_int_args.append(str(arg))
            elif isinstance(arg_type, torch.NumberType):
                # Scalar of type int
                assert isinstance(arg, (int, float, bool))
                # Only treat int Scalar as dynamic
                if isinstance(arg, int):
                    new_int_args.append(str(arg))
            elif isinstance(arg_type, torch.ListType):
                assert isinstance(arg, (list, tuple))

                # List[Tensor]
                if isinstance(arg_type.getElementType(), torch.TensorType):
                    new_tensor_args.extend([f"&{a.name}" for a in arg])
                # List[Optional[Tensor]]
                elif isinstance(
                    arg_type.getElementType(), torch.OptionalType
                ) and isinstance(
                    arg_type.getElementType().getElementType(), torch.TensorType
                ):
                    new_tensor_args.extend([f"&{a.name}" for a in arg if a is not None])
                # List [int] or List[SymInt]
                elif isinstance(
                    arg_type.getElementType(), (torch.IntType, torch.SymIntType)
                ):
                    new_int_args.extend([str(a) for a in arg])
                # List[Scalar]
                elif isinstance(arg_type.getElementType(), torch.NumberType):
                    # Only treat int Scalar as dynamic
                    is_int_type = [isinstance(a, int) for a in arg]
                    if any(is_int_type):
                        assert all(
                            is_int_type
                        ), "AOTInductor only supports int scalars of the same type"
                        new_int_args.extend([str(a) for a in arg])
                else:
                    assert isinstance(
                        arg_type.getElementType(), static_arg_types
                    ), f"Fall through arguments must be one of static_arg_types, got {type(arg_type)}"
            else:
                assert isinstance(
                    arg_type, static_arg_types
                ), f"Fall through arguments must be one of static_arg_types, got {type(arg_type)}"

        for arg, arg_type in zip(raw_args, arg_types):
            if arg is not None:
                if isinstance(arg_type, torch.OptionalType):
                    fill_args(arg, arg_type.getElementType())
                else:
                    fill_args(arg, arg_type)

        def fill_output_arg(arg, return_type):
            if isinstance(return_type, torch.TensorType):
                self.writeline(f"at::Tensor {arg};  // output buffer")
                new_tensor_args.append(f"&{output_arg}")
            elif isinstance(return_type, torch.ListType) and isinstance(
                return_type.getElementType(), torch.TensorType
            ):
                # TODO: handle tensor list return type
                raise NotImplementedError("NYI support for return type: List[Tensor]")
            elif isinstance(return_type, torch.SymIntType):
                raise NotImplementedError("NYI support for return type: SymInt")
            elif isinstance(return_type, torch.ListType) and isinstance(
                return_type.getElementType(), torch.SymIntType
            ):
                raise NotImplementedError("NYI support for return type: List[SymInt]")
            else:
                raise AssertionError(f"Unsupport return type found: {return_type}")

        assert (
            len(output_args) == 1
        ), "Support for multiple returns is not implemented yet"
        for output_arg, return_type in zip(output_args, return_types):
            # TODO: check schema here
            # assume it's a tensor now
            if output_arg is not None:
                if isinstance(return_type, torch.OptionalType):
                    fill_output_arg(output_arg, return_type.getElementType())
                else:
                    fill_output_arg(output_arg, return_type)

        return new_tensor_args, new_int_args

    def generate_extern_kernel_alloc_and_find_schema_if_needed(
        self,
        name,
        kernel,
        codegen_args,
        cpp_op_schema,
        cpp_kernel_key,
        cpp_kernel_overload_name="",
        op_overload=None,
        raw_args=None,
    ):
        if config.is_fbcode():
            assert op_overload is not None
            assert raw_args is not None

            return self.generate_extern_kernel_alloc_and_find_schema_if_needed_fbcode(
                name,
                cpp_kernel_key,
                op_overload,
                raw_args,
            )
        else:
            return self.generate_extern_kernel_alloc_and_find_schema_if_needed_oss(
                name,
                kernel,
                codegen_args,
                cpp_op_schema,
                cpp_kernel_key,
                cpp_kernel_overload_name,
            )

    def generate_extern_kernel_alloc_and_find_schema_if_needed_oss(
        self,
        name,
        kernel,
        codegen_args,
        cpp_op_schema,
        cpp_kernel_key,
        cpp_kernel_overload_name="",
    ):
        if cpp_kernel_key not in self.extern_call_ops:
            self.writeline(
                f"static auto op_{cpp_kernel_key} = c10::Dispatcher::singleton()"
            )
            self.writeline(
                f'\t.findSchemaOrThrow("{kernel}", "{cpp_kernel_overload_name}")'
            )
            self.writeline(f"\t.typed<{cpp_op_schema}>();")
            self.extern_call_ops.add(cpp_kernel_key)

        self.writeline(
            f"auto {name} = op_{cpp_kernel_key}.call({', '.join(codegen_args)});"
        )

    def generate_extern_kernel_alloc_and_find_schema_if_needed_fbcode(
        self,
        name,
        cpp_kernel_key,
        op_overload,
        raw_args,  # contains both args and flatten kwargs
    ):
        output_args = [name]

        (
            tensor_call_args,
            int_call_args,
        ) = self.generate_extern_kernel_args_decl_if_needed(
            op_overload, raw_args, output_args
        )

        tensor_args_var = f"tensor_args_var_{next(self.kernel_callsite_id)}"
        tensor_call_args_str = ", ".join(tensor_call_args)
        self.writeline(f"void* {tensor_args_var}[] = {{{tensor_call_args_str}}};")

        int_args_var = f"int_args_var_{next(self.kernel_callsite_id)}"
        int_call_args_str = ", ".join(int_call_args)
        self.writeline(f"int64_t {int_args_var}[] = {{{int_call_args_str}}};")

        extern_kernel_node_index = len(V.graph.extern_kernel_nodes) - 1

        self.writeline(
            f"proxy_executor->call_function("
            f"{extern_kernel_node_index}, "
            f"{len(int_call_args)}, "
            f"{int_args_var}, "
            f"{len(tensor_call_args)}, "
            f"{tensor_args_var});"
        )

        self.extern_call_ops.add(cpp_kernel_key)

    def val_to_arg_str(self, val):
        from .cpp import DTYPE_TO_ATEN

        if val is None:
            # When None is passed as an argument, it represents an optional that does not contain a value.
            return self.optional_tensor_str
        elif isinstance(val, bool):
            if config.aot_inductor.abi_compatible:
                return "1" if val else "0"
            else:
                return "true" if val else "false"
        elif isinstance(val, int):
            return f"{val}L"
        elif isinstance(val, str):
            return f'"{val}"'
        elif isinstance(val, torch.device):
            return self.codegen_device(val)
        elif isinstance(val, torch.dtype):
            return DTYPE_TO_ATEN[val]
        elif isinstance(val, float) and val in [float("inf"), float("-inf")]:
            if val == float("inf"):
                return "std::numeric_limits<float>::infinity()"
            else:
                return "-std::numeric_limits<float>::infinity()"
        elif isinstance(val, (list, tuple)):
            result = f"{{{', '.join(list(map(self.val_to_arg_str, val)))}}}"
            if config.aot_inductor.abi_compatible:
                # Need to pass the array length because we can't use std::vector
                return f"{self.codegen_int_array_var(result)}, {len(val)}"
            else:
                return result
        else:
            return repr(val)


class CudaWrapperCodeGen(CppWrapperCodeGen):
    """
    Generates cpp wrapper for running on GPU and calls CUDA kernels
    """

    def __init__(self):
        super().__init__()
        self.arg_var_id = count()
        self.grid_id = count()
        self.cuda = True

    def write_header(self):
        super().write_header()

<<<<<<< HEAD
=======
        self.header.splice("#include <filesystem>")
>>>>>>> 6b1a15d1
        if not config.aot_inductor.abi_compatible:
            self.header.splice(
                """
                #include <ATen/ATen.h>
                #include <ATen/native/BinaryOps.h>
                #include <c10/cuda/CUDAGuard.h>
                #include <c10/cuda/CUDAStream.h>
                """
            )

        self.header.splice(
            """
            #define CUDA_DRIVER_CHECK(EXPR)                    \\
            do {                                               \\
                CUresult code = EXPR;                          \\
                const char *msg;                               \\
                cuGetErrorString(code, &msg);                  \\
                if (code != CUDA_SUCCESS) {                    \\
                    throw std::runtime_error(                  \\
                        std::string("CUDA driver error: ") +   \\
                        std::string(msg));                     \\
                }                                              \\
            } while (0);

            namespace {

            struct Grid {
                Grid(uint32_t x, uint32_t y, uint32_t z)
                  : grid_x(x), grid_y(y), grid_z(z) {}
                uint32_t grid_x;
                uint32_t grid_y;
                uint32_t grid_z;
            };

            }  // anonymous namespace

            static inline CUfunction loadKernel(
                    const std::string &filePath,
                    const std::string &funcName,
                    uint32_t sharedMemBytes) {
                CUmodule mod;
                CUfunction func;
                CUDA_DRIVER_CHECK(cuModuleLoad(&mod, filePath.c_str()));
                CUDA_DRIVER_CHECK(cuModuleGetFunction(&func, mod, funcName.c_str()));
                if (sharedMemBytes > 0) {
                    CUDA_DRIVER_CHECK(cuFuncSetAttribute(
                        func,
                        CU_FUNC_ATTRIBUTE_MAX_DYNAMIC_SHARED_SIZE_BYTES,
                        sharedMemBytes
                    ))
                }
                return func;
            }

            static inline void launchKernel(
                    CUfunction func,
                    uint32_t gridX,
                    uint32_t gridY,
                    uint32_t gridZ,
                    uint32_t numWarps,
                    uint32_t sharedMemBytes,
                    void* args[],
                    cudaStream_t stream) {
                CUDA_DRIVER_CHECK(cuLaunchKernel(
                    func, gridX, gridY, gridZ, 32*numWarps, 1, 1, sharedMemBytes, stream, args, nullptr
                ));
            }
            """
        )

    def write_get_cuda_stream(self, index):
        name = f"stream{index}"
        self.writeline(
            f"cudaStream_t {name} = at::cuda::getCurrentCUDAStream({index});"
        )
        return name

    def define_kernel(
        self, name: str, kernel: str, metadata: Optional[str] = None, cuda=True
    ):
        if not cuda:
            return super().define_kernel(name, kernel, metadata, cuda)

    def generate(self):
        self.prefix.writeline("\n")
        for kernel in self.src_to_kernel.values():
            self.prefix.writeline(f"static CUfunction {kernel} = nullptr;")
        self.prefix.writeline("\n")
        return super().generate()

    def generate_load_kernel(self, name, params):
        mangled_name = params.get("mangled_name", None)
        assert mangled_name is not None, "missing mangled_name"
        cubin_path = params.get("cubin_path", None)
        assert os.path.exists(
            cubin_path
        ), f"cubin file should already exist at this moment: {cubin_path}"

        shared_mem = params.get("shared_mem", 0)
        self.writeline(f"if ({name} == nullptr) {{")
        if V.graph.aot_mode:
            runtime_cubin_path_var = f"var_{next(self.arg_var_id)}"
            self.writeline("    if (this->cubin_dir_.has_value()) {")
            self.writeline(
                f"""        std::filesystem::path {runtime_cubin_path_var}{{this->cubin_dir_.value()}};"""
            )
            self.writeline(
                f"""        {runtime_cubin_path_var} /= "{os.path.basename(cubin_path)}";"""
            )
            self.writeline(
                f"""        {name} = loadKernel({runtime_cubin_path_var}.c_str(), "{mangled_name}", {shared_mem});"""
            )
            self.writeline("    } else {")
            self.writeline(
                f"""        {name} = loadKernel("{cubin_path}", "{mangled_name}", {shared_mem});"""
            )
            self.writeline("    }")
        else:
            self.writeline(
                f"""    {name} = loadKernel("{cubin_path}", "{mangled_name}", {shared_mem});"""
            )
        self.writeline("}")

    def generate_args_decl(self, call_args):
        dynamic_symbols = V.graph.sizevars.free_symbols()
        # TODO: only works for constant now, need type info
        new_args = []
        for arg in call_args:
            var_name = f"var_{next(self.arg_var_id)}"
            if isinstance(
                arg,
                (
                    sympy.Integer,
                    sympy.Symbol,
                    SymbolicCallArg,
                ),
            ):
                self.writeline(f"auto {var_name} = {arg};")
            elif is_int(arg):
                self.writeline(f"int {var_name} = {arg};")
            elif is_float(arg):
                self.writeline(f"float {var_name} = {arg};")
            elif any(str(arg) == s.name for s in dynamic_symbols):
                self.writeline(f"auto {var_name} = {arg};")
            else:
                if config.aot_inductor.abi_compatible:
                    self.writeline(f"CUdeviceptr {var_name};")
                    self.writeline(
                        f"AOTI_TORCH_ERROR_CHECK(aoti_torch_get_data_ptr(reinterpret_cast<void**>(&{var_name}), {arg}.get()));"
                    )
                else:
                    self.writeline(
                        f"CUdeviceptr {var_name} = reinterpret_cast<CUdeviceptr>({arg}.data_ptr());"
                    )
            new_args.append(f"&{var_name}")

        return ", ".join(new_args)

    def generate_default_grid(self, name: str, grid: List[Any], cuda: bool = True):
        """
        Generate grid configs for launching a CUDA kernel using the grid
        function from triton_heuristics.
        """
        if not cuda:
            return grid
        assert isinstance(grid, list), f"expected {grid=} to be a list"
        grid = [e.inner_expr if isinstance(e, SymbolicCallArg) else e for e in grid]
        grid_fn = default_grid(*grid)
        params = CudaKernelParamCache.get(name)
        assert (
            params is not None
        ), f"cuda kernel parameters for {name} should already exist at this moment"
        block_cfg = {
            "XBLOCK": params["x_block"],
            "YBLOCK": params["y_block"],
            "ZBLOCK": params["z_block"],
        }
        return grid_fn(block_cfg)

    def generate_kernel_call(
        self, name, call_args, grid=None, device_index=None, cuda=True, triton=True
    ):
        if not cuda:
            return super().generate_kernel_call(
                name, call_args, grid, device_index, cuda, triton
            )

        params = CudaKernelParamCache.get(name)
        assert (
            params is not None
        ), f"cuda kernel parameters for {name} should already exist at this moment"

        self.generate_load_kernel(name, params)

        call_args = self.generate_args_decl(call_args)
        kernel_args_var = f"kernel_args_var_{next(self.kernel_callsite_id)}"
        self.writeline(f"void* {kernel_args_var}[] = {{{call_args}}};")
        stream = (
            "stream" if V.graph.aot_mode else self.write_get_cuda_stream(device_index)
        )
        grid_name = f"{name}_grid_{next(self.grid_id)}"
        assert isinstance(
            grid, (list, tuple)
        ), f"expected grid to be a list or tuple but got: {grid=}"

        grid_args = [
            self.grid_expr_printer(V.graph.sizevars.simplify(item)) for item in grid
        ]
        grid_args_str = ", ".join(grid_args)
        self.writeline(f"Grid {grid_name} = Grid({grid_args_str});")

        self.writeline(
            "launchKernel({}, {}, {}, {}, {}, {}, {}, {});".format(
                name,
                f"{grid_name}.grid_x",
                f"{grid_name}.grid_y",
                f"{grid_name}.grid_z",
                params["num_warps"],
                params["shared_mem"],
                kernel_args_var,
                stream,
            )
        )<|MERGE_RESOLUTION|>--- conflicted
+++ resolved
@@ -1832,10 +1832,7 @@
     def write_header(self):
         super().write_header()
 
-<<<<<<< HEAD
-=======
         self.header.splice("#include <filesystem>")
->>>>>>> 6b1a15d1
         if not config.aot_inductor.abi_compatible:
             self.header.splice(
                 """
