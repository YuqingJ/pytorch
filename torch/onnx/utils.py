"""Functions to export models into the ONNX IR format.

These models can be loaded with the ONNX library and then
converted to models which run on other deep learning frameworks.
"""
from __future__ import annotations

import contextlib
import copy
import inspect
import io
import re
import textwrap
import typing
import warnings
from typing import (
    Any,
    Callable,
    cast,
    Collection,
    Dict,
    List,
    Mapping,
    Optional,
    Sequence,
    Set,
    Tuple,
    Type,
    Union,
)

import torch
import torch._C._onnx as _C_onnx
import torch.jit._trace
import torch.serialization
from torch import _C
from torch.onnx import (  # noqa: F401
    _constants,
    _exporter_states,
    errors,
    symbolic_caffe2,
    symbolic_helper,
)
from torch.onnx._globals import GLOBALS
from torch.onnx._internal import (
    _beartype,
    diagnostics,
    jit_utils,
    onnx_proto_utils,
    registration,
)

__all__ = [
    "is_in_onnx_export",
    "select_model_mode_for_export",
    "disable_apex_o2_state_dict_hook",
    "setup_onnx_logging",
    "exporter_context",
    "export",
    "model_signature",
    "warn_on_static_input_change",
    "unpack_quantized_tensor",
    "export_to_pretty_string",
    "unconvertible_ops",
    "register_custom_op_symbolic",
    "unregister_custom_op_symbolic",
]


def is_in_onnx_export() -> bool:
    """Returns whether it is in the middle of ONNX export."""
    return GLOBALS.in_onnx_export


# TODO(justinchuby): Remove dependency to this global variable from constant_fold.cpp
# Skip check due to cannot import IValue from torch._C
_params_dict = {}  # type: ignore[var-annotated]


@contextlib.contextmanager
@_beartype.beartype
def select_model_mode_for_export(model, mode: _C_onnx.TrainingMode):
    r"""A context manager to temporarily set the training mode of ``model``
    to ``mode``, resetting it when we exit the with-block.

    Args:
        model: Same type and meaning as ``model`` arg to :func:`export`.
        mode: Same type and meaning as ``training`` arg to :func:`export`.
    """
    if not isinstance(mode, _C_onnx.TrainingMode):
        raise TypeError(
            f"'mode' should be a torch.onnx.TrainingMode enum, but got '{type(mode)}'."
        )
    originally_training: bool = False

    if hasattr(model, "training"):
        originally_training = model.training

        # ONNX opset 12 has better support for training amenable models, with updated
        # versions of the dropout and batch_norm operators
        if mode == _C_onnx.TrainingMode.TRAINING or (
            mode == _C_onnx.TrainingMode.PRESERVE and originally_training
        ):
            GLOBALS.export_training = True
            if GLOBALS.export_onnx_opset_version < 12:
                warnings.warn(
                    "You are exporting the model in training mode with onnx opset "
                    f"version {GLOBALS.export_onnx_opset_version}. "
                    "Opset versions lower than opset 12 will not be able to export "
                    "nodes such as Dropout and BatchNorm correctly.",
<<<<<<< HEAD
                    stacklevel=2,
=======
                    stacklevel=TO_BE_DETERMINED,
>>>>>>> fff02e67
                )
        else:
            GLOBALS.export_training = False

        GLOBALS.training_mode = mode
        if mode == _C_onnx.TrainingMode.TRAINING:
            model.train(True)
        elif mode == _C_onnx.TrainingMode.EVAL:
            model.train(False)
        # else mode == _C_onnx.TrainingMode.PRESERVE, do nothing

    try:
        yield
    finally:
        if hasattr(model, "training") and not mode == _C_onnx.TrainingMode.PRESERVE:
            model.train(originally_training)


@contextlib.contextmanager
@_beartype.beartype
def disable_apex_o2_state_dict_hook(
    model: Union[torch.nn.Module, torch.jit.ScriptFunction]
):
    # Apex O2 hook state_dict to return fp16 weights as fp32.
    # Exporter cannot identify them as same tensors.
    # Since this hook is only used by optimizer, it is safe to
    # remove this hook while exporting.
    if not isinstance(model, torch.jit.ScriptFunction):
        model_hooks = {}  # type: ignore[var-annotated]
        for module in model.modules():
            for key, hook in module._state_dict_hooks.items():
                if type(hook).__name__ == "O2StateDictHook":
                    if module not in model_hooks:
                        model_hooks[module] = {}
                    model_hooks[module][key] = hook
            if module in model_hooks:
                for key in model_hooks[module]:
                    module._state_dict_hooks.pop(key)
        try:
            yield
        finally:
            # Add the hooks back
            for module, m_map in model_hooks.items():
                for key, hook in m_map.items():
                    module._state_dict_hooks[key] = hook
    else:
        try:
            yield
        finally:
            pass


@contextlib.contextmanager
@_beartype.beartype
def setup_onnx_logging(verbose: bool):
    is_originally_enabled = torch.onnx.is_onnx_log_enabled()
    if is_originally_enabled or verbose:
        torch.onnx.enable_log()
    try:
        yield
    finally:
        if not is_originally_enabled:
            torch.onnx.disable_log()


@contextlib.contextmanager
@_beartype.beartype
def exporter_context(model, mode: _C_onnx.TrainingMode, verbose: bool):
    with select_model_mode_for_export(
        model, mode
    ) as mode_ctx, disable_apex_o2_state_dict_hook(
        model
    ) as apex_ctx, setup_onnx_logging(
        verbose
    ) as log_ctx, diagnostics.create_export_diagnostic_context() as diagnostic_ctx:
        yield (mode_ctx, apex_ctx, log_ctx, diagnostic_ctx)


@_beartype.beartype
def export(
    model: Union[torch.nn.Module, torch.jit.ScriptModule, torch.jit.ScriptFunction],
    args: Union[Tuple[Any, ...], torch.Tensor],
    f: Union[str, io.BytesIO],
    export_params: bool = True,
    verbose: bool = False,
    training: _C_onnx.TrainingMode = _C_onnx.TrainingMode.EVAL,
    input_names: Optional[Sequence[str]] = None,
    output_names: Optional[Sequence[str]] = None,
    operator_export_type: _C_onnx.OperatorExportTypes = _C_onnx.OperatorExportTypes.ONNX,
    opset_version: Optional[int] = None,
    do_constant_folding: bool = True,
    dynamic_axes: Optional[
        Union[Mapping[str, Mapping[int, str]], Mapping[str, Sequence[int]]]
    ] = None,
    keep_initializers_as_inputs: Optional[bool] = None,
    custom_opsets: Optional[Mapping[str, int]] = None,
    export_modules_as_functions: Union[bool, Collection[Type[torch.nn.Module]]] = False,
    autograd_inlining: Optional[bool] = True,
) -> None:
    r"""Exports a model into ONNX format.

    If ``model`` is not a :class:`torch.jit.ScriptModule` nor a
    :class:`torch.jit.ScriptFunction`, this runs
    ``model`` once in order to convert it to a TorchScript graph to be exported
    (the equivalent of :func:`torch.jit.trace`). Thus this has the same limited support
    for dynamic control flow as :func:`torch.jit.trace`.

    Args:
        model (:class:`torch.nn.Module`, :class:`torch.jit.ScriptModule` or :class:`torch.jit.ScriptFunction`):
            the model to be exported.
        args (tuple or torch.Tensor):

            args can be structured either as:

            1. ONLY A TUPLE OF ARGUMENTS::

                args = (x, y, z)

            The tuple should contain model inputs such that ``model(*args)`` is a valid
            invocation of the model. Any non-Tensor arguments will be hard-coded into the
            exported model; any Tensor arguments will become inputs of the exported model,
            in the order they occur in the tuple.

            2. A TENSOR::

                args = torch.Tensor([1])

            This is equivalent to a 1-ary tuple of that Tensor.

            3. A TUPLE OF ARGUMENTS ENDING WITH A DICTIONARY OF NAMED ARGUMENTS::

                args = (
                    x,
                    {
                        "y": input_y,
                        "z": input_z
                    }
                )

            All but the last element of the tuple will be passed as non-keyword arguments,
            and named arguments will be set from the last element. If a named argument is
            not present in the dictionary, it is assigned the default value, or None if a
            default value is not provided.

            .. note::
                If a dictionary is the last element of the args tuple, it will be
                interpreted as containing named arguments. In order to pass a dict as the
                last non-keyword arg, provide an empty dict as the last element of the args
                tuple. For example, instead of::

                    torch.onnx.export(
                        model,
                        (
                            x,
                            # WRONG: will be interpreted as named arguments
                            {y: z}
                        ),
                        "test.onnx.pb"
                    )

                Write::

                    torch.onnx.export(
                        model,
                        (
                            x,
                            {y: z},
                            {}
                        ),
                        "test.onnx.pb"
                    )

        f: a file-like object (such that ``f.fileno()`` returns a file descriptor)
            or a string containing a file name.  A binary protocol buffer will be written
            to this file.
        export_params (bool, default True): if True, all parameters will
            be exported. Set this to False if you want to export an untrained model.
            In this case, the exported model will first take all of its parameters
            as arguments, with the ordering as specified by ``model.state_dict().values()``
        verbose (bool, default False): if True, prints a description of the
            model being exported to stdout. In addition, the final ONNX graph will include the
            field ``doc_string``` from the exported model which mentions the source code locations
            for ``model``. If True, ONNX exporter logging will be turned on.
        training (enum, default TrainingMode.EVAL):
            * ``TrainingMode.EVAL``: export the model in inference mode.
            * ``TrainingMode.PRESERVE``: export the model in inference mode if model.training is
                False and in training mode if model.training is True.
            * ``TrainingMode.TRAINING``: export the model in training mode. Disables optimizations
                which might interfere with training.
        input_names (list of str, default empty list): names to assign to the
            input nodes of the graph, in order.
        output_names (list of str, default empty list): names to assign to the
            output nodes of the graph, in order.
        operator_export_type (enum, default OperatorExportTypes.ONNX):

            * ``OperatorExportTypes.ONNX``: Export all ops as regular ONNX ops
                (in the default opset domain).
            * ``OperatorExportTypes.ONNX_FALLTHROUGH``: Try to convert all ops
                to standard ONNX ops in the default opset domain. If unable to do so
                (e.g. because support has not been added to convert a particular torch op to ONNX),
                fall back to exporting the op into a custom opset domain without conversion. Applies
                to `custom ops <https://pytorch.org/tutorials/advanced/torch_script_custom_ops.html>`_
                as well as ATen ops. For the exported model to be usable, the runtime must support
                these non-standard ops.
            * ``OperatorExportTypes.ONNX_ATEN``: All ATen ops (in the TorchScript namespace "aten")
                are exported as ATen ops (in opset domain "org.pytorch.aten").
                `ATen <https://pytorch.org/cppdocs/#aten>`_ is PyTorch's built-in tensor library, so
                this instructs the runtime to use PyTorch's implementation of these ops.

                .. warning::

                    Models exported this way are probably runnable only by Caffe2.

                    This may be useful if the numeric differences in implementations of operators are
                    causing large differences in behavior between PyTorch and Caffe2 (which is more
                    common on untrained models).

            * ``OperatorExportTypes.ONNX_ATEN_FALLBACK``: Try to export each ATen op
                (in the TorchScript namespace "aten") as a regular ONNX op. If we are unable to do so
                (e.g. because support has not been added to convert a particular torch op to ONNX),
                fall back to exporting an ATen op. See documentation on OperatorExportTypes.ONNX_ATEN for
                context.
                For example::

                    graph(%0 : Float):
                    %3 : int = prim::Constant[value=0]()
                    # conversion unsupported
                    %4 : Float = aten::triu(%0, %3)
                    # conversion supported
                    %5 : Float = aten::mul(%4, %0)
                    return (%5)

                Assuming ``aten::triu`` is not supported in ONNX, this will be exported as::

                    graph(%0 : Float):
                    %1 : Long() = onnx::Constant[value={0}]()
                    # not converted
                    %2 : Float = aten::ATen[operator="triu"](%0, %1)
                    # converted
                    %3 : Float = onnx::Mul(%2, %0)
                    return (%3)

                If PyTorch was built with Caffe2 (i.e. with ``BUILD_CAFFE2=1``), then
                Caffe2-specific behavior will be enabled, including special support
                for ops are produced by the modules described in
                `Quantization <https://pytorch.org/docs/stable/quantization.html>`_.

                .. warning::

                    Models exported this way are probably runnable only by Caffe2.

        opset_version (int, default 14): The version of the
            `default (ai.onnx) opset <https://github.com/onnx/onnx/blob/master/docs/Operators.md>`_
            to target. Must be >= 7 and <= 16.
        do_constant_folding (bool, default True): Apply the constant-folding optimization.
            Constant-folding will replace some of the ops that have all constant inputs
            with pre-computed constant nodes.
        dynamic_axes (dict[string, dict[int, string]] or dict[string, list(int)], default empty dict):

            By default the exported model will have the shapes of all input and output tensors
            set to exactly match those given in ``args``. To specify axes of tensors as
            dynamic (i.e. known only at run-time), set ``dynamic_axes`` to a dict with schema:

            * KEY (str): an input or output name. Each name must also be provided in ``input_names`` or
                ``output_names``.
            * VALUE (dict or list): If a dict, keys are axis indices and values are axis names. If a
                list, each element is an axis index.

            For example::

                class SumModule(torch.nn.Module):
                    def forward(self, x):
                        return torch.sum(x, dim=1)

                torch.onnx.export(
                    SumModule(),
                    (torch.ones(2, 2),),
                    "onnx.pb",
                    input_names=["x"],
                    output_names=["sum"]
                )

            Produces::

                input {
                  name: "x"
                  ...
                      shape {
                        dim {
                          dim_value: 2  # axis 0
                        }
                        dim {
                          dim_value: 2  # axis 1
                ...
                output {
                  name: "sum"
                  ...
                      shape {
                        dim {
                          dim_value: 2  # axis 0
                ...

            While::

                torch.onnx.export(
                    SumModule(),
                    (torch.ones(2, 2),),
                    "onnx.pb",
                    input_names=["x"],
                    output_names=["sum"],
                    dynamic_axes={
                        # dict value: manually named axes
                        "x": {0: "my_custom_axis_name"},
                        # list value: automatic names
                        "sum": [0],
                    }
                )

            Produces::

                input {
                  name: "x"
                  ...
                      shape {
                        dim {
                          dim_param: "my_custom_axis_name"  # axis 0
                        }
                        dim {
                          dim_value: 2  # axis 1
                ...
                output {
                  name: "sum"
                  ...
                      shape {
                        dim {
                          dim_param: "sum_dynamic_axes_1"  # axis 0
                ...

        keep_initializers_as_inputs (bool, default None): If True, all the
            initializers (typically corresponding to parameters) in the
            exported graph will also be added as inputs to the graph. If False,
            then initializers are not added as inputs to the graph, and only
            the non-parameter inputs are added as inputs.
            This may allow for better optimizations (e.g. constant folding) by
            backends/runtimes.

            If True, `deduplicate_initializers` pass will not be executed. This means
            initializers with duplicated values will not be deduplicated and
            will be treated as distinct inputs to the graph. This allows different
            input initializers to be supplied at the runtime following export.

            If ``opset_version < 9``, initializers MUST be part of graph
            inputs and this argument will be ignored and the behavior will be
            equivalent to setting this argument to True.

            If None, then the behavior is chosen automatically as follows:

            * If ``operator_export_type=OperatorExportTypes.ONNX``, the behavior is equivalent
                to setting this argument to False.
            * Else, the behavior is equivalent to setting this argument to True.

        custom_opsets (dict[str, int], default empty dict): A dict with schema:

            * KEY (str): opset domain name
            * VALUE (int): opset version

            If a custom opset is referenced by ``model`` but not mentioned in this dictionary,
            the opset version is set to 1. Only custom opset domain name and version should be
            indicated through this argument.

        export_modules_as_functions (bool or set of type of nn.Module, default False): Flag to enable
            exporting all ``nn.Module`` forward calls as local functions in ONNX. Or a set to indicate the
            particular types of modules to export as local functions in ONNX.
            This feature requires ``opset_version`` >= 15, otherwise the export will fail. This is because
            ``opset_version`` < 15 implies IR version < 8, which means no local function support.
            Module variables will be exported as function attributes. There are two categories of function
            attributes.

            1. Annotated attributes: class variables that have type annotations via
            `PEP 526-style <https://www.python.org/dev/peps/pep-0526/#class-and-instance-variable-annotations>`_
            will be exported as attributes.
            Annotated attributes are not used inside the subgraph of ONNX local function because
            they are not created by PyTorch JIT tracing, but they may be used by consumers
            to determine whether or not to replace the function with a particular fused kernel.

            2. Inferred attributes: variables that are used by operators inside the module. Attribute names
            will have prefix "inferred::". This is to differentiate from predefined attributes retrieved from
            python module annotations. Inferred attributes are used inside the subgraph of ONNX local function.

            * ``False`` (default): export ``nn.Module`` forward calls as fine grained nodes.
            * ``True``: export all ``nn.Module`` forward calls as local function nodes.
            * Set of type of nn.Module: export ``nn.Module`` forward calls as local function nodes,
                only if the type of the ``nn.Module`` is found in the set.

        autograd_inlining (bool, default True): Flag used to control whether to inline autograd functions.
            Refer to https://github.com/pytorch/pytorch/pull/74765 for more details.

    Raises:
        :class:`torch.onnx.errors.CheckerError`: If the ONNX checker detects an invalid ONNX graph.
        :class:`torch.onnx.errors.UnsupportedOperatorError`: If the ONNX graph cannot be exported because it
            uses an operator that is not supported by the exporter.
        :class:`torch.onnx.errors.OnnxExporterError`: Other errors that can occur during export.
            All errors are subclasses of :class:`errors.OnnxExporterError`.
    """

    _export(
        model,
        args,
        f,
        export_params,
        verbose,
        training,
        input_names,
        output_names,
        operator_export_type=operator_export_type,
        opset_version=opset_version,
        do_constant_folding=do_constant_folding,
        dynamic_axes=dynamic_axes,
        keep_initializers_as_inputs=keep_initializers_as_inputs,
        custom_opsets=custom_opsets,
        export_modules_as_functions=export_modules_as_functions,
        autograd_inlining=autograd_inlining,
    )


@_beartype.beartype
def _is_constant_tensor_list(node):
    if node.kind() != "prim::Constant":
        return False
    output_type = node.output().type()
    if output_type.isSubtypeOf(_C.ListType.ofTensors()):
        return True
    if output_type.isSubtypeOf(_C.ListType(_C.OptionalType.ofTensor())):
        return True


# ONNX can't handle constants that are lists of tensors, which can
# get generated in constant prop. So we split them back into prim::ListConstructs


@_beartype.beartype
def _split_tensor_list_constants(g, block):
    for node in block.nodes():
        for subblock in node.blocks():
            _split_tensor_list_constants(g, subblock)
        if _is_constant_tensor_list(node):
            inputs = []
            for val in node.output().toIValue():
                input = g.insertConstant(val)
                input.node().moveBefore(node)
                input.node().copyMetadata(node)
                inputs.append(input)

            lc = (
                g.create("prim::ListConstruct", inputs)
                .insertBefore(node)
                .output()
                .setType(_C.ListType.ofTensors())
            )
            lc.node().copyMetadata(node)
            node.output().replaceAllUsesWith(lc)


@_beartype.beartype
def _optimize_graph(
    graph: _C.Graph,
    operator_export_type: _C_onnx.OperatorExportTypes,
    _disable_torch_constant_prop: bool = False,
    fixed_batch_size: bool = False,
    params_dict=None,
    dynamic_axes=None,
    input_names=None,
    module=None,
):
    if params_dict is None:
        params_dict = {}

    # Inline everything
    _C._jit_pass_inline(graph)

    # Remove fork/wait nodes
    _C._jit_pass_inline_fork_wait(graph)
    _C._jit_pass_lint(graph)
    if GLOBALS.autograd_inlining:
        _C._jit_pass_onnx_autograd_function_process(graph)
    _C._jit_pass_lower_all_tuples(graph)

    # we now record some ops like ones/zeros
    # into a trace where we previously recorded constants.
    # use constant prop to maintain our current level of onnx support
    # without implementing symbolics for all of them
    if _disable_torch_constant_prop is False:
        _C._jit_pass_constant_propagation(graph)

    _split_tensor_list_constants(graph, graph)
    # run dce to eliminate dead parts of the graph that might have been
    # left behind by things like symbolic_override
    _C._jit_pass_dce(graph)
    _C._jit_pass_lint(graph)

    # CSE should improve perf when Autocast is used with disabled cache
    # Autocast is disabled due to a limitation on tracer as described at https://github.com/pytorch/pytorch/issues/84092
    # Must run before _C._jit_pass_erase_number_types to prevent type substitution
    if _C._jit_pass_cse(graph):
        _C._jit_pass_onnx_lint(graph)

    _C._jit_pass_canonicalize_graph_fuser_ops(graph)
    _C._jit_pass_lint(graph)
    _C._jit_pass_peephole(graph, True)
    _C._jit_pass_fuse_addmm(graph)
    _C._jit_pass_lint(graph)

    _C._jit_pass_peephole(graph, True)
    _C._jit_pass_lower_all_tuples(graph)
    # in _jit_pass_onnx, symbolic functions are called for each node for conversion.
    # However, there are nodes that cannot be converted without additional context.
    # For example, the number of outputs from split (and whether it is static or dynamic) is unknown
    # until the point where it is unpacked by listUnpack node.
    # This pass does a preprocess, and prepares the nodes such that enough context can be received
    # by the symbolic function.
    _C._jit_pass_onnx_remove_inplace_ops_for_onnx(graph, module)
    _C._jit_pass_onnx_preprocess(graph)

    # onnx does not support tuples, so try to remove them
    _C._jit_pass_lint(graph)

    # onnx only supports tensors, but 1 / 2 = 0.5 and tensor(1) / tensor(2) = 0
    _C._jit_pass_prepare_division_for_onnx(graph)

    _C._jit_pass_onnx_remove_print(graph)
    _C._jit_pass_onnx_preprocess_caffe2(graph)

    symbolic_helper._quantized_ops.clear()
    # Unpack quantized weights for conv and linear ops and insert into graph.
    _C._jit_pass_onnx_unpack_quantized_weights(
        graph, params_dict, symbolic_helper.is_caffe2_aten_fallback()
    )
    if symbolic_helper.is_caffe2_aten_fallback():
        # Insert permutes before and after each conv op to ensure correct order.
        _C._jit_pass_onnx_quantization_insert_permutes(graph, params_dict)

        # Find consecutive permutes that are no-ops and remove them.
        _C._jit_pass_custom_pattern_based_rewrite_graph(
            textwrap.dedent(
                """\
                graph(%Pi):
                    %Pq = quantized::nhwc2nchw(%Pi)
                    %Pr = quantized::nchw2nhwc(%Pq)
                    return (%Pr)"""
            ),
            textwrap.dedent(
                """\
                graph(%Ri):
                    return (%Ri)"""
            ),
            graph,
        )

    # onnx only supports tensors, so we turn all out number types into tensors
    _C._jit_pass_erase_number_types(graph)
    if GLOBALS.onnx_shape_inference:
        input_names = [] if input_names is None else input_names
        dynamic_axes = {} if dynamic_axes is None else dynamic_axes
        _C._jit_pass_onnx_set_dynamic_input_shape(graph, dynamic_axes, input_names)
    _C._jit_pass_onnx_lint(graph)

    graph = _C._jit_pass_onnx(graph, operator_export_type)
    _C._jit_pass_onnx_lint(graph)
    _C._jit_pass_lint(graph)

    _C._jit_pass_onnx_scalar_type_analysis(
        graph, True, GLOBALS.export_onnx_opset_version
    )
    _C._jit_pass_lint(graph)

    _C._jit_pass_onnx_peephole(
        graph, GLOBALS.export_onnx_opset_version, fixed_batch_size
    )
    _C._jit_pass_lint(graph)

    # graph is not a valid jit graph anymore because types have been replaced
    # (e.g. int with Tensor), so it now contains operators that don't actually
    # exist. We can't run normal dead code elimination because it'd fail trying
    # to look up if an operator has side effects, but we can run a dead code
    # elimination variant that doesn't need to look up if an op has side effects.
    _C._jit_pass_dce_allow_deleting_nodes_with_side_effects(graph)
    _C._jit_pass_lint(graph)
    graph = _C._jit_pass_canonicalize(graph)
    _C._jit_pass_lint(graph)
    if GLOBALS.onnx_shape_inference:
        try:
            _C._jit_pass_onnx_graph_shape_type_inference(
                graph, params_dict, GLOBALS.export_onnx_opset_version
            )
        except RuntimeError as exc:
            if (
                _C_onnx._CAFFE2_ATEN_FALLBACK
                and exc.args[0]
                == "ScalarType UNKNOWN_SCALAR is an unexpected tensor scalar type!"
            ):
                # Caffe2 builds can have UNKNOWN_SCALAR for some tensors
                pass

    return graph


@_beartype.beartype
def warn_on_static_input_change(input_states):
    """Warns that changes to input dictionaries and strings won't take effect in the traced ONNX graph.

    We accept dictionaries and strings as ONNX inputs, but they should be only for
    configuration use. we detect here if these inputs are modified, and if so we warn
    the user that the changes won't take effect in the traced ONNX graph.
    """
    for input, traced_input in zip(input_states[0], input_states[1]):
        if isinstance(input, dict):
            if list(input.keys()) != list(traced_input.keys()):
                warning = (
                    "We detected that you are modifying a dictionary that is an input to your "
                    "model. "
                    "Note that dictionaries are allowed as inputs in ONNX but they should be "
                    "handled with care. "
                    "Usages of dictionaries is not recommended, and should not be used except "
                    "for configuration use. "
                    "Also note that the order and values of the keys must remain the same. "
                )
<<<<<<< HEAD
                warnings.warn(warning, stacklevel=2)
=======
                warnings.warn(warning, stacklevel=TO_BE_DETERMINED)
>>>>>>> fff02e67
        elif isinstance(input, str):
            if input != traced_input:
                warning = (
                    "The model seems to have string inputs/outputs. "
                    "Note that strings will not appear as inputs/outputs of the ONNX graph. "
                )
<<<<<<< HEAD
                warnings.warn(warning, stacklevel=2)
=======
                warnings.warn(warning, stacklevel=TO_BE_DETERMINED)
>>>>>>> fff02e67


@_beartype.beartype
def _resolve_args_by_export_type(arg_name, arg_value, operator_export_type):
    """Resolves the arguments that are ignored when export_type != operator_export_type.ONNX."""
    if (
        operator_export_type is not operator_export_type.ONNX
        and _C_onnx._CAFFE2_ATEN_FALLBACK
    ):
        if arg_value is True:
            warnings.warn(
                f"'{arg_name}' can be set to True only when 'operator_export_type' is "
                "`ONNX`. Since 'operator_export_type' is not set to 'ONNX', "
                f"'{arg_name}' argument will be ignored.",
<<<<<<< HEAD
                stacklevel=2,
=======
                stacklevel=TO_BE_DETERMINED,
>>>>>>> fff02e67
            )
        arg_value = False
    return arg_value


@_beartype.beartype
def _decide_keep_init_as_input(
    keep_initializers_as_inputs: Optional[bool],
    operator_export_type: _C_onnx.OperatorExportTypes,
    opset_version: int,
):
    """Decides whether the initializers in the graph should be listed as ONNX graph inputs.

    This method encapsulates the logic to decide whether the initializers in the graph
    should be listed as ONNX graph inputs (i.e., whether to choose ONNX IR v3 or v4).
    If keep_initializers_as_inputs is not specified (None), then we decide whether to keep
    initializers as graph inputs (val_keep_init_as_ip) based on export type. If export type
    is ONNX, then do not keep initializers as input (val_keep_init_as_ip=False). For all other
    export types keep initializers as input (val_keep_init_as_ip=True).
    If keep_initializers_as_inputs is specified, then respect it. Unless opset version <= 8,
    in which case it must be ignored because for opset version <= 8, all initializers MUST be
    part of graph input (only ONNX IR v3 is allowed), i.e. val_keep_init_as_ip=True.

    Special handling is needed for opset version 8 or lower, because irrespective
    of user input for keep_initializers_as_inputs, the graph must follow ONNX IR v3
    semantics, i.e. all initializers must be listed as ONNX graph input.
    """

    if opset_version < 9:
        if keep_initializers_as_inputs is False:
            warnings.warn(
                "Setting 'keep_initializers_as_inputs=False' for opset version"
                "8 or lower would lead to an invalid ONNX graph. Therefore, "
                "'keep_initializers_as_inputs=False' is ignored during export."
                "Exported model will have initializers as graph inputs (compliant "
                " to ONNX IR v3).",
<<<<<<< HEAD
                stacklevel=2,
=======
                stacklevel=TO_BE_DETERMINED,
>>>>>>> fff02e67
            )
        return True  # i.e. True == initializers are part of graph input (ONNX IR v3)
    val_keep_init_as_ip = (
        True if keep_initializers_as_inputs is None else keep_initializers_as_inputs
    )
    if (
        keep_initializers_as_inputs is None
        and operator_export_type is _C_onnx.OperatorExportTypes.ONNX
    ):
        val_keep_init_as_ip = False
    return val_keep_init_as_ip


@_beartype.beartype
def _decide_add_node_names(add_node_names, operator_export_type):
    return _resolve_args_by_export_type(
        "add_node_names", add_node_names, operator_export_type
    )


@_beartype.beartype
def _decide_constant_folding(do_constant_folding, operator_export_type, training):
    do_constant_folding = _resolve_args_by_export_type(
        "do_constant_folding", do_constant_folding, operator_export_type
    )
    if do_constant_folding and (
        training is not None and training is not _C_onnx.TrainingMode.EVAL
    ):
        warnings.warn(
            "It is recommended that constant folding be turned off ('do_constant_folding=False') "
            "when exporting the model in training-amenable mode, i.e. with 'training=TrainingMode.TRAIN' "
            "or 'training=TrainingMode.PRESERVE' (when model is in training mode). Otherwise, some "
            "learnable model parameters may not translate correctly in the exported ONNX model "
            "because constant folding mutates model parameters. Please consider "
            "turning off constant folding or setting the training=TrainingMode.EVAL.",
<<<<<<< HEAD
            stacklevel=2,
=======
            stacklevel=TO_BE_DETERMINED,
>>>>>>> fff02e67
        )
    return do_constant_folding


@_beartype.beartype
def _signature(model) -> inspect.Signature:
    should_be_callable = getattr(model, "forward", model)
    if callable(should_be_callable):
        return inspect.signature(should_be_callable)
    raise ValueError("model has no forward method and is not callable")


@_beartype.beartype
def _decide_input_format(model, args):
    try:
        sig = _signature(model)
    except ValueError as e:
<<<<<<< HEAD
        warnings.warn(f"{e}, skipping _decide_input_format", stacklevel=2)
=======
        warnings.warn(f"{e}, skipping _decide_input_format", stacklevel=TO_BE_DETERMINED)
>>>>>>> fff02e67
        return args
    try:
        ordered_list_keys = list(sig.parameters.keys())
        if ordered_list_keys[0] == "self":
            ordered_list_keys = ordered_list_keys[1:]
        args_dict: Dict = {}
        if isinstance(args, list):
            args_list = args
        elif isinstance(args, tuple):
            args_list = list(args)
        else:
            args_list = [args]
        if isinstance(args_list[-1], dict):
            args_dict = args_list[-1]
            args_list = args_list[:-1]
        n_nonkeyword = len(args_list)
        for optional_arg in ordered_list_keys[n_nonkeyword:]:
            if optional_arg in args_dict:
                args_list.append(args_dict[optional_arg])
            # Check if this arg has a default value
            else:
                param = sig.parameters[optional_arg]
                if param.default != param.empty:
                    args_list.append(param.default)
        args = args_list if isinstance(args, list) else tuple(args_list)
    # Cases of models with no input args
    except IndexError:
<<<<<<< HEAD
        warnings.warn("No input args, skipping _decide_input_format", stacklevel=2)
    except Exception as e:
        warnings.warn(f"Skipping _decide_input_format\n {e.args[0]}", stacklevel=2)
=======
        warnings.warn("No input args, skipping _decide_input_format", stacklevel=TO_BE_DETERMINED)
    except Exception as e:
        warnings.warn(f"Skipping _decide_input_format\n {e.args[0]}", stacklevel=TO_BE_DETERMINED)
>>>>>>> fff02e67

    return args


@_beartype.beartype
def _trace(func, args, operator_export_type, return_outs=False):
    # Special case for common case of passing a single Tensor
    if isinstance(args, torch.Tensor):
        args = (args,)

    trace_graph, torch_out, inputs_states = torch.jit._get_trace_graph(
        func,
        args,
        strict=False,
        _force_outplace=False,
        _return_inputs_states=True,
    )
    warn_on_static_input_change(inputs_states)

    trace_graph = _optimize_graph(trace_graph, operator_export_type, params_dict={})
    if return_outs:
        return trace_graph, torch_out
    return trace_graph


@_beartype.beartype
def _trace_and_get_graph_from_model(model, args):
    # A basic sanity check: make sure the state_dict keys are the same
    # before and after running the model.  Fail fast!
    orig_state_dict_keys = torch.jit._unique_state_dict(model).keys()

    # Disable Autocast cache because it replaces kernel's weight and bias
    # by (undesired) constants.
    # No perf impact for when there are reused weights since https://github.com/pytorch/pytorch/pull/85665
    # TODO: https://github.com/pytorch/pytorch/issues/84092
    prev_autocast_cache_enabled = torch.is_autocast_cache_enabled()
    torch.set_autocast_cache_enabled(False)
    trace_graph, torch_out, inputs_states = torch.jit._get_trace_graph(
        model,
        args,
        strict=False,
        _force_outplace=False,
        _return_inputs_states=True,
    )
    torch.set_autocast_cache_enabled(prev_autocast_cache_enabled)

    warn_on_static_input_change(inputs_states)

    if orig_state_dict_keys != torch.jit._unique_state_dict(model).keys():
        raise RuntimeError(
            "state_dict changed after running the tracer; "
            "something weird is happening in your model!"
        )

    return trace_graph, torch_out


@_beartype.beartype
def _get_param_count_list(method_graph, args_params):
    param_count_list = []
    for input_, arg_params_ in zip(method_graph.inputs(), args_params):
        if "PackedParams" in str(input_.type()):
            in_vars, _ = torch.jit._flatten(arg_params_)
            param_count_list.append(len(in_vars))
        else:
            param_count_list.append(arg_params_ is not None)

    return param_count_list


@_beartype.beartype
def _check_flatten_did_not_remove(original, jit_flattened):
    """torch.jit._flatten removes None. Check if it did so in this case."""

    @_beartype.beartype
    def flatten(x):
        if isinstance(x, (list, tuple)):
            for inner in x:
                yield from flatten(inner)
        elif isinstance(x, dict):
            for inner in x.values():
                yield from flatten(inner)
        else:
            yield x

    flattened_with_none = list(flatten(original))
    num_none = len(flattened_with_none) - len(jit_flattened)
    assert num_none >= 0
    if num_none:
        raise ValueError(
            f"args contained {num_none} None's after flattening. "
            "When exporting a ScriptModule or ScriptFunction, no args may "
            "be None because that breaks type propagation."
        )


def _create_jit_graph(
    model: Union[torch.nn.Module, torch.jit.ScriptFunction], args: Sequence[Any]
) -> Tuple[_C.Graph, List[_C.IValue], Optional[Any], Optional[_C.ScriptModule]]:
    if isinstance(model, (torch.jit.ScriptFunction, torch.jit.ScriptModule)):
        flattened_args = tuple(torch.jit._flatten(tuple(args))[0])
        _check_flatten_did_not_remove(args, flattened_args)
        torch_out = None

        if isinstance(model, torch.jit.ScriptModule):
            try:
                graph = model.forward.graph  # type: ignore[attr-defined]
            except AttributeError as e:
                raise RuntimeError("'forward' method must be a script method") from e
            _C._jit_pass_onnx_function_substitution(graph)
            freezed_module = _C._freeze_module(
                cast(_C.ScriptModule, model._c), preserveParameters=True
            )
            module, params = _C._jit_onnx_list_model_parameters(freezed_module)
            method_graph = module._get_method("forward").graph
            args_params = tuple(args) + tuple(params)
            param_count_list = _get_param_count_list(method_graph, args_params)
            in_vars, _ = torch.jit._flatten(args_params)
            graph = _C._propagate_and_assign_input_shapes(
                method_graph, tuple(in_vars), param_count_list, False, False
            )
            return graph, params, torch_out, module

        # torch.jit.ScriptFunction
        params = []
        graph = model.graph
        _C._jit_pass_onnx_function_substitution(graph)
        param_count_list = _get_param_count_list(graph, args)
        graph = _C._propagate_and_assign_input_shapes(
            graph, flattened_args, param_count_list, False, False
        )
        return graph, params, torch_out, None

    graph, torch_out = _trace_and_get_graph_from_model(model, args)
    _C._jit_pass_onnx_lint(graph)
    state_dict = torch.jit._unique_state_dict(model)
    params = list(state_dict.values())
    graph_inputs = list(graph.inputs())
    user_input_num = len(graph_inputs) - len(state_dict)
    param_names = list(state_dict.keys())
    for i, inp in enumerate(graph_inputs):
        if i >= user_input_num:
            inp.setDebugName(param_names[i - user_input_num])
    _C._jit_pass_onnx_function_substitution(graph)
    return graph, params, torch_out, None


@_beartype.beartype
def _get_named_param_dict(graph, params):
    input_and_param_names = [val.debugName() for val in graph.inputs()]
    param_names = input_and_param_names[len(input_and_param_names) - len(params) :]
    _params_dict = dict(zip(param_names, params))
    return _params_dict


@_beartype.beartype
def _get_example_outputs(model, args):
    input_args = copy.deepcopy(args)
    input_kwargs = {}
    if input_args and isinstance(input_args[-1], dict):
        input_kwargs = input_args[-1]
        input_args = input_args[:-1]

    example_outputs = model(*input_args, **input_kwargs)
    if isinstance(example_outputs, list):
        example_outputs = [example_outputs]
    elif not isinstance(example_outputs, tuple):
        example_outputs = (example_outputs,)

    return example_outputs


_qtype_vtype_map = {
    torch.quint8: torch.uint8,
    torch.qint8: torch.int8,
    torch.qint32: torch.int32,
    torch.quint4x2: torch.int8,
}


@_beartype.beartype
def unpack_quantized_tensor(value, cast_onnx_accepted=True):
    if isinstance(value, torch.Tensor) and value.dtype in _qtype_vtype_map:
        q_value_dequantize = value.dequantize()
        q_scale = (
            torch.tensor(value.q_scale(), dtype=torch.double)
            if cast_onnx_accepted
            else torch.tensor(value.q_scale(), dtype=torch.float32)
        )
        q_zero_point = (
            torch.tensor(value.q_zero_point(), dtype=torch.int64)
            if cast_onnx_accepted
            else torch.tensor(value.q_zero_point(), dtype=_qtype_vtype_map[value.dtype])
        )
        q_value = q_value_dequantize / q_scale + q_zero_point
        q_value = q_value.to(dtype=_qtype_vtype_map[value.dtype])
        return q_value, q_scale, q_zero_point
    else:
        return (value,)


@_beartype.beartype
def _pre_trace_quant_model(model, args):
    r"""Returns `torch.jit.trace(model, args)` if model is quantized. Otherwise do nothing and return
    original model.

    This is due to https://github.com/pytorch/pytorch/issues/75761.
    """
    if any(
        hasattr(m, "_packed_params") for m in getattr(model, "modules", list)()
    ) or any(getattr(arg, "is_quantized", False) for arg in args):
        return torch.jit.trace(model, args)
    return model


@_beartype.beartype
def _model_to_graph(
    model,
    args,
    verbose=False,
    input_names=None,
    output_names=None,
    operator_export_type=_C_onnx.OperatorExportTypes.ONNX,
    do_constant_folding=True,
    _disable_torch_constant_prop=False,
    fixed_batch_size=False,
    training=_C_onnx.TrainingMode.EVAL,
    dynamic_axes=None,
) -> Tuple[
    _C.Graph,
    Dict[str, torch.Tensor],
    Optional[
        Union[
            torch.Tensor,
            Tuple[torch.Tensor, ...],
            List[torch.Tensor],
            Dict[str, torch.Tensor],
            Any,  # Can be nested tuples etc.
        ]
    ],
]:
    """Converts model into an ONNX graph.

    Returns:
        graph: A TorchScript IR Graph with ONNX nodes.
        params_dict: Dict from input param name to param value.
        torch_out: The output tensors resulting from the trace of ``model``.
            If ``model`` is a :class:`torch.jit.ScriptModule` or :class:`torch.jit.ScriptFunction`,
            this will be None, since we are not doing any tracing.
    """
    # TODO: can we simplify this to always return a tuple of Tensor or None?

    # Special case for common case of passing a single Tensor
    if isinstance(args, (torch.Tensor, int, float, bool)):
        args = (args,)

    model = _pre_trace_quant_model(model, args)
    graph, params, torch_out, module = _create_jit_graph(model, args)
    params_dict = _get_named_param_dict(graph, params)

    try:
        graph = _optimize_graph(
            graph,
            operator_export_type,
            _disable_torch_constant_prop=_disable_torch_constant_prop,
            fixed_batch_size=fixed_batch_size,
            params_dict=params_dict,
            dynamic_axes=dynamic_axes,
            input_names=input_names,
            module=module,
        )
    except Exception as e:
        torch.onnx.log("Torch IR graph at exception: ", graph)
        raise

    is_script = isinstance(model, (torch.jit.ScriptFunction, torch.jit.ScriptModule))
    if is_script:
        example_outputs = _get_example_outputs(model, args)
        example_outputs_final = ()
        for example_output in example_outputs:
            example_outputs_final += unpack_quantized_tensor(example_output)
        out_vars, desc = torch.jit._flatten(example_outputs_final)
        _C._jit_pass_onnx_assign_output_shape(
            graph,
            out_vars,
            desc,
            GLOBALS.onnx_shape_inference,
            is_script,
            GLOBALS.export_onnx_opset_version,
        )

    # NB: ONNX requires complete information about output types, which might be
    # erased by some optimizations, so we need to set it explicitly again.
    else:
        if not isinstance(torch_out, (list, tuple)):
            output_wrapped = [torch_out]
        else:
            output_wrapped = torch_out  # type: ignore[assignment]

        output_tensors, out_desc = torch.jit._flatten(tuple(output_wrapped))
        # assign_output_shape pass is not compatible with quantized outputs.
        # Quantized outputs are flattened to 3 values in ONNX, while packed as
        # single value in PyTorch.
        if not any(getattr(out, "is_quantized", False) for out in output_tensors):
            _C._jit_pass_onnx_assign_output_shape(
                graph,
                output_tensors,
                out_desc,
                GLOBALS.onnx_shape_inference,
                is_script,
                GLOBALS.export_onnx_opset_version,
            )

    _set_input_and_output_names(graph, input_names, output_names)
    params_dict = _get_named_param_dict(graph, params)

    if (
        do_constant_folding
        and GLOBALS.export_onnx_opset_version
        >= _constants.ONNX_CONSTANT_FOLDING_MIN_OPSET
    ):
        if training is None or training == _C_onnx.TrainingMode.EVAL:
            params_dict = _C._jit_pass_onnx_eval_peephole(graph, params_dict)

        params_dict = _C._jit_pass_onnx_constant_fold(
            graph, params_dict, GLOBALS.export_onnx_opset_version
        )
        _C._jit_pass_dce_allow_deleting_nodes_with_side_effects(graph)

    if GLOBALS.onnx_shape_inference:
        try:
            _C._jit_pass_onnx_graph_shape_type_inference(
                graph, params_dict, GLOBALS.export_onnx_opset_version
            )
        except RuntimeError as exc:
            if (
                _C_onnx._CAFFE2_ATEN_FALLBACK
                and exc.args[0]
                == "ScalarType UNKNOWN_SCALAR is an unexpected tensor scalar type!"
            ):
                # Caffe2 builds can have UNKNOWN_SCALAR for some tensors
                pass

    params_dict = _C._jit_pass_onnx_eliminate_unused_items(graph, params_dict)

    # For ONNX opset < 9, constants only have three data types: float16, float, double.
    # In this pass transform constants of other data types to float/double + cast operator.
    if GLOBALS.export_onnx_opset_version < 9:
        _C._jit_pass_onnx_cast_all_constant_to_floating(graph)

    params_dict = _C._jit_pass_filter_non_tensor_arguments(params_dict)
    _C._jit_decay_packed_param_input_types(graph)

    # If output names lack a proper name and are identified only by their unique
    # give them a legible name for debugging purposes
    _apply_friendly_debug_names(graph, params_dict)

    return graph, params_dict, torch_out


@_beartype.beartype
@torch._disable_dynamo
def export_to_pretty_string(
    model,
    args,
    export_params=True,
    verbose=False,
    training=_C_onnx.TrainingMode.EVAL,
    input_names=None,
    output_names=None,
    operator_export_type=_C_onnx.OperatorExportTypes.ONNX,
    export_type=None,
    google_printer=False,
    opset_version=None,
    keep_initializers_as_inputs=None,
    custom_opsets=None,
    add_node_names=True,
    do_constant_folding=True,
    dynamic_axes=None,
):
    r"""
    Similar to :func:`export`, but returns a text representation of the ONNX
    model. Only differences in args listed below. All other args are the same
    as :func:`export`.

    Args:
        add_node_names (bool, default True): Whether or not to set
            NodeProto.name. This makes no difference unless
            ``google_printer=True``.
        google_printer (bool, default False): If False, will return a custom,
            compact representation of the model. If True will return the
            protobuf's `Message::DebugString()`, which is more verbose.

    Returns:
        A UTF-8 str containing a human-readable representation of the ONNX model.
    """
    if opset_version is None:
        opset_version = _constants.ONNX_DEFAULT_OPSET
    if custom_opsets is None:
        custom_opsets = {}
    GLOBALS.export_onnx_opset_version = opset_version
    GLOBALS.operator_export_type = operator_export_type

    with exporter_context(model, training, verbose):
        val_keep_init_as_ip = _decide_keep_init_as_input(
            keep_initializers_as_inputs, operator_export_type, opset_version
        )
        val_add_node_names = _decide_add_node_names(
            add_node_names, operator_export_type
        )
        val_do_constant_folding = _decide_constant_folding(
            do_constant_folding, operator_export_type, training
        )
        args = _decide_input_format(model, args)
        graph, params_dict, torch_out = _model_to_graph(
            model,
            args,
            verbose,
            input_names,
            output_names,
            operator_export_type,
            val_do_constant_folding,
            training=training,
            dynamic_axes=dynamic_axes,
        )

        return graph._pretty_print_onnx(  # type: ignore[attr-defined]
            params_dict,
            opset_version,
            False,
            operator_export_type,
            google_printer,
            val_keep_init_as_ip,
            custom_opsets,
            val_add_node_names,
        )


@_beartype.beartype
def unconvertible_ops(
    model,
    args,
    training: _C_onnx.TrainingMode = _C_onnx.TrainingMode.EVAL,
    opset_version: Optional[int] = None,
) -> Tuple[_C.Graph, List[str]]:
    """Returns an approximated list of all ops that are yet supported by :mod:`torch.onnx`.

    The list is approximated because some ops may be removed during the conversion
    process and don't need to be converted. Some other ops may have partial support
    that will fail conversion with particular inputs. Please open a Github Issue
    for op support requests.

    Args:
        model: Same as the `model` parameter in :func:`torch.onnx.export`.
        args: Same as the `args` parameter in :func:`torch.onnx.export`.
        training: Same as the `training` parameter in :func:`torch.onnx.export`.
        opset_version: Same as the `opset_version` parameter in :func:`torch.onnx.export`.

    Returns:
        The JIT graph and a list of unconvertible ops in the format of "domain::op".
    """

    opset_version = opset_version or _constants.ONNX_DEFAULT_OPSET
    GLOBALS.export_onnx_opset_version = opset_version

    try:
        with exporter_context(model, training, verbose=False):
            # Create a mostly clean JIT graph that contains the plain aten and
            # other ops we can check with the symbolic registry.
            # NOTE: We don't want to actually convert any ops to ONNX or run any
            # symbolic functions because there is a higher chance that a pass
            # fails or an unconvertible op messes up the graph during ONNX conversion.
            # This way we can always generate a list just by looking at the names
            # of the ops in the graph.
            args = _decide_input_format(model, args)
            model = _pre_trace_quant_model(model, args)
            graph, _, _, module = _create_jit_graph(model, args)
            _C._jit_pass_inline(graph)
            _C._jit_pass_onnx_remove_inplace_ops_for_onnx(graph, module)
            _C._jit_pass_erase_number_types(graph)
            _C._jit_pass_dce_allow_deleting_nodes_with_side_effects(graph)
    except Exception as e:
        raise errors.OnnxExporterError(
            "Failed to discover unconvertible ops because of errors during the JIT graph "
            "generation process."
        ) from e

    unsupported_ops = []
    for node in graph.nodes():
        domain_op = node.kind()
        if domain_op.startswith(("onnx::", "prim::")):
            # We consider onnx and prim ops as supported ops, even though some "prim"
            # ops are not implemented as symbolic functions, because they may be
            # eliminated in the conversion passes. Users may still see errors caused
            # by prim ops even though they don't show up in the list.
            continue
        if not registration.registry.is_registered_op(
            domain_op.rstrip("_"), opset_version
        ):
            # We consider all registered ops supported, even though some of them are
            # only partially supported, because there is not yet a good way to check
            # if an op is fully supported.
            # TODO(justinchuby): Create a way to check if an op is fully supported.
            unsupported_ops.append(domain_op)
    return graph, unsupported_ops


@_beartype.beartype
def _setup_trace_module_map(
    model: Union[torch.nn.Module, torch.jit.ScriptModule],
    export_modules_as_functions: Union[bool, Collection[Type[torch.nn.Module]]],
) -> Set[str]:
    def __register_attribute_hook():
        attr_name = "_onnx_attrs"

        def _track_module_attributes_forward_pre_hook(module, input):
            setattr(module, attr_name, _get_module_attributes(module))

        def _track_module_attributes_forward_hook(module, input, output):
            tracing_state = _C._get_tracing_state()
            if not tracing_state:
                return

            graph = tracing_state.graph()
            onnx_attrs = {}
            if hasattr(module, attr_name):
                onnx_attrs = getattr(module, attr_name)
                delattr(module, attr_name)

            _C._jit_pass_onnx_track_scope_attributes(graph, onnx_attrs)

        for m in model.modules():
            m.register_forward_hook(_track_module_attributes_forward_hook)
            m.register_forward_pre_hook(_track_module_attributes_forward_pre_hook)

    def _unqualified_variable_name(qualified_name: str) -> str:
        """
        Parse qualified variable name and return the unqualified version.

        Pure numeric atoms are considered inadequate, so this function will look past them,
        and start from the first non-numeric atom.

        Example:
            >>> _unqualified_variable_name('__main__.Foo.bar')
            'bar'
            >>> _unqualified_variable_name('__main__.Foo.bar.0')
            'bar.0'
        """
        name_atoms = qualified_name.split(".")
        for i, atom in reversed(list(enumerate(name_atoms))):
            if not atom.isnumeric():
                return ".".join(name_atoms[i:])
        return qualified_name

    trace_module_map = {
        _m: torch._C._jit_onnx_create_full_scope_name(
            torch.typename(type(_m)), _unqualified_variable_name(_n)
        )
        for _n, _m in model.named_modules()
    }
    torch.jit._trace._trace_module_map = trace_module_map
    if isinstance(export_modules_as_functions, bool) and export_modules_as_functions:
        module_typenames = {torch.typename(type(module)) for module in trace_module_map}
    elif isinstance(export_modules_as_functions, set) and export_modules_as_functions:

        def _find_typename(v):
            if isinstance(v, type):
                return torch.typename(v)
            else:
                raise RuntimeError(
                    "Only type of the `nn.Module` should be "
                    "passed in the set for argument `export_modules_as_functions`. "
                    "Got `%s`." % (type(v).__name__)
                )

        module_typenames = {_find_typename(v) for v in export_modules_as_functions}
    else:
        module_typenames = set()

    if module_typenames:
        __register_attribute_hook()

    return module_typenames


@_beartype.beartype
def _reset_trace_module_map():
    torch.jit._trace._trace_module_map = None
    _C._jit_pass_onnx_clear_scope_records()


@_beartype.beartype
def _get_module_attributes(module):
    annotations = typing.get_type_hints(type(module))
    base_m_annotations = typing.get_type_hints(torch.nn.Module)
    [annotations.pop(k, None) for k in base_m_annotations]
    return {k: getattr(module, k) for k in annotations}


@_beartype.beartype
def _export(
    model,
    args,
    f,
    export_params=True,
    verbose=False,
    training=_C_onnx.TrainingMode.EVAL,
    input_names=None,
    output_names=None,
    operator_export_type=_C_onnx.OperatorExportTypes.ONNX,
    export_type=None,
    opset_version=None,
    do_constant_folding=True,
    dynamic_axes=None,
    keep_initializers_as_inputs=None,
    fixed_batch_size=False,
    custom_opsets=None,
    add_node_names=True,
    onnx_shape_inference=True,
    export_modules_as_functions=False,
    autograd_inlining=True,
):
    assert GLOBALS.in_onnx_export is False

    if export_type is None:
        export_type = _exporter_states.ExportTypes.PROTOBUF_FILE

    # Discussed deprecation with Nikita Shulga and Sergii Dymchenko from Meta
    if _C_onnx._CAFFE2_ATEN_FALLBACK:
        warnings.warn(
            "Caffe2 ONNX exporter is deprecated in version 2.0 and will be "
            "removed in 2.2. Please use PyTorch 2.1 or older for this capability.",
            category=FutureWarning,
            stacklevel=2,
        )

    if isinstance(model, torch.nn.DataParallel):
        raise ValueError(
            "torch.nn.DataParallel is not supported by ONNX "
            "exporter, please use 'attribute' module to "
            "unwrap model from torch.nn.DataParallel. Try "
            "torch.onnx.export(model.module, ...)"
        )

    GLOBALS.onnx_shape_inference = onnx_shape_inference

    if opset_version is None:
        opset_version = _constants.ONNX_DEFAULT_OPSET

    if export_modules_as_functions and opset_version < 15:
        raise ValueError(
            "`export_modules_as_functions` is not supported for `opset_version` < 15."
            "This is because `opset_version` < 15 implies IR version < 8, which means "
            "no local function support. "
        )
    if not operator_export_type:
        if _C_onnx._CAFFE2_ATEN_FALLBACK:
            operator_export_type = _C_onnx.OperatorExportTypes.ONNX_ATEN_FALLBACK
        else:
            operator_export_type = _C_onnx.OperatorExportTypes.ONNX

    # By default, training=TrainingMode.EVAL,
    # which is good because running a model in training mode could result in
    # internal buffers getting updated, dropout getting applied, etc.
    # If you really know what you're doing, you can turn
    # training=TrainingMode.TRAINING or training=TrainingMode.PRESERVE,
    # (to preserve whatever the original training mode was.)
    GLOBALS.export_onnx_opset_version = opset_version
    GLOBALS.operator_export_type = operator_export_type

    try:
        GLOBALS.in_onnx_export = True
        _autograd_inlining_previous = GLOBALS.autograd_inlining
        GLOBALS.autograd_inlining = autograd_inlining

        module_typenames_to_export_as_functions: Set[str] = set()
        if isinstance(model, (torch.nn.Module, torch.jit.ScriptModule)):
            module_typenames_to_export_as_functions = _setup_trace_module_map(
                model, export_modules_as_functions
            )

        with exporter_context(model, training, verbose):
            val_keep_init_as_ip = _decide_keep_init_as_input(
                keep_initializers_as_inputs,
                operator_export_type,
                opset_version,
            )
            val_add_node_names = _decide_add_node_names(
                add_node_names, operator_export_type
            )
            val_do_constant_folding = _decide_constant_folding(
                do_constant_folding, operator_export_type, training
            )
            # Normally f can be a file-like object, but for large models, the external data format requires a
            # valid `model_file_location`. Code in export.cpp will enforce this.
            if isinstance(f, str):
                model_file_location = f
            else:
                model_file_location = ""
            args = _decide_input_format(model, args)
            if dynamic_axes is None:
                dynamic_axes = {}
            _validate_dynamic_axes(dynamic_axes, model, input_names, output_names)

            graph, params_dict, torch_out = _model_to_graph(
                model,
                args,
                verbose,
                input_names,
                output_names,
                operator_export_type,
                val_do_constant_folding,
                fixed_batch_size=fixed_batch_size,
                training=training,
                dynamic_axes=dynamic_axes,
            )

            # TODO: Don't allocate a in-memory string for the protobuf
            defer_weight_export = (
                export_type is not _exporter_states.ExportTypes.PROTOBUF_FILE
            )
            if custom_opsets is None:
                custom_opsets = {}

            _C._jit_pass_dce_allow_deleting_nodes_with_side_effects(graph)
            node_attr_to_name = {}  # type: ignore[var-annotated]
            if module_typenames_to_export_as_functions:
                # NOTE: cannot call DCE after this pass. DCE will remove function definition nodes.
                node_attr_to_name = _C._jit_pass_onnx_function_extraction(
                    graph,
                    module_typenames_to_export_as_functions,
                    list(params_dict.keys()),
                )

            if keep_initializers_as_inputs is not True:
                params_dict = _C._jit_pass_onnx_deduplicate_initializers(  # type: ignore[assignment]
                    graph, params_dict, getattr(model, "training", False)  # type: ignore[arg-type]
                )
            _C._jit_pass_onnx_assign_scoped_names_for_node_and_value(graph)
            if export_params:
                (
                    proto,
                    export_map,
                    val_use_external_data_format,
                    node_names,
                ) = graph._export_onnx(  # type: ignore[attr-defined]
                    params_dict,
                    opset_version,
                    dynamic_axes,
                    defer_weight_export,
                    operator_export_type,
                    not verbose,
                    val_keep_init_as_ip,
                    custom_opsets,
                    val_add_node_names,
                    model_file_location,
                    node_attr_to_name,
                )
            else:
                (
                    proto,
                    export_map,
                    val_use_external_data_format,
                    node_names,
                ) = graph._export_onnx(  # type: ignore[attr-defined]
                    {},
                    opset_version,
                    dynamic_axes,
                    False,
                    operator_export_type,
                    not verbose,
                    val_keep_init_as_ip,
                    custom_opsets,
                    val_add_node_names,
                    model_file_location,
                    node_attr_to_name,
                )
            # insert function_proto into model_proto.
            proto = onnx_proto_utils._add_onnxscript_fn(
                proto,
                custom_opsets,
            )
            if verbose:
                torch.onnx.log("Exported graph: ", graph)
            onnx_proto_utils._export_file(proto, f, export_type, export_map)
            # The ONNX checker only works for ONNX graph. So if the operator_export_type is not ONNX,
            # we can skip this check.
            # If large model format export is enabled, proto will only contain data location instead of
            # raw data and _check_onnx_proto() will fail because it can only handle the raw ONNX proto
            # string in memory.
            if (operator_export_type is _C_onnx.OperatorExportTypes.ONNX) and (
                not val_use_external_data_format
            ):
                try:
                    _C._check_onnx_proto(proto)
                except RuntimeError as e:
                    raise errors.CheckerError(e) from e
    finally:
        assert GLOBALS.in_onnx_export
        GLOBALS.in_onnx_export = False
        GLOBALS.autograd_inlining = _autograd_inlining_previous
        _reset_trace_module_map()

    return torch_out


@_beartype.beartype
def _apply_friendly_debug_names(graph, params):
    for n in graph.nodes():
        for v in n.inputs():
            old_name = v.debugName()
            if old_name != str(v.unique()):
                continue
            new_name = f"{n.kind()}_{v.unique()}"
            v.setDebugName(new_name)
            if old_name in params:
                params[new_name] = params.pop(old_name)


@_beartype.beartype
def _set_input_and_output_names(graph, input_names, output_names):
    @_beartype.beartype
    def set_names(node_list, name_list, descriptor):
        if name_list is None:
            return
        if len(name_list) > len(node_list):
            raise RuntimeError(
                "number of %s names provided (%d) exceeded number of %ss (%d)"
                % (descriptor, len(name_list), descriptor, len(node_list))
            )

        # Mark if the output node DebugName is set before.
        output_node_set = set()
        for i, (name, node) in enumerate(zip(name_list, node_list)):
            # Duplicated output node, insert onnx::Identity to avoid setting the same DebugName after setDebugName().
            if descriptor == "output":
                if node in output_node_set:
                    identity_node = graph.create("onnx::Identity")
                    identity_node.insertAfter(node.node())
                    identity_node.addInput(node)
                    identity_node.output().setType(node.type())
                    graph.return_node().replaceInput(i, identity_node.output())
                    node = identity_node.output()
                output_node_set.add(node)

            if node.debugName() != name:
                node.setDebugName(name)

    set_names(list(graph.inputs()), input_names, "input")
    set_names(list(graph.outputs()), output_names, "output")


@_beartype.beartype
def _run_symbolic_method(g, op_name, symbolic_fn, args):
    r"""
    This trampoline function gets invoked for every symbolic method
    call from C++.
    """
    try:
        graph_context = jit_utils.GraphContext(
            graph=g,
            block=g.block(),
            opset=GLOBALS.export_onnx_opset_version,
            original_node=None,  # type: ignore[arg-type]
            params_dict=_params_dict,
            env={},
        )
        return symbolic_fn(graph_context, *args)
    except TypeError as e:
        # Handle the specific case where we didn't successfully dispatch
        # to symbolic_fn.  Otherwise, the backtrace will have the clues
        # you need.
        e.args = (f"{e.args[0]} (occurred when translating {op_name})",)
        raise


@_beartype.beartype
def _add_block(node: _C.Node) -> _C.Block:
    return node.addBlock()


@_beartype.beartype
def _add_input_to_block(block: _C.Block):
    return block.addInputToBlock()  # type: ignore[attr-defined]


@_beartype.beartype
def _add_output_to_block(block: _C.Block, value: _C.Value) -> int:
    return block.registerOutput(value)


@_beartype.beartype
def _should_aten_fallback(
    name: str, opset_version: int, operator_export_type: _C_onnx.OperatorExportTypes
):
    # For BUILD_CAFFE2=0 builds, if domain=="aten" and operator_export_type==ONNX_ATEN,
    #   an aten::ATen operator is created regardless of symbolics existence
    # For BUILD_CAFFE2=1, the same applies only if there is no symbolic available

    is_exportable_aten_op = registration.registry.is_registered_op(name, opset_version)
    is_onnx_aten_export = operator_export_type == _C_onnx.OperatorExportTypes.ONNX_ATEN
    is_aten_fallback_export = (
        operator_export_type == _C_onnx.OperatorExportTypes.ONNX_ATEN_FALLBACK
    )
    is_caffe2_build = _C_onnx._CAFFE2_ATEN_FALLBACK

    if not name.startswith("aten::"):
        return False

    if is_caffe2_build:
        if (
            is_onnx_aten_export or is_aten_fallback_export
        ) and not is_exportable_aten_op:
            return True
    else:
        if is_onnx_aten_export or (
            is_aten_fallback_export and not is_exportable_aten_op
        ):
            return True

    return False


@_beartype.beartype
def _need_symbolic_context(symbolic_fn: Callable) -> bool:
    """Checks if the first argument to symbolic_fn is annotated as type `torch.onnx.SymbolicContext`."""
    params = tuple(inspect.signature(symbolic_fn).parameters.values())
    # When the annotation is postpone-evaluated, the annotation is a string
    # and not a type. We need to use get_type_hints to get the real type.
    if not params:
        return False
    first_param_name = params[0].name
    type_hints = typing.get_type_hints(symbolic_fn)
    if first_param_name not in type_hints:
        return False
    param_type = type_hints[first_param_name]
    return issubclass(param_type, _exporter_states.SymbolicContext)


@_beartype.beartype
def _symbolic_context_handler(symbolic_fn: Callable) -> Callable:
    """Decorator that provides the symbolic context to the symbolic function if needed."""
    if _need_symbolic_context(symbolic_fn):
        # TODO(justinchuby): Update the module name of GraphContext when it is public
        warnings.warn(
            "The first argument to symbolic functions is deprecated in 1.13 and will be "
            "removed in the future. Please annotate treat the first argument (g) as GraphContext "
            "and use context information from the object instead.",
            category=FutureWarning,
<<<<<<< HEAD
            stacklevel=2,
=======
            stacklevel=TO_BE_DETERMINED,
>>>>>>> fff02e67
        )

        def wrapper(graph_context: jit_utils.GraphContext, *args, **kwargs):
            symbolic_context = _exporter_states.SymbolicContext(
                params_dict=graph_context.params_dict,
                env=graph_context.env,
                cur_node=graph_context.original_node,
                onnx_block=graph_context.block,
            )
            return symbolic_fn(symbolic_context, graph_context, *args, **kwargs)

        return wrapper
    return symbolic_fn


@_beartype.beartype
def _get_aten_op_overload_name(n: _C.Node) -> str:
    # Returns `overload_name` attribute to ATen ops on non-Caffe2 builds
    schema = n.schema()
    if not schema.startswith("aten::") or symbolic_helper.is_caffe2_aten_fallback():
        return ""
    return _C.parse_schema(schema).overload_name


@_beartype.beartype
def _run_symbolic_function(
    graph: _C.Graph,
    block: _C.Block,
    node: _C.Node,
    inputs: Any,
    env: Dict[_C.Value, _C.Value],
    operator_export_type=_C_onnx.OperatorExportTypes.ONNX,
) -> Optional[Union[_C.Value, Sequence[Optional[_C.Value]]]]:
    """Runs a symbolic function.

    The function is used in C++ to export the node to ONNX.

    Returns:
        A single or a tuple of Values.
        None when the node gets cloned as is into the new graph.
    """

    opset_version = GLOBALS.export_onnx_opset_version

    # See Note [Export inplace]
    node_kind = node.kind()
    if node_kind.endswith("_"):
        # Treat relu_ -> relu; add_ -> add etc.
        ns_op_name = node_kind[:-1]
    else:
        ns_op_name = node_kind

    namespace, op_name = jit_utils.parse_node_kind(ns_op_name)

    graph_context = jit_utils.GraphContext(
        graph=graph,
        block=block,
        opset=opset_version,
        original_node=node,
        params_dict=_params_dict,
        env=env,
    )

    # Direct ATen export requested
    if _should_aten_fallback(ns_op_name, opset_version, operator_export_type):
        attrs = {
            k + "_" + node.kindOf(k)[0]: symbolic_helper._node_get(node, k)
            for k in node.attributeNames()
        }
        outputs = node.outputsSize()
        attrs["outputs"] = outputs
        return graph_context.aten_op(
            op_name,
            *inputs,
            overload_name=_get_aten_op_overload_name(node),
            **attrs,
        )

    try:
        # Caffe2-specific: Quantized op symbolics are registered for opset 9 only.
        if symbolic_helper.is_caffe2_aten_fallback() and opset_version == 9:
            symbolic_caffe2.register_quantized_ops("caffe2", opset_version)

        if namespace == "quantized" and symbolic_helper.is_caffe2_aten_fallback():
            domain = "caffe2"
        else:
            domain = namespace
        symbolic_function_name = f"{domain}::{op_name}"

        symbolic_function_group = registration.registry.get_function_group(
            symbolic_function_name
        )
        if symbolic_function_group is not None:
            symbolic_fn = symbolic_function_group.get(opset_version)
            if symbolic_fn is not None:
                # TODO Wrap almost identical attrs assignment or comment the difference.
                attrs = {
                    k: symbolic_helper._node_get(node, k) for k in node.attributeNames()
                }
                return symbolic_fn(graph_context, *inputs, **attrs)

        attrs = {
            k + "_" + node.kindOf(k)[0]: symbolic_helper._node_get(node, k)
            for k in node.attributeNames()
        }
        if namespace == "onnx":
            # Clone node to trigger ONNX shape inference
            return graph_context.op(op_name, *inputs, **attrs, outputs=node.outputsSize())  # type: ignore[attr-defined]

        raise errors.UnsupportedOperatorError(
            symbolic_function_name,
            opset_version,
            symbolic_function_group.get_min_supported()
            if symbolic_function_group
            else None,
        )

    except RuntimeError:
        if operator_export_type == _C_onnx.OperatorExportTypes.ONNX_FALLTHROUGH:
            return None
        elif (
            operator_export_type == _C_onnx.OperatorExportTypes.ONNX_ATEN_FALLBACK
            and not symbolic_helper.is_caffe2_aten_fallback()
        ):
            # Emit ATen op for non-Caffe2 builds when `operator_export_type==ONNX_ATEN_FALLBACK`
            attrs = {
                k + "_" + node.kindOf(k)[0]: symbolic_helper._node_get(node, k)
                for k in node.attributeNames()
            }
            return graph_context.aten_op(
                op_name,
                *inputs,
                overload_name=_get_aten_op_overload_name(node),
                **attrs,
            )
        raise
    except TypeError as e:
        # Handle the specific case where we didn't successfully dispatch.
        # Otherwise, the backtrace will have the clues you need.
        e.args = (f"{e.args[0]} \n(Occurred when translating {op_name}).",)
        raise


@_beartype.beartype
def _verify_custom_op_name(symbolic_name: str):
    if not re.match(r"^[a-zA-Z0-9-_]+::[a-zA-Z-_]+[a-zA-Z0-9-_]*$", symbolic_name):
        raise errors.OnnxExporterError(
            f"Failed to register operator {symbolic_name}. "
            "The symbolic name must match the format domain::name, "
            "and should start with a letter and contain only "
            "alphanumerical characters"
        )

    ns, _ = jit_utils.parse_node_kind(symbolic_name)
    if ns == "onnx":
        raise ValueError(
            f"Failed to register operator {symbolic_name}. {ns} domain cannot be modified."
        )


@_beartype.beartype
def register_custom_op_symbolic(
    symbolic_name: str,
    symbolic_fn: Callable,
    opset_version: int,
):
    """Registers a symbolic function for a custom operator.

    When the user registers symbolic for custom/contrib ops,
    it is highly recommended to add shape inference for that operator via setType API,
    otherwise the exported graph may have incorrect shape inference in some extreme cases.
    An example of setType is `test_aten_embedding_2` in `test_operators.py`.

    See "Custom Operators" in the module documentation for an example usage.

    Args:
        symbolic_name (str): The name of the custom operator in "<domain>::<op>"
            format.
        symbolic_fn (Callable): A function that takes in the ONNX graph and
            the input arguments to the current operator, and returns new
            operator nodes to add to the graph.
        opset_version (int): The ONNX opset version in which to register.
    """
    if symbolic_name.startswith("::"):
        symbolic_name = f"aten{symbolic_name}"

    _verify_custom_op_name(symbolic_name)

    registration.custom_onnx_symbolic(
        symbolic_name,
        opset_version,
        decorate=[
            _symbolic_context_handler,
        ],
    )(symbolic_fn)


@_beartype.beartype
def unregister_custom_op_symbolic(symbolic_name: str, opset_version: int):
    """Unregisters ``symbolic_name``.

    See "Custom Operators" in the module documentation for an example usage.

    Args:
        symbolic_name (str): The name of the custom operator in "<domain>::<op>"
            format.
        opset_version (int): The ONNX opset version in which to unregister.
    """
    if symbolic_name.startswith("::"):
        symbolic_name = f"aten{symbolic_name}"

    _verify_custom_op_name(symbolic_name)

    registration.registry.unregister(symbolic_name, opset_version)


@_beartype.beartype
def _validate_dynamic_axes(dynamic_axes, model, input_names, output_names):
    """Ensures dynamic axes argument is follows the expected format."""
    if len(dynamic_axes) == 0:
        return

    if hasattr(model, "graph"):
        # Extracting set of valid input/output names that shall be used for dynamic_axes
        if (input_names is None) or len(input_names) == 0:
            input_names = [x.debugName() for x in model.graph.inputs()]
        if (output_names is None) or len(output_names) == 0:
            output_names = [y.debugName() for y in model.graph.outputs()]

    valid_names = set((input_names or []) + (output_names or []))

    # If dynamic axes are provided as a list rather than dictionary, they should
    # first get converted to a dictionary in expected format. If desired axes names
    # are not provided for dynamic axes, automatic names shall be generated for
    # provided dynamic axes of specified input/output
    for key, value in dynamic_axes.items():
        if key not in valid_names:
            warnings.warn(
                f"Provided key {key} for dynamic axes is not a valid input/output name",
<<<<<<< HEAD
                stacklevel=2,
=======
                stacklevel=TO_BE_DETERMINED,
>>>>>>> fff02e67
            )
        if isinstance(value, list):
            warnings.warn(
                "No names were found for specified dynamic axes of provided input."
                f"Automatically generated names will be applied to each dynamic axes of input {key}",
<<<<<<< HEAD
                stacklevel=2,
=======
                stacklevel=TO_BE_DETERMINED,
>>>>>>> fff02e67
            )

            value_dict = {}
            for i, x in enumerate(value):
                if not isinstance(x, int):
                    raise ValueError(
                        "The type of axis index is expected to be an integer"
                    )
                if x in value_dict:
                    warnings.warn(
                        f"Duplicate dynamic axis index {x} was provided for input {key}.",
<<<<<<< HEAD
                        stacklevel=2,
=======
                        stacklevel=TO_BE_DETERMINED,
>>>>>>> fff02e67
                    )
                else:
                    value_dict[x] = str(key) + "_dynamic_axes_" + str(i + 1)
            dynamic_axes[key] = value_dict


def model_signature(model: Union[torch.nn.Module, Callable]) -> inspect.Signature:
    return inspect.signature(
        model.forward if isinstance(model, torch.nn.Module) else model
    )<|MERGE_RESOLUTION|>--- conflicted
+++ resolved
@@ -108,11 +108,7 @@
                     f"version {GLOBALS.export_onnx_opset_version}. "
                     "Opset versions lower than opset 12 will not be able to export "
                     "nodes such as Dropout and BatchNorm correctly.",
-<<<<<<< HEAD
-                    stacklevel=2,
-=======
                     stacklevel=TO_BE_DETERMINED,
->>>>>>> fff02e67
                 )
         else:
             GLOBALS.export_training = False
@@ -739,22 +735,14 @@
                     "for configuration use. "
                     "Also note that the order and values of the keys must remain the same. "
                 )
-<<<<<<< HEAD
-                warnings.warn(warning, stacklevel=2)
-=======
                 warnings.warn(warning, stacklevel=TO_BE_DETERMINED)
->>>>>>> fff02e67
         elif isinstance(input, str):
             if input != traced_input:
                 warning = (
                     "The model seems to have string inputs/outputs. "
                     "Note that strings will not appear as inputs/outputs of the ONNX graph. "
                 )
-<<<<<<< HEAD
-                warnings.warn(warning, stacklevel=2)
-=======
                 warnings.warn(warning, stacklevel=TO_BE_DETERMINED)
->>>>>>> fff02e67
 
 
 @_beartype.beartype
@@ -769,11 +757,7 @@
                 f"'{arg_name}' can be set to True only when 'operator_export_type' is "
                 "`ONNX`. Since 'operator_export_type' is not set to 'ONNX', "
                 f"'{arg_name}' argument will be ignored.",
-<<<<<<< HEAD
-                stacklevel=2,
-=======
                 stacklevel=TO_BE_DETERMINED,
->>>>>>> fff02e67
             )
         arg_value = False
     return arg_value
@@ -810,11 +794,7 @@
                 "'keep_initializers_as_inputs=False' is ignored during export."
                 "Exported model will have initializers as graph inputs (compliant "
                 " to ONNX IR v3).",
-<<<<<<< HEAD
-                stacklevel=2,
-=======
                 stacklevel=TO_BE_DETERMINED,
->>>>>>> fff02e67
             )
         return True  # i.e. True == initializers are part of graph input (ONNX IR v3)
     val_keep_init_as_ip = (
@@ -850,11 +830,7 @@
             "learnable model parameters may not translate correctly in the exported ONNX model "
             "because constant folding mutates model parameters. Please consider "
             "turning off constant folding or setting the training=TrainingMode.EVAL.",
-<<<<<<< HEAD
-            stacklevel=2,
-=======
             stacklevel=TO_BE_DETERMINED,
->>>>>>> fff02e67
         )
     return do_constant_folding
 
@@ -872,11 +848,7 @@
     try:
         sig = _signature(model)
     except ValueError as e:
-<<<<<<< HEAD
-        warnings.warn(f"{e}, skipping _decide_input_format", stacklevel=2)
-=======
         warnings.warn(f"{e}, skipping _decide_input_format", stacklevel=TO_BE_DETERMINED)
->>>>>>> fff02e67
         return args
     try:
         ordered_list_keys = list(sig.parameters.keys())
@@ -904,15 +876,9 @@
         args = args_list if isinstance(args, list) else tuple(args_list)
     # Cases of models with no input args
     except IndexError:
-<<<<<<< HEAD
-        warnings.warn("No input args, skipping _decide_input_format", stacklevel=2)
-    except Exception as e:
-        warnings.warn(f"Skipping _decide_input_format\n {e.args[0]}", stacklevel=2)
-=======
         warnings.warn("No input args, skipping _decide_input_format", stacklevel=TO_BE_DETERMINED)
     except Exception as e:
         warnings.warn(f"Skipping _decide_input_format\n {e.args[0]}", stacklevel=TO_BE_DETERMINED)
->>>>>>> fff02e67
 
     return args
 
@@ -1862,11 +1828,7 @@
             "removed in the future. Please annotate treat the first argument (g) as GraphContext "
             "and use context information from the object instead.",
             category=FutureWarning,
-<<<<<<< HEAD
-            stacklevel=2,
-=======
             stacklevel=TO_BE_DETERMINED,
->>>>>>> fff02e67
         )
 
         def wrapper(graph_context: jit_utils.GraphContext, *args, **kwargs):
@@ -2106,21 +2068,13 @@
         if key not in valid_names:
             warnings.warn(
                 f"Provided key {key} for dynamic axes is not a valid input/output name",
-<<<<<<< HEAD
-                stacklevel=2,
-=======
                 stacklevel=TO_BE_DETERMINED,
->>>>>>> fff02e67
             )
         if isinstance(value, list):
             warnings.warn(
                 "No names were found for specified dynamic axes of provided input."
                 f"Automatically generated names will be applied to each dynamic axes of input {key}",
-<<<<<<< HEAD
-                stacklevel=2,
-=======
                 stacklevel=TO_BE_DETERMINED,
->>>>>>> fff02e67
             )
 
             value_dict = {}
@@ -2132,11 +2086,7 @@
                 if x in value_dict:
                     warnings.warn(
                         f"Duplicate dynamic axis index {x} was provided for input {key}.",
-<<<<<<< HEAD
-                        stacklevel=2,
-=======
                         stacklevel=TO_BE_DETERMINED,
->>>>>>> fff02e67
                     )
                 else:
                     value_dict[x] = str(key) + "_dynamic_axes_" + str(i + 1)
