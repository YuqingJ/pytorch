"""Diagnostic components for TorchScript based ONNX export, i.e. `torch.onnx.export`."""
from __future__ import annotations

import contextlib
import gzip
from collections.abc import Generator
from typing import List, Optional

import torch

from torch.onnx._internal.diagnostics import infra
from torch.onnx._internal.diagnostics.infra import formatter, sarif
from torch.onnx._internal.diagnostics.infra.sarif import version as sarif_version
from torch.utils import cpp_backtrace


def _cpp_call_stack(frames_to_skip: int = 0, frames_to_log: int = 32) -> infra.Stack:
    """Returns the current C++ call stack.

    This function utilizes `torch.utils.cpp_backtrace` to get the current C++ call stack.
    The returned C++ call stack is a concatenated string of the C++ call stack frames.
    Each frame is separated by a newline character, in the same format of
    r"frame #[0-9]+: (?P<frame_info>.*)". More info at `c10/util/Backtrace.cpp`.

    """
    # NOTE: Cannot use `@_beartype.beartype`. It somehow erases the cpp stack frame info.
    frames = cpp_backtrace.get_cpp_backtrace(frames_to_skip, frames_to_log).split("\n")
    frame_messages = []
    for frame in frames:
        segments = frame.split(":", 1)
        if len(segments) == 2:
            frame_messages.append(segments[1].strip())
        else:
            frame_messages.append("<unknown frame>")
    return infra.Stack(
        frames=[
            infra.StackFrame(location=infra.Location(message=message))
            for message in frame_messages
        ]
    )


class ExportDiagnostic(infra.Diagnostic):
    """Base class for all export diagnostics.

    This class is used to represent all export diagnostics. It is a subclass of
    infra.Diagnostic, and adds additional methods to add more information to the
    diagnostic.
    """

    python_call_stack: Optional[infra.Stack] = None
    cpp_call_stack: Optional[infra.Stack] = None

    def __init__(
        self,
        *args,
        frames_to_skip: int = 1,
        cpp_stack: bool = False,
        **kwargs,
    ) -> None:
        super().__init__(*args, **kwargs)
        self.python_call_stack = self.record_python_call_stack(
            frames_to_skip=frames_to_skip
        )
        if cpp_stack:
            self.cpp_call_stack = self.record_cpp_call_stack(
                frames_to_skip=frames_to_skip
            )

    def record_cpp_call_stack(self, frames_to_skip: int) -> infra.Stack:
        """Records the current C++ call stack in the diagnostic."""
        # NOTE: Cannot use `@_beartype.beartype`. It somehow erases the cpp stack frame info.
        # No need to skip this function because python frame is not recorded
        # in cpp call stack.
        stack = _cpp_call_stack(frames_to_skip=frames_to_skip)
        stack.message = "C++ call stack"
        self.with_stack(stack)
        return stack

    def record_fx_graphmodule(self, gm: torch.fx.GraphModule) -> None:
        self.with_graph(infra.Graph(gm.print_readable(False), gm.__class__.__name__))


class ExportDiagnosticEngine:
    """PyTorch ONNX Export diagnostic engine.

    The only purpose of creating this class instead of using `DiagnosticContext` directly
    is to provide a background context for `diagnose` calls inside exporter.

    By design, one `torch.onnx.export` call should initialize one diagnostic context.
    All `diagnose` calls inside exporter should be made in the context of that export.
    However, since diagnostic context is currently being accessed via a global variable,
    there is no guarantee that the context is properly initialized. Therefore, we need
    to provide a default background context to fallback to, otherwise any invocation of
    exporter internals, e.g. unit tests, will fail due to missing diagnostic context.
    This can be removed once the pipeline for context to flow through the exporter is
    established.
    """

    contexts: List[infra.DiagnosticContext]
    _background_context: infra.DiagnosticContext

    def __init__(self) -> None:
        self.contexts = []
        self._background_context = infra.DiagnosticContext(
            name="torch.onnx",
            version=torch.__version__,
        )

    @property
    def background_context(self) -> infra.DiagnosticContext:
        return self._background_context

    def create_diagnostic_context(
        self,
        name: str,
        version: str,
        options: Optional[infra.DiagnosticOptions] = None,
    ) -> infra.DiagnosticContext:
        """Creates a new diagnostic context.

        Args:
            name: The subject name for the diagnostic context.
            version: The subject version for the diagnostic context.
            options: The options for the diagnostic context.

        Returns:
            A new diagnostic context.
        """
        if options is None:
            options = infra.DiagnosticOptions()
        context: infra.DiagnosticContext[infra.Diagnostic] = infra.DiagnosticContext(
            name, version, options
        )
        self.contexts.append(context)
        return context

    def clear(self):
        """Clears all diagnostic contexts."""
        self.contexts.clear()
        self._background_context.diagnostics.clear()

    def to_json(self) -> str:
        return formatter.sarif_to_json(self.sarif_log())

    def dump(self, file_path: str, compress: bool = False) -> None:
        """Dumps the SARIF log to a file."""
        if compress:
            with gzip.open(file_path, "wt") as f:
                f.write(self.to_json())
        else:
            with open(file_path, "w") as f:
                f.write(self.to_json())

    def sarif_log(self):
        log = sarif.SarifLog(
            version=sarif_version.SARIF_VERSION,
            schema_uri=sarif_version.SARIF_SCHEMA_LINK,
            runs=[context.sarif() for context in self.contexts],
        )

        log.runs.append(self._background_context.sarif())
        return log


engine = ExportDiagnosticEngine()
_context = engine.background_context


@contextlib.contextmanager
def create_export_diagnostic_context() -> (
    Generator[infra.DiagnosticContext, None, None]
):
    """Create a diagnostic context for export.

    This is a workaround for code robustness since diagnostic context is accessed by
    export internals via global variable. See `ExportDiagnosticEngine` for more details.
    """
    global _context
    assert (
        _context == engine.background_context
    ), "Export context is already set. Nested export is not supported."
    _context = engine.create_diagnostic_context(
<<<<<<< HEAD
        "torch.onnx.export", torch.__version__, diagnostic_type=ExportDiagnostic
=======
        "torch.onnx.export",
        torch.__version__,
>>>>>>> 3577ae3e
    )
    try:
        yield _context
    finally:
        _context.pretty_print(_context.options.log_verbose, _context.options.log_level)
        _context = engine.background_context


def diagnose(
    rule: infra.Rule,
    level: infra.Level,
    message: Optional[str] = None,
    frames_to_skip: int = 2,
    **kwargs,
) -> ExportDiagnostic:
    """Creates a diagnostic and record it in the global diagnostic context.

    This is a wrapper around `context.log` that uses the global diagnostic
    context.
    """
    # NOTE: Cannot use `@_beartype.beartype`. It somehow erases the cpp stack frame info.
    diagnostic = ExportDiagnostic(
        rule, level, message, frames_to_skip=frames_to_skip, **kwargs
    )
    export_context().log(diagnostic)
    return diagnostic


def export_context() -> infra.DiagnosticContext:
    global _context
    return _context<|MERGE_RESOLUTION|>--- conflicted
+++ resolved
@@ -40,7 +40,7 @@
     )
 
 
-class ExportDiagnostic(infra.Diagnostic):
+class TorchScriptOnnxExportDiagnostic(infra.Diagnostic):
     """Base class for all export diagnostics.
 
     This class is used to represent all export diagnostics. It is a subclass of
@@ -77,9 +77,6 @@
         self.with_stack(stack)
         return stack
 
-    def record_fx_graphmodule(self, gm: torch.fx.GraphModule) -> None:
-        self.with_graph(infra.Graph(gm.print_readable(False), gm.__class__.__name__))
-
 
 class ExportDiagnosticEngine:
     """PyTorch ONNX Export diagnostic engine.
@@ -181,17 +178,12 @@
         _context == engine.background_context
     ), "Export context is already set. Nested export is not supported."
     _context = engine.create_diagnostic_context(
-<<<<<<< HEAD
-        "torch.onnx.export", torch.__version__, diagnostic_type=ExportDiagnostic
-=======
         "torch.onnx.export",
         torch.__version__,
->>>>>>> 3577ae3e
     )
     try:
         yield _context
     finally:
-        _context.pretty_print(_context.options.log_verbose, _context.options.log_level)
         _context = engine.background_context
 
 
@@ -201,14 +193,14 @@
     message: Optional[str] = None,
     frames_to_skip: int = 2,
     **kwargs,
-) -> ExportDiagnostic:
+) -> TorchScriptOnnxExportDiagnostic:
     """Creates a diagnostic and record it in the global diagnostic context.
 
     This is a wrapper around `context.log` that uses the global diagnostic
     context.
     """
     # NOTE: Cannot use `@_beartype.beartype`. It somehow erases the cpp stack frame info.
-    diagnostic = ExportDiagnostic(
+    diagnostic = TorchScriptOnnxExportDiagnostic(
         rule, level, message, frames_to_skip=frames_to_skip, **kwargs
     )
     export_context().log(diagnostic)
