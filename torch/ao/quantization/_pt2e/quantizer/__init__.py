--- conflicted
+++ resolved
@@ -1,9 +1,6 @@
 from .qnnpack_quantizer import QNNPackQuantizer
-<<<<<<< HEAD
+from .quantizer import OperatorConfig, Quantizer
 from .x86_inductor_quantizer import X86InductorQuantizer
-=======
-from .quantizer import OperatorConfig, Quantizer
->>>>>>> 2418b945
 
 __all__ = [
     "Quantizer",
