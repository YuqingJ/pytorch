--- conflicted
+++ resolved
@@ -1,8 +1,3 @@
-<<<<<<< HEAD
-from tools.codegen.model import (Argument, FunctionSchema, NativeFunction,
-                                 BackendIndex, NativeFunctionsGroup, NativeFunctionsViewGroup,
-                                 SelfArgument, TensorOptionsArguments, BaseTy, ScalarType)
-=======
 from tools.codegen.model import (
     Argument,
     FunctionSchema,
@@ -15,7 +10,6 @@
     BaseTy,
     ScalarType,
 )
->>>>>>> 74454bdb
 from dataclasses import dataclass
 from typing import Optional, Union, Sequence, TypeVar, List, Set, Dict
 from enum import Enum
@@ -638,11 +632,6 @@
     def decl(self) -> str:
         assert self.g.view_copy is not None
         return_type = functionalization.returns_type(self.g.view_copy.func)
-<<<<<<< HEAD
-        decls = [a.decl() for a in functionalization.inner_arguments(self.g.view_copy.func, is_reverse=True)]
-        return f"static {return_type.cpp_type()} {self.name()}({', '.join(decls)});"
-
-=======
         decls = [
             a.decl()
             for a in functionalization.inner_arguments(
@@ -652,7 +641,6 @@
         return f"static {return_type.cpp_type()} {self.name()}({', '.join(decls)});"
 
 
->>>>>>> 74454bdb
 @dataclass(frozen=True)
 class FunctionalizationLambda:
     g: NativeFunctionsViewGroup
@@ -664,17 +652,12 @@
         # The lambda lives inside of a kernel following the dispatcher API, so its outer context is the dispatcher arguments
         # We also need to read the "reapply views" TLS at the time that the functionalization kernel was executed,
         # and plumb it into the lambda.
-<<<<<<< HEAD
-        outer_ctx = dispatcher.arguments(self.g.view.func) + [functionalization.reapply_views_binding]
-        capture_bindings = functionalization.capture_arguments(self.g.view.func, is_reverse=self.is_reverse)
-=======
         outer_ctx = dispatcher.arguments(self.g.view.func) + [
             functionalization.reapply_views_binding
         ]
         capture_bindings = functionalization.capture_arguments(
             self.g.view.func, is_reverse=self.is_reverse
         )
->>>>>>> 74454bdb
         # allow_expensive_conversions is set because we want to convert
         # some reference types (IntArrayRef) to value types (vector<int64_t>).
         capture_exprs = translate.translate(
@@ -684,10 +667,6 @@
 
     def decl(self) -> str:
         return_type = functionalization.returns_type(self.g.view.func)
-<<<<<<< HEAD
-        capture_str = ', '.join(f'{val.type.name} = {val.expr}' for val in self.captures())
-        decls = [a.decl() for a in functionalization.outer_arguments(is_reverse=self.is_reverse)]
-=======
         capture_str = ", ".join(
             f"{val.type.name} = {val.expr}" for val in self.captures()
         )
@@ -695,23 +674,10 @@
             a.decl()
             for a in functionalization.outer_arguments(is_reverse=self.is_reverse)
         ]
->>>>>>> 74454bdb
         return f"[{capture_str}]({', '.join(decls)}) -> {return_type.cpp_type()}"
 
     def inner_call(self, *, reapply_views: Optional[bool] = None) -> str:
         inner_call_name = functionalization.name(
-<<<<<<< HEAD
-            self.g, is_reverse=self.is_reverse, include_namespace=True, reapply_views=reapply_views)
-
-        arg_ctx = functionalization.outer_arguments(is_reverse=self.is_reverse)
-        capture_ctx = functionalization.capture_arguments(self.g.view.func, is_reverse=self.is_reverse)
-        full_ctx = arg_ctx + capture_ctx
-
-        assert self.g.view_copy is not None
-        call_bindings = functionalization.inner_arguments(self.g.view_copy.func, is_reverse=self.is_reverse)
-        maybe_index = functionalization.inner_call_index(self.g.view_copy.func)
-        call_exprs = [e.expr for e in translate.translate(full_ctx, call_bindings, method=False)]
-=======
             self.g,
             is_reverse=self.is_reverse,
             include_namespace=True,
@@ -732,20 +698,15 @@
         call_exprs = [
             e.expr for e in translate.translate(full_ctx, call_bindings, method=False)
         ]
->>>>>>> 74454bdb
         if not self.is_reverse and maybe_index is not None:
             return f'{inner_call_name}({", ".join(call_exprs)})[{maybe_index.name}];'
         else:
             return f'{inner_call_name}({", ".join(call_exprs)});'
 
     @staticmethod
-<<<<<<< HEAD
-    def from_func(g: NativeFunctionsViewGroup, *, is_reverse: bool) -> 'FunctionalizationLambda':
-=======
     def from_func(
         g: NativeFunctionsViewGroup, *, is_reverse: bool
     ) -> "FunctionalizationLambda":
->>>>>>> 74454bdb
         return FunctionalizationLambda(g, is_reverse)
 
 
