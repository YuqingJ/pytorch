--- conflicted
+++ resolved
@@ -73,19 +73,20 @@
 void gemm(
     TransposeType transa, TransposeType transb,
     int64_t m, int64_t n, int64_t k,
-<<<<<<< HEAD
+    const float alpha,
+    const at::BFloat16 *a, int64_t lda,
+    const at::BFloat16 *b, int64_t ldb,
+    const float beta,
+    float *c, int64_t ldc);
+
+void gemm(
+    TransposeType transa, TransposeType transb,
+    int64_t m, int64_t n, int64_t k,
     float alpha,
     const at::Half *a, int64_t lda,
     const at::Half *b, int64_t ldb,
     float beta,
     at::Half *c, int64_t ldc);
-=======
-    const float alpha,
-    const at::BFloat16 *a, int64_t lda,
-    const at::BFloat16 *b, int64_t ldb,
-    const float beta,
-    float *c, int64_t ldc);
->>>>>>> 80a1d5b3
 
 void gemm(
     TransposeType transa, TransposeType transb,
