--- conflicted
+++ resolved
@@ -51,10 +51,9 @@
         sharded_lhs.gather(dst=0, out=global_lhs)
         sharded_rhs.gather(dst=0, out=global_rhs)
 
-        res = sharded_lhs * 3
         for op in ops:
             binary_op = gen_binary_op_func(op)
-
+            binary_op_ = gen_binary_op_func(op, inplace=True)
             # test basic math ops between ShardedTensors
             sharded_output = binary_op(sharded_lhs, sharded_rhs)
             output = torch.empty((12, 3)) if current_rank == 0 else None
@@ -69,6 +68,9 @@
             scalars = [3, 1.8]
             for scalar in scalars:
                 sharded_output_lhs = binary_op(sharded_lhs, scalar)
+
+                sharded_output_lhs_ = binary_op_(sharded_lhs, scalar)
+                self.assertTrue(torch.allclose(sharded_output_lhs, sharded_output_lhs_))
                 output_lhs = torch.empty((12, 3)) if current_rank == 0 else None
                 sharded_output_lhs.gather(dst=0, out=output_lhs)
 
@@ -129,11 +131,7 @@
 
         st = sharded_tensor.rand(spec, 10, 10)
 
-<<<<<<< HEAD
-        with self.assertRaisesRegex(TypeError, 'with ChunkShardingSpec supports'):
-=======
         with self.assertRaisesRegex(RuntimeError, 'not supported'):
->>>>>>> 6a550f37
             torch.add(st, sharded_rhs)
 
 
@@ -148,15 +146,8 @@
             st_lhs = _shard_tensor(lhs, spec)
             st_rhs = _shard_tensor(rhs, spec)
             st_expected = _shard_tensor(tensor, spec)
-            st_expected._metadata.shards_metadata.sort(
-                key=lambda x: x.shard_offsets[0],
-            )
             self.assertTrue(torch.allclose(torch.bmm(st_lhs, st_rhs), st_expected))
-<<<<<<< HEAD
-            # TODO: Add back test bases after we make ShardedTensor subclass of Tensor.
-=======
             self.assertTrue(torch.allclose(st_lhs.bmm(st_rhs), st_expected))
->>>>>>> 6a550f37
 
 
     @with_comms(init_rpc=False)
